--- conflicted
+++ resolved
@@ -12,115 +12,8 @@
 #[inline_props]
 pub fn NodeInspectorStyle<'a>(cx: Scope<'a>, node: &'a TreeNode) -> Element<'a> {
     render!(
-<<<<<<< HEAD
-         rect {
-             overflow: "clip",
-             width: "100%",
-             height: "50%",
-             NodeInspectorBar { }
-             ScrollView {
-                 show_scrollbar: true,
-                 height: "calc(100% - 35)",
-                 width: "100%",
-                 node.state.iter().enumerate().map(|(i, (name, attr))| {
-                     match attr {
-                         AttributeType::Measure(measure) => {
-                             rsx!{
-                                 Property {
-                                     key: "{i}",
-                                     name: "{name}",
-                                     value: measure.to_string()
-                                 }
-                             }
-                         }
-                         AttributeType::Paddings(paddings) => {
-                             rsx!{
-                                 Property {
-                                     key: "{i}",
-                                     name: "{name}",
-                                     value: paddings.pretty()
-                                 }
-                             }
-                         }
-                         AttributeType::Radius(radius) => {
-                             rsx!{
-                                 Property {
-                                     key: "{i}",
-                                     name: "{name}",
-                                     value: radius.pretty()
-                                 }
-                             }
-                         }
-                         AttributeType::Size(size) => {
-                             rsx!{
-                                 Property {
-                                     key: "{i}",
-                                     name: "{name}",
-                                     value: size.pretty()
-                                 }
-                             }
-                         }
-                         AttributeType::Color(color) => {
-                             rsx!{
-                                 ColorfulProperty {
-                                     key: "{i}",
-                                     name: "{name}",
-                                     color: color
-                                 }
-                             }
-                         }
-                         AttributeType::Border(border) => {
-                             rsx!{
-                                 BorderProperty {
-                                     key: "{i}",
-                                     name: "{name}",
-                                     border: border
-                                 }
-                             }
-                         }
-                         AttributeType::Text(text) => {
-                             rsx!{
-                                 Property {
-                                     key: "{i}",
-                                     name: "{name}",
-                                     value: text.to_string()
-                                 }
-                             }
-                         }
-                         AttributeType::Direction(direction) => {
-                             rsx!{
-                                 Property {
-                                     key: "{i}",
-                                     name: "{name}",
-                                     value: direction.pretty()
-                                 }
-                             }
-                         }
-                         AttributeType::Display(display) => {
-                             rsx!{
-                                 Property {
-                                     key: "{i}",
-                                     name: "{name}",
-                                     value: display.pretty()
-                                 }
-                             }
-                         }
-                         AttributeType::Shadow(shadow) => {
-                             rsx!{
-                                 ShadowProperty {
-                                     key: "{i}",
-                                     name: "{name}",
-                                     shadow: shadow
-                                 }
-                             }
-                         }
-                     }
-                 })
-             }
-         }
-     )
-=======
-        container {
+        rect {
+            overflow: "clip",
             width: "100%",
             height: "50%",
             NodeInspectorBar { }
@@ -234,5 +127,4 @@
             }
         }
     )
->>>>>>> 069cb7b1
 }