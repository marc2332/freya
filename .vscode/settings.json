<<<<<<< HEAD
// {
//   "rust-analyzer.linkedProjects": [
//     {
//       "path": "./Cargo.toml",
//       "features": [
//         "devtools",
//         "tracing-subscriber",
//         "docs",
//         "fade-cached-incremental-areas",
//       ]
//     }
//   ]
// }
=======
{
    "rust-analyzer.cargo.features": [
        "tracing-subscriber",
        "docs",
        "fade-cached-incremental-areas"
    ]
}
>>>>>>> 44679aba
<|MERGE_RESOLUTION|>--- conflicted
+++ resolved
@@ -1,23 +1,7 @@
-<<<<<<< HEAD
 // {
-//   "rust-analyzer.linkedProjects": [
-//     {
-//       "path": "./Cargo.toml",
-//       "features": [
-//         "devtools",
+//     "rust-analyzer.cargo.features": [
 //         "tracing-subscriber",
 //         "docs",
-//         "fade-cached-incremental-areas",
-//       ]
-//     }
-//   ]
-// }
-=======
-{
-    "rust-analyzer.cargo.features": [
-        "tracing-subscriber",
-        "docs",
-        "fade-cached-incremental-areas"
-    ]
-}
->>>>>>> 44679aba
+//         "fade-cached-incremental-areas"
+//     ]
+// }