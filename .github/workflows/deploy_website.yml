--- conflicted
+++ resolved
@@ -1,42 +1,5 @@
-<<<<<<< HEAD
 name: Deploy website
 on:
-  push:
-    paths:
-      - 'website/**/*'
-      - '.github/workflows/deploy_website.yml'
-
-jobs:
-  deploy:
-    name: Deploy
-    runs-on: ubuntu-latest
-    permissions:
-      id-token: write
-      contents: read
-
-    steps:
-      - name: Clone repository
-        uses: actions/checkout@v5
-
-      - name: Install pnpm
-        run: npm install pnpm -g
-
-      - name: Install dependencies
-        working-directory: website
-        run: pnpm i
-
-      - name: Build Astro
-        working-directory: website
-        run: pnpm run build
-
-      - name: Upload to Deno Deploy
-        uses: denoland/deployctl@v1
-        with:
-          project: freya-temp
-          entrypoint: server/entry.mjs
-=======
-name: Deploy website
-on: 
   push:
     paths:
       - 'website/**/*'
@@ -70,5 +33,4 @@
         with:
           project: freya-temp
           entrypoint: server/entry.mjs
->>>>>>> a2ab0ccd
           root: website/dist