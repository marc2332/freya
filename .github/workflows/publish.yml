--- conflicted
+++ resolved
@@ -1,27 +1,3 @@
-<<<<<<< HEAD
-name: Cargo Publish
-
-on:
-  workflow_dispatch:
-  release:
-    types: [published]
-
-env:
-  CARGO_TERM_COLOR: always
-
-jobs:
-  publish:
-    name: Publish to crate.io
-    runs-on: ubuntu-latest
-    steps:
-      - uses: actions/checkout@v5
-        with:
-          submodules: true
-      - name: Install the rust toolchain
-        uses: dtolnay/rust-toolchain@1.90
-      - run: cargo publish --features skia-engine --workspace -Z package-workspace --exclude "examples" --exclude "freya-installer-example"
-        env:
-=======
 name: Cargo Publish
 
 on:
@@ -38,9 +14,10 @@
     runs-on: ubuntu-latest
     steps:
       - uses: actions/checkout@v6
-      - name: Install the nightly toolchain
-        uses: dtolnay/rust-toolchain@nightly
-      - run: cargo +nightly publish --features skia-engine --workspace -Z package-workspace --exclude "examples" --exclude "freya-installer-example"
+        with:
+          submodules: true
+      - name: Install the rust toolchain
+        uses: dtolnay/rust-toolchain@1.90
+      - run: cargo publish --features skia-engine --workspace -Z package-workspace --exclude "examples" --exclude "freya-installer-example"
         env:
->>>>>>> a2ab0ccd
           CARGO_REGISTRY_TOKEN: ${{ secrets.CARGO_REGISTRY_TOKEN }}