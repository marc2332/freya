<<<<<<< HEAD
on:
  workflow_dispatch:
  pull_request:
    paths:
      - 'crates/torin/**/*'
      - '.github/workflows/benchmarks.yml'
      - 'rust-toolchain.toml'
      - 'Cargo.toml'

name: Run Benchmarks
jobs:
  runBenchmark:
    name: run benchmark
    runs-on: ubuntu-latest
    concurrency:
      group: benchmarks
      cancel-in-progress: true
    steps:
      - uses: actions/checkout@v5
        with:
          submodules: true
      - uses: boa-dev/criterion-compare-action@59f4d964c5f19d7f13d36f5c0944b18ce6652cb0
        with:
          package: torin
          branchName: ${{ github.base_ref }}
          token: ${{ github.token }}
=======
on: 
  workflow_dispatch: 
  pull_request:
    paths:
      - 'crates/torin/**/*'
      - '.github/workflows/benchmarks.yml'
      - 'rust-toolchain.toml'
      - 'Cargo.toml'

name: Run Benchmarks
jobs:
  runBenchmark:
    name: run benchmark
    runs-on: ubuntu-latest
    steps:
      - uses: actions/checkout@v6
      - uses: boa-dev/criterion-compare-action@59f4d964c5f19d7f13d36f5c0944b18ce6652cb0
        with:
          package: torin
          branchName: ${{ github.base_ref }}
          token: ${{ secrets.GITHUB_TOKEN }}
>>>>>>> a2ab0ccd
<|MERGE_RESOLUTION|>--- conflicted
+++ resolved
@@ -1,4 +1,3 @@
-<<<<<<< HEAD
 on:
   workflow_dispatch:
   pull_request:
@@ -17,34 +16,11 @@
       group: benchmarks
       cancel-in-progress: true
     steps:
-      - uses: actions/checkout@v5
+      - uses: actions/checkout@v6
         with:
           submodules: true
       - uses: boa-dev/criterion-compare-action@59f4d964c5f19d7f13d36f5c0944b18ce6652cb0
         with:
           package: torin
           branchName: ${{ github.base_ref }}
-          token: ${{ github.token }}
-=======
-on: 
-  workflow_dispatch: 
-  pull_request:
-    paths:
-      - 'crates/torin/**/*'
-      - '.github/workflows/benchmarks.yml'
-      - 'rust-toolchain.toml'
-      - 'Cargo.toml'
-
-name: Run Benchmarks
-jobs:
-  runBenchmark:
-    name: run benchmark
-    runs-on: ubuntu-latest
-    steps:
-      - uses: actions/checkout@v6
-      - uses: boa-dev/criterion-compare-action@59f4d964c5f19d7f13d36f5c0944b18ce6652cb0
-        with:
-          package: torin
-          branchName: ${{ github.base_ref }}
-          token: ${{ secrets.GITHUB_TOKEN }}
->>>>>>> a2ab0ccd
+          token: ${{ github.token }}