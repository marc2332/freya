<<<<<<< HEAD
name: Publish Sponsors
on:
  workflow_dispatch:
  schedule:
    - cron: 30 15 * * 0-6
jobs:
  deploy:
    if: github.repository == 'marc2332/freya'
    runs-on: ubuntu-latest
    steps:
      - name: Checkout 🛎️
        uses: actions/checkout@v5

      - name: Generate Sponsors 💖
        uses: JamesIves/github-sponsors-readme-action@v1
        with:
          token: ${{ secrets.PAT }}
          file: 'README.md'

      - name: Deploy to GitHub Pages 🚀
        uses: JamesIves/github-pages-deploy-action@v4
        with:
          branch: main
=======
name: Publish Sponsors
on:
  workflow_dispatch:
  schedule:
    - cron: 30 15 * * 0-6
jobs:
  deploy:
    if: github.repository == 'marc2332/freya'
    runs-on: ubuntu-latest
    steps:
      - name: Checkout 🛎️
        uses: actions/checkout@v6

      - name: Generate Sponsors 💖
        uses: JamesIves/github-sponsors-readme-action@v1
        with:
          token: ${{ secrets.PAT }}
          file: 'README.md'

      - name: Deploy to GitHub Pages 🚀
        uses: JamesIves/github-pages-deploy-action@v4
        with:
          branch: main
>>>>>>> a2ab0ccd
          folder: '.'<|MERGE_RESOLUTION|>--- conflicted
+++ resolved
@@ -1,28 +1,3 @@
-<<<<<<< HEAD
-name: Publish Sponsors
-on:
-  workflow_dispatch:
-  schedule:
-    - cron: 30 15 * * 0-6
-jobs:
-  deploy:
-    if: github.repository == 'marc2332/freya'
-    runs-on: ubuntu-latest
-    steps:
-      - name: Checkout 🛎️
-        uses: actions/checkout@v5
-
-      - name: Generate Sponsors 💖
-        uses: JamesIves/github-sponsors-readme-action@v1
-        with:
-          token: ${{ secrets.PAT }}
-          file: 'README.md'
-
-      - name: Deploy to GitHub Pages 🚀
-        uses: JamesIves/github-pages-deploy-action@v4
-        with:
-          branch: main
-=======
 name: Publish Sponsors
 on:
   workflow_dispatch:
@@ -46,5 +21,4 @@
         uses: JamesIves/github-pages-deploy-action@v4
         with:
           branch: main
->>>>>>> a2ab0ccd
           folder: '.'