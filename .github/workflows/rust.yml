name: Rust

on:
  workflow_dispatch:
  push:
    branches: [ "main" ]
  pull_request:

env:
  CARGO_TERM_COLOR: always

jobs:
  build:
    runs-on: ${{ matrix.os }}
    strategy:
      matrix:
        os: [ubuntu-latest, windows-latest, macos-latest]

    steps:
    - uses: actions/checkout@v4
      with:
        fetch-depth: 2
    - name: Install latest nextest release
      uses: taiki-e/install-action@nextest
    - name: Set up cargo cache
      uses: Swatinem/rust-cache@v2
      with:
        prefix-key: "7"
    - name: Install linux dependencies
      if: runner.os == 'Linux'
      run: |
        sudo apt update && sudo apt install build-essential libssl-dev pkg-config libglib2.0-dev libgtk-3-dev
    - name: Check examples
      run: cargo check --examples
    - name: Lint
      run: cargo clippy
    - name: Run Linux tests
      if: runner.os == 'Linux'
      run: |
        export RUSTFLAGS="-Cinstrument-coverage"
        export LLVM_PROFILE_FILE='cargo-test-%p-%m.profraw'
        cargo nextest run --workspace --exclude examples
    - name: Run MacOS and Windows tests
      if: runner.os != 'Linux'
      run: cargo nextest run --workspace --exclude examples
<<<<<<< HEAD
=======
    - name: Run doctests
      run: cargo test --workspace --doc
>>>>>>> bebe6e39
    - name: Run coverage
      if: runner.os == 'Linux'
      run: |
        rustup component add llvm-tools-preview 
        curl -L https://github.com/mozilla/grcov/releases/latest/download/grcov-x86_64-unknown-linux-gnu.tar.bz2 | tar jxf -
        ./grcov . --binary-path ./target/debug/deps -s . -t lcov --branch --ignore-not-existing --ignore "../*" --ignore "/*" -o cov.lcov
    - uses: codecov/codecov-action@v4
      if: runner.os == 'Linux'
      with:
        token: ${{ secrets.CODECOV_TOKEN }}
    - name: Make sure the mocked Skia bindings are on sync
      if: runner.os == 'Linux'
      run: cargo build --package freya --features mocked-engine-development --no-default-features<|MERGE_RESOLUTION|>--- conflicted
+++ resolved
@@ -43,11 +43,8 @@
     - name: Run MacOS and Windows tests
       if: runner.os != 'Linux'
       run: cargo nextest run --workspace --exclude examples
-<<<<<<< HEAD
-=======
     - name: Run doctests
       run: cargo test --workspace --doc
->>>>>>> bebe6e39
     - name: Run coverage
       if: runner.os == 'Linux'
       run: |
