<<<<<<< HEAD
#![cfg_attr(
    all(not(debug_assertions), target_os = "windows"),
    windows_subsystem = "windows"
)]

use freya::prelude::*;

fn main() {
    launch_with_props(app, "Position", (400.0, 350.0));
}

#[allow(non_snake_case)]
#[inline_props]
fn PopupBackground<'a>(cx: Scope<'a>, children: Element<'a>) -> Element {
    render!(rect {
        height: "100%",
        width: "100%",
        background: "rgb(0, 0, 0, 150)",
        position: "absolute",
        layer: "-1",
        main_align: "center",
        cross_align: "center",
        children
    })
}

#[allow(non_snake_case)]
#[inline_props]
fn Popup<'a>(cx: Scope<'a>, children: Element<'a>) -> Element {
    render!(
        PopupBackground {
            rect {
                padding: "10",
                corner_radius: "8",
                background: "white",
                shadow: "0 4 5 0 rgb(0, 0, 0, 30)",
                width: "300",
                height: "200",
                children
            }
        }
    )
}

fn app(cx: Scope) -> Element {
    let show_popup = use_state(cx, || false);

    render!(
        rect {
            if *show_popup.get() {
                render!(
                    Popup {
                        label {
                            "whatever"
                        }
                        Button {
                            onclick: |_| show_popup.set(false),
                            label {
                                "Close"
                            }
                        }
                    }
                )
            }
            Button {
                onclick: |_| show_popup.set(true),
                label {
                    "Open"
                }
            }
        }
    )
}
=======
#![cfg_attr(
    all(not(debug_assertions), target_os = "windows"),
    windows_subsystem = "windows"
)]

use freya::prelude::*;

fn main() {
    launch_with_props(app, "Position", (400.0, 350.0));
}

fn app() -> Element {
    rsx!(
        rect {
            height: "100%",
            width: "100%",
            rect {
                height: "20%",
                width: "20%",
                background: "black",
                position: "absolute",
                position_top: "10",
                position_left: "10",
            }
            rect {
                height: "20%",
                width: "20%",
                background: "black",
                position: "absolute",
                position_top: "10",
                position_right: "10",
            }
            rect {
                height: "20%",
                width: "20%",
                background: "black",
                position: "absolute",
                position_bottom: "10",
                position_right: "10",
            }
            rect {
                height: "20%",
                width: "20%",
                background: "black",
                position: "absolute",
                position_bottom: "10",
                position_left: "10",
            }
        }
    )
}
>>>>>>> 7f81afc7
<|MERGE_RESOLUTION|>--- conflicted
+++ resolved
@@ -1,4 +1,3 @@
-<<<<<<< HEAD
 #![cfg_attr(
     all(not(debug_assertions), target_os = "windows"),
     windows_subsystem = "windows"
@@ -12,8 +11,8 @@
 
 #[allow(non_snake_case)]
 #[inline_props]
-fn PopupBackground<'a>(cx: Scope<'a>, children: Element<'a>) -> Element {
-    render!(rect {
+fn PopupBackground(children: Element) -> Element {
+    rsx!(rect {
         height: "100%",
         width: "100%",
         background: "rgb(0, 0, 0, 150)",
@@ -21,14 +20,14 @@
         layer: "-1",
         main_align: "center",
         cross_align: "center",
-        children
+        {children}
     })
 }
 
 #[allow(non_snake_case)]
-#[inline_props]
-fn Popup<'a>(cx: Scope<'a>, children: Element<'a>) -> Element {
-    render!(
+#[component]
+fn Popup(children: Element) -> Element {
+    rsx!(
         PopupBackground {
             rect {
                 padding: "10",
@@ -37,91 +36,36 @@
                 shadow: "0 4 5 0 rgb(0, 0, 0, 30)",
                 width: "300",
                 height: "200",
-                children
+                {children}
             }
         }
     )
 }
 
-fn app(cx: Scope) -> Element {
-    let show_popup = use_state(cx, || false);
+fn app() -> Element {
+    let mut show_popup = use_signal(|| false);
 
-    render!(
+    rsx!(
         rect {
-            if *show_popup.get() {
-                render!(
-                    Popup {
+            if *show_popup.read() {
+                Popup {
+                    label {
+                        "whatever"
+                    }
+                    Button {
+                        onclick: move |_| show_popup.set(false),
                         label {
-                            "whatever"
-                        }
-                        Button {
-                            onclick: |_| show_popup.set(false),
-                            label {
-                                "Close"
-                            }
+                            "Close"
                         }
                     }
-                )
+                }
             }
             Button {
-                onclick: |_| show_popup.set(true),
+                onclick: move |_| show_popup.set(true),
                 label {
                     "Open"
                 }
             }
         }
     )
-}
-=======
-#![cfg_attr(
-    all(not(debug_assertions), target_os = "windows"),
-    windows_subsystem = "windows"
-)]
-
-use freya::prelude::*;
-
-fn main() {
-    launch_with_props(app, "Position", (400.0, 350.0));
-}
-
-fn app() -> Element {
-    rsx!(
-        rect {
-            height: "100%",
-            width: "100%",
-            rect {
-                height: "20%",
-                width: "20%",
-                background: "black",
-                position: "absolute",
-                position_top: "10",
-                position_left: "10",
-            }
-            rect {
-                height: "20%",
-                width: "20%",
-                background: "black",
-                position: "absolute",
-                position_top: "10",
-                position_right: "10",
-            }
-            rect {
-                height: "20%",
-                width: "20%",
-                background: "black",
-                position: "absolute",
-                position_bottom: "10",
-                position_right: "10",
-            }
-            rect {
-                height: "20%",
-                width: "20%",
-                background: "black",
-                position: "absolute",
-                position_bottom: "10",
-                position_left: "10",
-            }
-        }
-    )
-}
->>>>>>> 7f81afc7
+}