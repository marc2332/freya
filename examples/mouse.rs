--- conflicted
+++ resolved
@@ -33,13 +33,8 @@
             onmousemove,
             onclick,
             label {
-<<<<<<< HEAD
-                "Mouse is at [x: {cursor_pos_over.read().0}, y: {cursor_pos_over.read().1}] "
-            }
-=======
                 "Mouse is at [x: {cursor_pos_over.read().x}, y: {cursor_pos_over.read().y}] ",
             },
->>>>>>> 8bd52cbb
             label {
                 "Mouse clicked at [x: {cursor_pos_click.read().x}, y: {cursor_pos_click.read().y}]"
             }
