#![cfg_attr(
    all(not(debug_assertions), target_os = "windows"),
    windows_subsystem = "windows"
)]

use freya::prelude::*;

fn main() {
    launch(app);
}

fn app() -> Element {
    let mut values = use_signal(|| (String::new(), String::new()));

    rsx!(
        rect {
            overflow: "clip",
            padding: "7",
            width: "100%",
            height: "100%",
            spacing: "4",
            label {
                color: "black",
                "Your name:"
            }
            Input {
                value: values.read().0.clone(),
                placeholder: "Name",
                onchange: move |txt| {
                    values.write().0 = txt;
                }
            }
            label {
                color: "black",
                "Your age:"
            }
            Input {
                value: values.read().1.clone(),
                placeholder: "Age",
                onchange: move |txt| {
                    values.write().1 = txt;
                }
<<<<<<< HEAD
            }
            label {
                color: "black",
                "You are {values.read().0} and you are {values.read().1} years old."
            }
=======
            },
>>>>>>> 8bd52cbb
        }
    )
}<|MERGE_RESOLUTION|>--- conflicted
+++ resolved
@@ -40,15 +40,7 @@
                 onchange: move |txt| {
                     values.write().1 = txt;
                 }
-<<<<<<< HEAD
-            }
-            label {
-                color: "black",
-                "You are {values.read().0} and you are {values.read().1} years old."
-            }
-=======
             },
->>>>>>> 8bd52cbb
         }
     )
 }