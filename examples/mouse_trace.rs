#![cfg_attr(
    all(not(debug_assertions), target_os = "windows"),
    windows_subsystem = "windows"
)]

<<<<<<< HEAD
use std::time::Duration;

use freya::{common::Point2D, prelude::*};
use tokio::time::interval;
=======
use freya::prelude::*;
>>>>>>> 1c0e16a1

fn main() {
    launch_cfg(
        app,
        WindowConfig::<()>::builder()
            .with_width(1920)
            .with_height(1080)
            .with_decorations(false)
            .with_transparency(true)
            .with_title("Rotate")
            .build(),
    );
}

const MOVEMENT_MARGIN: f64 = 100.0;
const BOX_COUNT: usize = 20;

#[allow(non_snake_case)]
fn Box(cx: Scope) -> Element {
    render!(
        rect {
            background: "rgb(65, 53, 67)",
            width: "250",
            height: "250",
            direction: "both",
            display: "center",
            radius: "100",
            rect {
                background: "rgb(143, 67, 238)",
                width: "180",
                height: "180",
                direction: "both",
                display: "center",
                radius: "100",
                rect {
                    background: "rgb(240, 235, 141)",
                    width: "100",
                    height: "100",
                    radius: "100",
                }
            }
        }
    )
}

fn app(cx: Scope) -> Element {
    let positions = use_state::<Vec<Point2D>>(cx, Vec::new);

    let onmouseover = |e: MouseEvent| {
        let coordinates = e.get_screen_coordinates();
        positions.with_mut(|positions| {
            if let Some(pos) = positions.first() {
                if (pos.x + MOVEMENT_MARGIN < coordinates.x
                    && pos.x - MOVEMENT_MARGIN > coordinates.x)
                    && (pos.y + MOVEMENT_MARGIN < coordinates.y
                        && pos.y - MOVEMENT_MARGIN > coordinates.y)
                {
                    return;
                }
            }
            positions.insert(0, (coordinates.x - 125.0, coordinates.y - 125.0).into());
            positions.truncate(BOX_COUNT);
        })
    };

    render!(
        rect {
            onmouseover: onmouseover,
            width: "100%",
            height: "100%",
            positions.get().iter().map(|pos| rsx!(
                rect {
                    width: "0",
                    height: "0",
                    scroll_x: "{pos.x}",
                    scroll_y: "{pos.y}",
                    Box {}
                }
            ))
        }
    )
}<|MERGE_RESOLUTION|>--- conflicted
+++ resolved
@@ -3,14 +3,7 @@
     windows_subsystem = "windows"
 )]
 
-<<<<<<< HEAD
-use std::time::Duration;
-
-use freya::{common::Point2D, prelude::*};
-use tokio::time::interval;
-=======
-use freya::prelude::*;
->>>>>>> 1c0e16a1
+use freya::{prelude::*, common::Point2D};
 
 fn main() {
     launch_cfg(
