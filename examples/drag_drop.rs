--- conflicted
+++ resolved
@@ -69,31 +69,29 @@
     });
 
     rsx!(
-        GlobalAnimatedPositionProvider::<&'static str> {
-            DragProvider::<&'static str> {
-                rect {
-                    direction: "horizontal",
-                    width: "fill",
-                    height: "fill",
-                    spacing: "20",
-                    padding: "20",
-                    content: "flex",
-                    Column {
-                        data,
-                        state: FoodState::ReallyBad
-                    }
-                    Column {
-                        data,
-                        state: FoodState::Meh
-                    }
-                    Column {
-                        data,
-                        state: FoodState::Normal
-                    }
-                    Column {
-                        data,
-                        state: FoodState::Amazing
-                    }
+        DragProvider::<&'static str> {
+            rect {
+                direction: "horizontal",
+                width: "fill",
+                height: "fill",
+                spacing: "20",
+                padding: "20",
+                content: "flex",
+                Column {
+                    data,
+                    state: FoodState::ReallyBad
+                }
+                Column {
+                    data,
+                    state: FoodState::Meh
+                }
+                Column {
+                    data,
+                    state: FoodState::Normal
+                }
+                Column {
+                    data,
+                    state: FoodState::Amazing
                 }
             }
         }
@@ -123,7 +121,7 @@
     };
 
     rsx!(
-        DropZone {
+        DropZone{
             ondrop: move_food,
             width: "flex(1)",
             height: "fill",
@@ -137,31 +135,27 @@
                 for food in data.read().iter().filter(|food| food.state == state) {
                     DragZone {
                         key: "{food.name}",
-                        hide_while_dragging: false,
+                        hide_while_dragging: true,
                         data: food.name,
                         drag_element: rsx!(
                             rect {
-                                width: "190",
-                                height: "auto",
-                                background: "rgb(220, 220, 220)",
-                                corner_radius: "99",
+                                width: "200",
+                                height: "70",
+                                background: "rgb(210, 210, 210)",
+                                corner_radius: "8",
                                 padding: "10",
                                 layer: "-999",
-                                shadow: "0 2 5 1 rgb(0,0,0,0.10)",
+                                shadow: "0 2 7 1 rgb(0,0,0,0.15)",
                                 label {
-                                    "Dragging {food.name}"
+                                    "{food.quantity} of {food.name} in {food.state:?} state."
                                 }
                             }
                         ),
-                        GlobalAnimatedPosition {
+                        AnimatedPosition {
                             width: "fill",
                             height: "70",
                             function: Function::Elastic,
                             duration: Duration::from_secs(1),
-<<<<<<< HEAD
-                            id: food.name,
-=======
->>>>>>> a4a10c60
                             Card {
                                 food: food.clone()
                             }
@@ -175,20 +169,6 @@
 
 #[component]
 fn Card(food: Food) -> Element {
-<<<<<<< HEAD
-    let animation = use_animation(move |ctx| {
-        ctx.auto_start(true);
-        ctx.with(
-            AnimNum::new(0.7, 1.)
-                .time(1000)
-                .function(Function::Elastic)
-                .ease(Ease::Out),
-        )
-    });
-
-    let scale = animation.get();
-    let scale = scale.read().as_f32();
-=======
     let animation = use_animation(move |conf| {
         conf.auto_start(true);
         AnimNum::new(0.7, 1.)
@@ -199,7 +179,6 @@
 
     let scale = animation.get();
     let scale = scale.read();
->>>>>>> a4a10c60
 
     rsx!(
         rect {
@@ -208,11 +187,7 @@
             background: "rgb(210, 210, 210)",
             corner_radius: "8",
             padding: "10",
-<<<<<<< HEAD
-            scale: "{scale}",
-=======
             scale: "{scale.read()}",
->>>>>>> a4a10c60
             label {
                 "{food.quantity} of {food.name} in {food.state:?} state."
             }
