#![cfg_attr(
    all(not(debug_assertions), target_os = "windows"),
    windows_subsystem = "windows"
)]

#[cfg(feature = "use_camera")]
use freya::prelude::*;

#[cfg(not(feature = "use_camera"))]
fn main() {
    panic!("Run with the 'use_camera' feature");
}

#[cfg(feature = "use_camera")]
fn main() {
    launch(app);
}
#[cfg(feature = "use_camera")]
fn app() -> Element {
    let image = use_camera(CameraSettings::default());

    rsx!(
        rect {
            width: "100%",
            height: "100%",
            padding: "50",
            if let Some(err) = &*image.error().read() {
                label {
                    color: "black",
                    "{err}"
                }
            } else {
                image {
                    width: "100%",
                    height: "100%",
<<<<<<< HEAD
                    image_reference,
=======
                    reference: image.attribute(),
                    image_reference: image.image_attribute()
>>>>>>> 621f1054
                }
            }
        }
    )
}<|MERGE_RESOLUTION|>--- conflicted
+++ resolved
@@ -33,12 +33,8 @@
                 image {
                     width: "100%",
                     height: "100%",
-<<<<<<< HEAD
-                    image_reference,
-=======
                     reference: image.attribute(),
                     image_reference: image.image_attribute()
->>>>>>> 621f1054
                 }
             }
         }
