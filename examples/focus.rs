#![cfg_attr(
    all(not(debug_assertions), target_os = "windows"),
    windows_subsystem = "windows"
)]

use freya::prelude::*;

fn main() {
    launch(app);
}

#[allow(non_snake_case)]
fn Child(cx: Scope) -> Element {
    let focus_manager = use_focus(cx);
    let is_focused = focus_manager.is_focused();
    render!(
        rect {
            width: "100%",
            height: "60",
            focus_id: focus_manager.attribute(cx),
            background: "rgb(45, 45, 45)",
            padding: "10",
            color: "white",
            onclick: move |_| {
                focus_manager.focus();
            },
            label {
                "Am I focused? {is_focused}"
            }
        }
    )
}

fn app(cx: Scope) -> Element {
<<<<<<< HEAD
    render!(Child {}, Child {}, Child {}, Child {}, Child {},)
=======
    use_init_focus(cx);
    render!(
       rect {
           overflow: "clip",
           width: "100%",
           height: "100%",
           Child {},
           Child {},
           Child {},
           Child {},
           Child {},
       }
    )
>>>>>>> 596b37c0
}<|MERGE_RESOLUTION|>--- conflicted
+++ resolved
@@ -32,21 +32,15 @@
 }
 
 fn app(cx: Scope) -> Element {
-<<<<<<< HEAD
-    render!(Child {}, Child {}, Child {}, Child {}, Child {},)
-=======
-    use_init_focus(cx);
     render!(
-       rect {
-           overflow: "clip",
-           width: "100%",
-           height: "100%",
-           Child {},
-           Child {},
-           Child {},
-           Child {},
-           Child {},
-       }
+        rect {
+            width: "100%",
+            height: "100%",
+            Child {},
+            Child {},
+            Child {},
+            Child {},
+            Child {}
+        }
     )
->>>>>>> 596b37c0
 }