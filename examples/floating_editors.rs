--- conflicted
+++ resolved
@@ -192,12 +192,9 @@
         rect {
             onclick,
             a11y_id,
-<<<<<<< HEAD
             a11y_auto_focus: "true",
-=======
             onkeydown,
             onkeyup,
->>>>>>> a92983a3
             width: "fill",
             height: "fill",
             padding: "10",
