#![cfg_attr(
    all(not(debug_assertions), target_os = "windows"),
    windows_subsystem = "windows"
)]

use freya::prelude::*;

fn main() {
    launch(app);
}

fn app(cx: Scope) -> Element {
    render!(
        container {
            width: "100%",
            height: "100%",
            background: "rgb(30, 30, 30)",
            color: "rgb(240, 240, 240)",
            direction: "horizontal",
            paragraph {
<<<<<<< HEAD
                width: "20%",
                line_height: "2",

                text {
                    font_size: "20",
                    font_weight: "thin",
                    "Invisible\n"
                }
                text {
                    font_size: "20",
                    font_weight: "thin",
=======
                width: "33%",
                line_height: "2",
                text {
                    font_size: "20",
                    font_weight: "thin",
                    "Invisible\n"
                }
                text {
                    font_size: "20",
                    font_weight: "thin",
>>>>>>> 04bdaf93
                    "Thin\n"
                }
                text {
                    font_size: "20",
                    font_weight: "extra-light",
                    "Extra Light\n"
                }
                text {
                    font_size: "20",
                    font_weight: "light",
                    "Light\n"
                }
                text {
                    font_size: "20",
                    font_weight: "normal",
                    "Normal\n"
                }
                text {
                    font_size: "20",
                    font_weight: "medium",
                    "Medium\n"
                }
                text {
                    font_size: "20",
                    font_weight: "semi-bold",
                    "Semi Bold\n"
                }
                text {
                    font_size: "20",
<<<<<<< HEAD
                    font_weight: "extra-bold",
                    "Extra Bold\n"
                }
                text {
                    font_size: "20",
=======
                    font_weight: "bold",
                    "Bold\n"
                }
                text {
                    font_size: "20",
                    font_weight: "extra-bold",
                    "Extra Bold\n"
                }
                text {
                    font_size: "20",
>>>>>>> 04bdaf93
                    font_weight: "black",
                    "Black\n"
                }
                text {
                    font_size: "20",
                    font_weight: "extra-black",
                    "Extra Black\n"
                }
            }
            paragraph {
<<<<<<< HEAD
                width: "20%",
                line_height: "2",

                text {
                    font_size: "20",
                    font_slant: "normal",
=======
                width: "33%",
                line_height: "2",
                text {
                    font_size: "20",
                    font_style: "normal",
>>>>>>> 04bdaf93
                    "Normal\n"
                }
                text {
                    font_size: "20",
<<<<<<< HEAD
                    font_slant: "italic",
=======
                    font_style: "italic",
>>>>>>> 04bdaf93
                    "Italic\n"
                }
                text {
                    font_size: "20",
<<<<<<< HEAD
                    font_slant: "oblique",
=======
                    font_style: "oblique",
>>>>>>> 04bdaf93
                    "Oblique\n"
                }
            }
            paragraph {
<<<<<<< HEAD
                width: "40%",
                line_height: "2",

                text {
                    font_size: "20",
                    font_family: "Arial",
=======
                width: "33%",
                line_height: "2",
                text {
                    font_size: "20",
>>>>>>> 04bdaf93
                    font_width: "extra-condensed",
                    "Extra Condensed\n"
                }
                text {
                    font_size: "20",
<<<<<<< HEAD
                    font_family: "Arial",
=======
>>>>>>> 04bdaf93
                    font_width: "condensed",
                    "Condensed\n"
                }
                text {
                    font_size: "20",
<<<<<<< HEAD
                    font_family: "Arial",
=======
>>>>>>> 04bdaf93
                    font_width: "semi-condensed",
                    "Semi Condensed\n"
                }
                text {
                    font_size: "20",
<<<<<<< HEAD
                    font_family: "Arial",
=======
>>>>>>> 04bdaf93
                    font_width: "normal",
                    "Normal\n"
                }
                text {
                    font_size: "20",
<<<<<<< HEAD
                    font_family: "Arial",
=======
>>>>>>> 04bdaf93
                    font_width: "semi-expanded",
                    "Semi Expanded\n"
                }
                text {
                    font_size: "20",
<<<<<<< HEAD
                    font_family: "Arial",
=======
>>>>>>> 04bdaf93
                    font_width: "extra-expanded",
                    "Extra Expanded\n"
                }
                text {
                    font_size: "20",
<<<<<<< HEAD
                    font_family: "Arial",
=======
>>>>>>> 04bdaf93
                    font_width: "ultra-expanded",
                    "Ultra Expanded\n"
                }
            }
        }
    )
}<|MERGE_RESOLUTION|>--- conflicted
+++ resolved
@@ -18,19 +18,6 @@
             color: "rgb(240, 240, 240)",
             direction: "horizontal",
             paragraph {
-<<<<<<< HEAD
-                width: "20%",
-                line_height: "2",
-
-                text {
-                    font_size: "20",
-                    font_weight: "thin",
-                    "Invisible\n"
-                }
-                text {
-                    font_size: "20",
-                    font_weight: "thin",
-=======
                 width: "33%",
                 line_height: "2",
                 text {
@@ -41,7 +28,6 @@
                 text {
                     font_size: "20",
                     font_weight: "thin",
->>>>>>> 04bdaf93
                     "Thin\n"
                 }
                 text {
@@ -71,13 +57,6 @@
                 }
                 text {
                     font_size: "20",
-<<<<<<< HEAD
-                    font_weight: "extra-bold",
-                    "Extra Bold\n"
-                }
-                text {
-                    font_size: "20",
-=======
                     font_weight: "bold",
                     "Bold\n"
                 }
@@ -88,7 +67,6 @@
                 }
                 text {
                     font_size: "20",
->>>>>>> 04bdaf93
                     font_weight: "black",
                     "Black\n"
                 }
@@ -99,109 +77,59 @@
                 }
             }
             paragraph {
-<<<<<<< HEAD
-                width: "20%",
-                line_height: "2",
-
-                text {
-                    font_size: "20",
-                    font_slant: "normal",
-=======
                 width: "33%",
                 line_height: "2",
                 text {
                     font_size: "20",
                     font_style: "normal",
->>>>>>> 04bdaf93
                     "Normal\n"
                 }
                 text {
                     font_size: "20",
-<<<<<<< HEAD
-                    font_slant: "italic",
-=======
                     font_style: "italic",
->>>>>>> 04bdaf93
                     "Italic\n"
                 }
                 text {
                     font_size: "20",
-<<<<<<< HEAD
-                    font_slant: "oblique",
-=======
                     font_style: "oblique",
->>>>>>> 04bdaf93
                     "Oblique\n"
                 }
             }
             paragraph {
-<<<<<<< HEAD
-                width: "40%",
-                line_height: "2",
-
-                text {
-                    font_size: "20",
-                    font_family: "Arial",
-=======
                 width: "33%",
                 line_height: "2",
                 text {
                     font_size: "20",
->>>>>>> 04bdaf93
                     font_width: "extra-condensed",
                     "Extra Condensed\n"
                 }
                 text {
                     font_size: "20",
-<<<<<<< HEAD
-                    font_family: "Arial",
-=======
->>>>>>> 04bdaf93
                     font_width: "condensed",
                     "Condensed\n"
                 }
                 text {
                     font_size: "20",
-<<<<<<< HEAD
-                    font_family: "Arial",
-=======
->>>>>>> 04bdaf93
                     font_width: "semi-condensed",
                     "Semi Condensed\n"
                 }
                 text {
                     font_size: "20",
-<<<<<<< HEAD
-                    font_family: "Arial",
-=======
->>>>>>> 04bdaf93
                     font_width: "normal",
                     "Normal\n"
                 }
                 text {
                     font_size: "20",
-<<<<<<< HEAD
-                    font_family: "Arial",
-=======
->>>>>>> 04bdaf93
                     font_width: "semi-expanded",
                     "Semi Expanded\n"
                 }
                 text {
                     font_size: "20",
-<<<<<<< HEAD
-                    font_family: "Arial",
-=======
->>>>>>> 04bdaf93
                     font_width: "extra-expanded",
                     "Extra Expanded\n"
                 }
                 text {
                     font_size: "20",
-<<<<<<< HEAD
-                    font_family: "Arial",
-=======
->>>>>>> 04bdaf93
                     font_width: "ultra-expanded",
                     "Ultra Expanded\n"
                 }
