use freya::events::MouseEvent;
use freya::prelude::*;

fn main() {
    launch_cfg(
        app,
        LaunchConfig::<()>::builder()
            .with_width(900.0)
            .with_height(500.0)
            .with_decorations(true)
            .with_transparency(false)
            .with_title("Editor")
            .build(),
    );
}

fn app() -> Element {
    use_init_theme(DARK_THEME);
    rsx!(Body {})
}

#[allow(non_snake_case)]
fn Body() -> Element {
    let theme = use_theme();
    let theme = theme.read();

    let mut editable = use_editable(
        || {
            EditableConfig::new("Lorem ipsum dolor sit amet\nLorem ipsum dolor sit amet\nLorem ipsum dolor sit amet\nLorem ipsum dolor sit amet\nLorem ipsum dolor sit amet\nLorem ipsum dolor sit amet\nLorem ipsum dolor sit amet".to_string())
        },
        EditableMode::SingleLineMultipleEditors,
    );
    let cursor_reference = editable.cursor_attr();
    let editor = editable.editor().read();
    let cloned_editable = editable.clone();

    let onclick = move |_: MouseEvent| {
        editable.process_event(&EditableEvent::Click);
    };

    let onkeydown = move |e: KeyboardEvent| {
        editable.process_event(&EditableEvent::KeyDown(e.data));
    };

    rsx!(
        rect {
            width: "100%",
            height: "100%",
            padding: "10",
            onkeydown,
            cursor_reference,
            direction: "horizontal",
            onglobalclick: onclick,
            background: "{theme.body.background}",
            VirtualScrollView {
                theme: theme_with!(ScrollViewTheme {
                    width: "50%".into(),
                }),
                length: editor.len_lines(),
                item_size: 35.0,
                scroll_with_arrows: false,
<<<<<<< HEAD
                builder: move |line_index| {
=======
                builder: Rc::new(move |(key, line_index, values): (usize, usize, &Option<UseEditable>)| {
                    let mut editable = values.as_ref().unwrap().clone();
>>>>>>> 590a0e08
                    let editor = editable.editor().read();
                    let line = editor.line(line_index).unwrap();

                    let is_line_selected = editor.cursor_row() == line_index;

                    // Only show the cursor in the active line
                    let character_index = if is_line_selected {
                        editor.cursor_col().to_string()
                    } else {
                        "none".to_string()
                    };

                    // Only highlight the active line
                    let line_background = if is_line_selected {
                        "rgb(37, 37, 37)"
                    } else {
                        ""
                    };

                    let onmousedown = move |e: MouseEvent| {
                        editable.process_event(&EditableEvent::MouseDown(e.data, line_index));
                    };

                    let onmouseover = move |e: MouseEvent| {
                        editable.process_event(&EditableEvent::MouseOver(e.data, line_index));
                    };

                    let highlights = editable.highlights_attr(line_index);

                    rsx! {
                        rect {
                            key: "{line_index}",
                            width: "100%",
                            height: "35",
                            direction: "horizontal",
                            background: "{line_background}",
                            rect {
                                width: "30",
                                height: "100%",
                                main_align: "center",
                                direction: "horizontal",
                                label {
                                    font_size: "15",
                                    color: "rgb(200, 200, 200)",
                                    "{line_index + 1} "
                                }
                            }
                            paragraph {
                                height: "100%",
                                width: "100%",
                                cursor_index: "{character_index}",
                                cursor_color: "white",
                                max_lines: "1",
                                cursor_mode: "editable",
                                cursor_id: "{line_index}",
                                onmousedown,
                                onmouseover,
                                highlights: highlights,
                                text {
                                    color: "rgb(240, 240, 240)",
                                    font_size: "15",
                                    "{line}"
                                }
                            }
                        }
                    }
                }
            }
            VirtualScrollView {
                theme: theme_with!(ScrollViewTheme {
                    width: "50%".into(),
                }),
                length: editor.len_lines(),
                item_size: 35.0,
                scroll_with_arrows: false,
<<<<<<< HEAD
                builder: move |line_index| {
                    let editor = cloned_editable.editor().read();
=======
                builder: Rc::new(move |(key, line_index, values): (usize, usize, &Option<UseEditable>)| {
                    let mut editable = values.as_ref().unwrap().clone();
                    let editor = editable.editor().read();
>>>>>>> 590a0e08
                    let line = editor.line(line_index).unwrap();

                    let is_line_selected = editor.cursor_row() == line_index;

                    // Only show the cursor in the active line
                    let character_index = if is_line_selected {
                        editor.cursor_col().to_string()
                    } else {
                        "none".to_string()
                    };

                    // Only highlight the active line
                    let line_background = if is_line_selected {
                        "rgb(37, 37, 37)"
                    } else {
                        ""
                    };

<<<<<<< HEAD
                    let onmousedown = {
                        to_owned![cloned_editable];
                        move |e: MouseEvent| {
                            cloned_editable.process_event(&EditableEvent::MouseDown(e.data, line_index));
                        }
                    };

                    let onmouseover = {
                        to_owned![cloned_editable];
                        move |e: MouseEvent| {
                            cloned_editable.process_event(&EditableEvent::MouseOver(e.data, line_index));
                        }
=======
                    let onmousedown = move |e: MouseEvent| {
                        editable.process_event(&EditableEvent::MouseDown(e.data, line_index));
                    };

                    let onmouseover = move |e: MouseEvent| {
                        editable.process_event(&EditableEvent::MouseOver(e.data, line_index));
>>>>>>> 590a0e08
                    };


                    let highlights = cloned_editable.highlights_attr(line_index);

                    rsx! {
                        rect {
                            key: "{line_index}",
                            width: "100%",
                            height: "35",
                            direction: "horizontal",
                            background: "{line_background}",
                            rect {
                                width: "30",
                                height: "100%",
                                main_align: "center",
                                direction: "horizontal",
                                label {
                                    font_size: "15",
                                    color: "rgb(200, 200, 200)",
                                    "{line_index + 1} "
                                }
                            }
                            paragraph {
                                height: "100%",
                                width: "100%",
                                cursor_index: "{character_index}",
                                cursor_color: "white",
                                max_lines: "1",
                                cursor_mode: "editable",
                                cursor_id: "{line_index}",
                                onmousedown,
                                onmouseover,
                                highlights: highlights,
                                text {
                                    color: "rgb(240, 240, 240)",
                                    font_size: "15",
                                    "{line}"
                                }
                            }
                        }
                    }
                }
            }
        }
    )
}<|MERGE_RESOLUTION|>--- conflicted
+++ resolved
@@ -59,12 +59,7 @@
                 length: editor.len_lines(),
                 item_size: 35.0,
                 scroll_with_arrows: false,
-<<<<<<< HEAD
                 builder: move |line_index| {
-=======
-                builder: Rc::new(move |(key, line_index, values): (usize, usize, &Option<UseEditable>)| {
-                    let mut editable = values.as_ref().unwrap().clone();
->>>>>>> 590a0e08
                     let editor = editable.editor().read();
                     let line = editor.line(line_index).unwrap();
 
@@ -140,14 +135,8 @@
                 length: editor.len_lines(),
                 item_size: 35.0,
                 scroll_with_arrows: false,
-<<<<<<< HEAD
                 builder: move |line_index| {
                     let editor = cloned_editable.editor().read();
-=======
-                builder: Rc::new(move |(key, line_index, values): (usize, usize, &Option<UseEditable>)| {
-                    let mut editable = values.as_ref().unwrap().clone();
-                    let editor = editable.editor().read();
->>>>>>> 590a0e08
                     let line = editor.line(line_index).unwrap();
 
                     let is_line_selected = editor.cursor_row() == line_index;
@@ -166,27 +155,12 @@
                         ""
                     };
 
-<<<<<<< HEAD
-                    let onmousedown = {
-                        to_owned![cloned_editable];
-                        move |e: MouseEvent| {
-                            cloned_editable.process_event(&EditableEvent::MouseDown(e.data, line_index));
-                        }
-                    };
-
-                    let onmouseover = {
-                        to_owned![cloned_editable];
-                        move |e: MouseEvent| {
-                            cloned_editable.process_event(&EditableEvent::MouseOver(e.data, line_index));
-                        }
-=======
                     let onmousedown = move |e: MouseEvent| {
                         editable.process_event(&EditableEvent::MouseDown(e.data, line_index));
                     };
 
                     let onmouseover = move |e: MouseEvent| {
                         editable.process_event(&EditableEvent::MouseOver(e.data, line_index));
->>>>>>> 590a0e08
                     };
 
 
