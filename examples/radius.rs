--- conflicted
+++ resolved
@@ -24,11 +24,7 @@
             padding: "60",
             onwheel: onwheel,
             rect {
-<<<<<<< HEAD
-                shadow: "0 0 50 0 black",
-=======
                 shadow: "0 0 25 0 rgb(0, 0, 0, 170)",
->>>>>>> e254d825
                 radius: "{radius} {radius * 0.7} {radius * 0.4} {radius * 0.2}",
                 height: "100%",
                 width: "100%",
