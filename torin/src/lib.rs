--- conflicted
+++ resolved
@@ -1,14 +1,8 @@
 pub mod custom_measurer;
 pub mod dom_adapter;
-pub mod gap;
 pub mod geometry;
 pub mod node;
-<<<<<<< HEAD
-pub mod radius;
-pub mod size;
-=======
 pub mod scaled;
->>>>>>> bb2a9549
 pub mod torin;
 pub mod values;
 
@@ -17,14 +11,10 @@
 pub mod prelude {
     pub use crate::custom_measurer::*;
     pub use crate::dom_adapter::*;
-    pub use crate::gap::*;
+    pub use crate::gaps::*;
     pub use crate::geometry::*;
     pub use crate::node::*;
-<<<<<<< HEAD
-    pub use crate::size::*;
-=======
     pub use crate::scaled::*;
->>>>>>> bb2a9549
     pub use crate::torin::*;
     pub use crate::values::prelude::*;
 }