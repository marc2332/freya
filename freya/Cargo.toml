--- conflicted
+++ resolved
@@ -40,18 +40,9 @@
 dioxus-router = { workspace = true }
 dioxus-hot-reload = { workspace = true }
 
-<<<<<<< HEAD
-tokio = { version = "1.23.0", features = ["sync", "rt-multi-thread", "time", "macros"] }
-anymap = "0.12.1"
-fxhash = "0.2.1"
-skia-safe = { workspace = true }
-tracing = "0.1"
-futures = "0.3.25"
-=======
 skia-safe = { workspace = true }
 tokio = { workspace = true }
 
 anymap = { workspace = true }
 fxhash = { workspace = true }
 tracing = { workspace = true }
->>>>>>> cfc61b44
