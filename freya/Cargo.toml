--- conflicted
+++ resolved
@@ -35,10 +35,6 @@
 tokio = { version = "1.23.0", features = ["sync", "rt-multi-thread", "time", "macros"] }
 anymap = "0.12.1"
 fxhash = "0.2.1"
-<<<<<<< HEAD
-skia-safe = { version = "0.57.0" }
-=======
-skia-safe = { version = "0.56.1", features = ["gl", "textlayout", "svg"] }
->>>>>>> 81287e65
+skia-safe = { version = "0.57.0", features = ["gl", "textlayout", "svg"] }
 tracing = "0.1"
 futures = "0.3.25"