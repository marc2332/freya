--- conflicted
+++ resolved
@@ -1,13 +1,8 @@
 use dioxus_core::GlobalNodeId;
 use dioxus_native_core::real_dom::NodeType;
 use freya_elements::NodeLayout;
-<<<<<<< HEAD
 use freya_layers::{Layers, NodeArea, NodeInfo};
-use freya_node_state::node::{CalcType, DirectionMode, SizeMode};
-=======
-use freya_layers::{Layers, NodeArea, NodeData};
 use freya_node_state::node::{CalcType, DirectionMode, DisplayMode, SizeMode};
->>>>>>> 2d0ac391
 use skia_safe::textlayout::{FontCollection, ParagraphBuilder, ParagraphStyle, TextStyle};
 
 pub fn run_calculations(calcs: &Vec<CalcType>, parent_area_value: f32) -> f32 {
@@ -128,50 +123,10 @@
     area
 }
 
-<<<<<<< HEAD
-pub fn calculate_node<T>(
+type NodeResolver<T> = fn(&GlobalNodeId, &mut T) -> Option<NodeInfo>;
+
+fn process_node_layout<T>(
     node_data: &NodeInfo,
-    remaining_area: NodeArea,
-    parent_area: NodeArea,
-    resolver_options: &mut T,
-    layers: &mut Layers,
-    node_resolver: fn(&GlobalNodeId, &mut T) -> Option<NodeInfo>,
-    inherited_relative_layer: i16,
-    font_collection: &mut FontCollection,
-) -> NodeArea {
-    let mut node_area = calculate_area(node_data, remaining_area, parent_area);
-
-    // Returns a tuple, the first element is the layer in which the current node must be added
-    // and the second indicates the layer that it's children must inherit
-    let (node_layer, inherited_relative_layer) =
-        layers.calculate_layer(node_data, inherited_relative_layer);
-
-    let padding = node_data.node.state.size.padding;
-    let horizontal_padding = padding.1 + padding.3;
-    let vertical_padding = padding.0 + padding.2;
-
-    // Area that is available consideing the parent area
-    let mut remaining_inner_area = NodeArea {
-        x: node_area.x + padding.3,
-        y: node_area.y + padding.0,
-        width: node_area.width - horizontal_padding,
-        height: node_area.height - vertical_padding,
-    };
-    // Visible area occupied by the child elements
-    let inner_area = remaining_inner_area.clone();
-
-    remaining_inner_area.y += node_data.node.state.size.scroll_y;
-    remaining_inner_area.x += node_data.node.state.size.scroll_x;
-
-    let mut inner_height = vertical_padding;
-    let mut inner_width = vertical_padding;
-
-    match &node_data.node.node_data.node_type {
-=======
-type NodeResolver<T> = fn(&ElementId, &mut T) -> Option<NodeData>;
-
-fn process_node_layout<T>(
-    node_data: &NodeData,
     node_area: &mut NodeArea,
     layers: &mut Layers,
     remaining_inner_area: &mut NodeArea,
@@ -183,8 +138,7 @@
     inherited_relative_layer: i16,
     font_collection: &mut FontCollection,
 ) {
-    match &node_data.node.node_type {
->>>>>>> 2d0ac391
+    match &node_data.node.node_data.node_type {
         NodeType::Element { children, .. } => {
             for child in children {
                 let child_node = node_resolver(child, resolver_options);
@@ -282,7 +236,7 @@
 }
 
 pub fn calculate_node<T>(
-    node_data: &NodeData,
+    node_data: &NodeInfo,
     remaining_area: NodeArea,
     parent_area: NodeArea,
     resolver_options: &mut T,
@@ -371,7 +325,7 @@
         );
     }
 
-    match &node_data.node.node_type {
+    match &node_data.node.node_data.node_type {
         NodeType::Text { .. } => {}
         _ => {
             if let SizeMode::Auto = node_data.node.state.size.width {
