--- conflicted
+++ resolved
@@ -1,9 +1,5 @@
 use dioxus_native_core::{node::NodeType, tree::TreeView, NodeId};
-<<<<<<< HEAD
-use freya_common::{CursorLayoutResponse, NodeArea, NodeReferenceLayout};
-=======
-use freya_common::{Area, NodeReferenceLayout};
->>>>>>> e330a001
+use freya_common::{Area, CursorLayoutResponse, NodeReferenceLayout, Point2D};
 use freya_dom::{DioxusNode, FreyaDOM};
 use freya_node_state::{
     CursorMode, CursorReference, DirectionMode, DisplayMode, FontStyle, SizeMode,
@@ -58,8 +54,8 @@
 ) -> Option<(
     &CursorReference,
     usize,
-    Option<(f32, f32)>,
-    Option<((usize, usize), (usize, usize))>,
+    Option<Point2D>,
+    Option<(Point2D, Point2D)>,
 )> {
     let cursor_ref = node.state.references.cursor_ref.as_ref()?;
     let current_cursor_id = { *cursor_ref.id.lock().unwrap().as_ref()? };
@@ -236,17 +232,8 @@
             // Notify the node's reference about the new size layout
             if let Some(reference) = &self.node.state.references.node_ref {
                 let mut layout = NodeReferenceLayout {
-<<<<<<< HEAD
-                    x: node_area.x,
-                    y: node_area.y,
-                    width: node_area.width,
-                    height: node_area.height,
-                    inner_height,
-                    inner_width,
-=======
                     area: node_area,
                     inner: inner_size,
->>>>>>> e330a001
                 };
                 layout.div(scale_factor);
                 reference.send(layout).ok();
@@ -303,10 +290,8 @@
         {
             if let Some(cursor_position) = cursor_position {
                 // Calculate the new cursor position
-                let char_position = paragraph.get_glyph_position_at_coordinate((
-                    cursor_position.0 as i32,
-                    cursor_position.1 as i32,
-                ));
+                let char_position =
+                    paragraph.get_glyph_position_at_coordinate(cursor_position.to_i32().to_tuple());
 
                 // Notify the cursor reference listener
                 cursor_ref
@@ -320,9 +305,9 @@
 
             if let Some((origin, dist)) = cursor_selections {
                 let origin_char =
-                    paragraph.get_glyph_position_at_coordinate((origin.0 as i32, origin.1 as i32));
+                    paragraph.get_glyph_position_at_coordinate(origin.to_i32().to_tuple());
                 let dist_char =
-                    paragraph.get_glyph_position_at_coordinate((dist.0 as i32, dist.1 as i32));
+                    paragraph.get_glyph_position_at_coordinate(dist.to_i32().to_tuple());
 
                 cursor_ref
                     .agent
