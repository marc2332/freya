use dioxus_native_core::{
    node::NodeType,
    prelude::{ElementNode, TextNode},
    real_dom::{NodeImmutable, RealDom},
    tree::TreeRef,
    NodeId,
};
use freya_common::{Area, CursorLayoutResponse, NodeReferenceLayout, Point2D};
use freya_dom::{DioxusNode, FreyaDOM};
use freya_node_state::{
    CursorMode, CursorReference, CursorSettings, CustomAttributeValues, DirectionMode, DisplayMode,
    FontStyle, References, Scroll, Size, SizeMode, Style,
};

use skia_safe::textlayout::{
    FontCollection, Paragraph, ParagraphBuilder, ParagraphStyle, TextStyle,
};

mod area_calc;
mod layers;
mod ops_calc;

use area_calc::calculate_area;
pub use layers::*;
pub use ops_calc::run_calculations;

pub type DioxusDOM = RealDom<CustomAttributeValues>;

/// Collect all the texts and node states from a given array of children
pub fn get_inner_texts(node: &DioxusNode) -> Vec<(FontStyle, String)> {
    node.children()
        .iter()
        .filter_map(|child| {
            if let NodeType::Element(ElementNode { tag, .. }) = &*child.node_type() {
                if tag != "text" {
                    return None;
                }

                let children = child.children();
                let child_text = *children.first().unwrap();
                let child_text_type = &*child_text.node_type();

                if let NodeType::Text(TextNode { text, .. }) = child_text_type {
                    let font_style = child.get::<FontStyle>().unwrap();
                    Some((font_style.clone(), text.to_owned()))
                } else {
                    None
                }
            } else {
                None
            }
        })
        .collect()
}

/// Get the info related to a cursor reference
#[allow(clippy::type_complexity)]
fn get_cursor_reference(
    node: &DioxusNode,
) -> Option<(
    CursorReference,
    usize,
    Option<Point2D>,
    Option<(Point2D, Point2D)>,
)> {
    let node_references = node.get::<References>().unwrap();
    let cursor_settings = node.get::<CursorSettings>().unwrap();

    let cursor_ref = node_references.cursor_ref.clone()?;
    let cursor_id = cursor_settings.cursor_id?;

    let current_cursor_id = { *cursor_ref.cursor_id.lock().unwrap().as_ref()? };
    let cursor_selections = *cursor_ref.cursor_selections.lock().unwrap();
    let cursor_position = *cursor_ref.cursor_position.lock().unwrap();

    if current_cursor_id == cursor_id {
        Some((cursor_ref, cursor_id, cursor_position, cursor_selections))
    } else {
        None
    }
}

/// Measure the layout of a given Node and all it's children
pub struct NodeLayoutMeasurer<'a> {
    node: DioxusNode<'a>,
    node_id: NodeId,
    remaining_area: &'a mut Area,
    parent_area: Area,
    layers: &'a mut Layers,
    dom: &'a FreyaDOM,
    inherited_relative_layer: i16,
    font_collection: &'a mut FontCollection,
}

impl<'a> NodeLayoutMeasurer<'a> {
    /// Create a NodeLayoutMeasurer
    #[allow(clippy::too_many_arguments)]
    pub fn new(
        node: DioxusNode<'a>,
        remaining_area: &'a mut Area,
        parent_area: Area,
        dom: &'a FreyaDOM,
        layers: &'a mut Layers,
        inherited_relative_layer: i16,
        font_collection: &'a mut FontCollection,
    ) -> Self {
        Self {
            node_id: node.id(),
            node,
            remaining_area,
            parent_area,
            dom,
            layers,
            inherited_relative_layer,
            font_collection,
        }
    }

    /// Measure the area of a Node
    pub fn measure_area(&mut self, is_measuring: bool, scale_factor: f32) -> Area {
        let node_height = self.dom.dom().tree_ref().height(self.node_id).unwrap();

        let node_references = self.node.get::<References>().unwrap().clone();
        let node_size = self.node.get::<Size>().unwrap().clone();
        let node_style = self.node.get::<Style>().unwrap().clone();
        let node_scroll = self.node.get::<Scroll>().unwrap().clone();

        // Caculate the corresponding layer of this node
        let (node_layer, node_relative_layer) = self.layers.calculate_layer(
            node_style.relative_layer,
            node_height as i16,
            self.inherited_relative_layer,
        );

        let mut node_area = calculate_area(self);

        let mut inner_size = Area::from_size(
            (
                node_size.padding.1 + node_size.padding.3,
                node_size.padding.0 + node_size.padding.2,
            )
                .into(),
        );

        // Area that is available consideing the parent area
        let mut remaining_inner_area = Area {
            origin: (
                node_area.min_x() + node_size.padding.3,
                node_area.min_y() + node_size.padding.0,
            )
                .into(),
            size: (
                node_area.width() - inner_size.width(),
                node_area.height() - inner_size.height(),
            )
                .into(),
        };

        // Visible area occupied by the child elements
        let inner_area = remaining_inner_area;

        // Increase the x and y axis with the node's scroll attributes
        remaining_inner_area.origin.x += node_scroll.scroll_x;
        remaining_inner_area.origin.y += node_scroll.scroll_y;

        // Calculate the children layouts  for the first time without the size and axis adjusted.
        if DisplayMode::Center == node_style.display {
            self.measure_inner_children(
                &mut node_area,
                inner_area,
                &mut remaining_inner_area,
                &mut inner_size,
                node_relative_layer,
                false,
                scale_factor,
            );

            let space_left_horizontally = (inner_area.width() - inner_size.width()) / 2.0;
            let space_left_vertically = (inner_area.height() - inner_size.height()) / 2.0;

            match node_size.direction {
                DirectionMode::Vertical => {
                    remaining_inner_area.origin.y =
                        inner_area.min_y() + space_left_vertically + node_size.padding.0;
                    remaining_inner_area.size.height =
                        inner_area.height() - space_left_vertically - node_size.padding.2;
                }
                DirectionMode::Horizontal => {
                    remaining_inner_area.origin.x =
                        inner_area.min_x() + space_left_horizontally + node_size.padding.1;
                    remaining_inner_area.size.width =
                        inner_area.width() - space_left_horizontally - node_size.padding.3;
                }
                DirectionMode::Both => {
                    remaining_inner_area.origin.x =
                        inner_area.min_x() + space_left_horizontally + node_size.padding.1;
                    remaining_inner_area.origin.y =
                        inner_area.min_y() + space_left_vertically + node_size.padding.0;

                    remaining_inner_area.size.width =
                        inner_area.width() - space_left_horizontally - node_size.padding.3;
                    remaining_inner_area.size.height =
                        inner_area.height() - space_left_vertically - node_size.padding.2;
                }
            }
        }

        self.measure_inner_children(
            &mut node_area,
            inner_area,
            &mut remaining_inner_area,
            &mut inner_size,
            node_relative_layer,
            is_measuring,
            scale_factor,
        );

        match *self.node.node_type() {
            NodeType::Text { .. } => {}
            _ => {
                if let SizeMode::Auto = node_size.width {
                    if DirectionMode::Vertical == node_size.direction {
                        node_area.size.width = inner_size.width();
                    } else {
                        node_area.size.width =
                            remaining_inner_area.min_x() - node_area.min_x() + node_size.padding.3;
                    }
                }
                if let SizeMode::Auto = node_size.height {
                    if DirectionMode::Vertical == node_size.direction {
                        node_area.size.height = inner_size.height();
                    } else {
                        node_area.size.height =
                            remaining_inner_area.min_y() - node_area.min_y() + node_size.padding.2;
                    }
                }
            }
        }

        if is_measuring {
            // Add element to a layer
            self.layers.add_element(&self.node, &node_area, node_layer);

            // Notify the node's reference about the new size layout
            if let Some(reference) = &node_references.node_ref {
                let mut layout = NodeReferenceLayout {
                    area: node_area,
                    inner: inner_size,
                };
                layout.div(scale_factor);
                reference.send(layout).ok();
            }
        }

        node_area
    }

<<<<<<< HEAD
    /// Use SkParagraph to measure the text
    fn measure_paragraph(&self, node: &DioxusNode, node_area: &Area, remaining_area: &mut Area) {
        let font_style = self.node.get::<FontStyle>().unwrap();

        let cursor_settings = self.node.get::<CursorSettings>().unwrap();

        let mut paragraph_style = ParagraphStyle::default();
        paragraph_style.set_text_align(font_style.align);
        paragraph_style.set_max_lines(font_style.max_lines);
        paragraph_style.set_replace_tab_characters(true);

        let mut paragraph_builder =
            ParagraphBuilder::new(&paragraph_style, self.font_collection.clone());

        paragraph_builder.push_style(
            TextStyle::new()
                .set_font_style(font_style.font_style)
                .set_font_size(font_style.font_size)
                .set_font_families(&font_style.font_family),
        );

        let texts = get_inner_texts(&self.node);

        for (font_style, text) in texts.into_iter() {
            paragraph_builder.push_style(
                TextStyle::new()
                    .set_font_style(font_style.font_style)
                    .set_height_override(true)
                    .set_height(font_style.line_height)
                    .set_color(font_style.color)
                    .set_font_size(font_style.font_size)
                    .set_font_families(&font_style.font_family),
            );
            paragraph_builder.add_text(text);
=======
    pub fn measure_text(&mut self, node: &DioxusNode, node_area: &Area, remaining_area: &mut Area) {
        let cursor_settings = &node.state.cursor_settings;
        let is_editable = CursorMode::Editable == cursor_settings.mode;

        if is_editable {
            self.layers.insert_paragraph_element(node, node_area);
>>>>>>> cfc61b44
        }

        let paragraph =
            process_paragraph(node, node_area, self.dom, self.font_collection, is_editable);

        remaining_area.size.height -= paragraph.height();
        remaining_area.origin.y = node_area.origin.y + paragraph.height();

        remaining_area.size.width -= paragraph.min_intrinsic_width();
        remaining_area.origin.x = node_area.origin.x + paragraph.min_intrinsic_width();
    }

    /// Measure the node of the inner children
    #[allow(clippy::too_many_arguments)]
    pub fn measure_inner_children(
        &mut self,
        node_area: &mut Area,
        inner_area: Area,
        remaining_area: &mut Area,
        inner_size: &mut Area,
        node_relative_layer: i16,
        must_memorize_layout: bool,
        scale_factor: f32,
    ) {
        let node = &self.node;
        let node_size = &*self.node.get::<Size>().unwrap();
        match &*node.node_type() {
            NodeType::Element(ElementNode { tag, .. }) => {
                if tag == "paragraph" {
                    self.measure_text(node, node_area, remaining_area);
                    return;
                }
                for child in self.node.children() {
                    let child_node_area = {
                        let mut child_measurer = NodeLayoutMeasurer {
                            node_id: child.id(),
                            node: child,
                            remaining_area,
                            parent_area: inner_area,
                            dom: self.dom,
                            layers: self.layers,
                            inherited_relative_layer: node_relative_layer,
                            font_collection: self.font_collection,
                        };
                        child_measurer.measure_area(must_memorize_layout, scale_factor)
                    };

                    match node_size.direction {
                        DirectionMode::Vertical => {
                            remaining_area.size.height -= child_node_area.height();
                            remaining_area.origin.y =
                                child_node_area.origin.y + child_node_area.height();

                            // Accumulate all heights
                            inner_size.size.height += child_node_area.height();

                            // Only save the biggest width
                            if inner_size.size.width < child_node_area.width() {
                                inner_size.size.width = child_node_area.width();
                            }
                        }
                        DirectionMode::Horizontal => {
                            remaining_area.size.width -= child_node_area.width();
                            remaining_area.origin.x =
                                child_node_area.min_x() + child_node_area.width();

                            // Accumulate all widths
                            inner_size.size.width += child_node_area.width();

                            // Only save the biggest height
                            if inner_size.size.width < child_node_area.height() {
                                inner_size.size.width = child_node_area.height();
                            }
                        }
                        DirectionMode::Both => {
                            remaining_area.size.height -= child_node_area.height();
                            remaining_area.size.width -= child_node_area.width();
                            remaining_area.origin.y =
                                child_node_area.min_y() + child_node_area.height();
                            remaining_area.origin.x =
                                child_node_area.min_x() + child_node_area.width();

                            // Accumulate all heights and widths
                            inner_size.size.height += child_node_area.height();
                            inner_size.size.width += child_node_area.width();
                        }
                    }
                }
            }
            NodeType::Text(TextNode { text, .. }) => {
                let font_style = self.node.get::<FontStyle>().unwrap().clone();

                let mut paragraph_style = ParagraphStyle::default();
                paragraph_style.set_text_align(font_style.align);
                paragraph_style.set_max_lines(font_style.max_lines);
                paragraph_style.set_replace_tab_characters(true);

                let mut paragraph_builder =
                    ParagraphBuilder::new(&paragraph_style, self.font_collection.clone());

                paragraph_builder.push_style(
                    TextStyle::new()
                        .set_font_style(font_style.font_style)
                        .set_font_size(font_style.font_size)
                        .set_font_families(&font_style.font_family),
                );

                paragraph_builder.add_text(text);

                let mut paragraph = paragraph_builder.build();
                paragraph.layout(node_area.width());

                let lines_count = paragraph.line_number() as f32;
                node_area.size.width = paragraph.longest_line();
                node_area.size.height =
                    (font_style.line_height * font_style.font_size) * lines_count;
            }
            NodeType::Placeholder => {}
        }
    }
}

fn process_paragraph(
    node: &DioxusNode,
    node_area: &Area,
    dom: &FreyaDOM,
    font_collection: &FontCollection,
    is_editable: bool,
) -> Paragraph {
    let font_size = node.state.font_style.font_size;
    let font_family = &node.state.font_style.font_family;
    let align = node.state.font_style.align;
    let max_lines = node.state.font_style.max_lines;
    let font_style = node.state.font_style.font_style;

    let mut paragraph_style = ParagraphStyle::default();
    paragraph_style.set_text_align(align);
    paragraph_style.set_max_lines(max_lines);
    paragraph_style.set_replace_tab_characters(true);

    let mut paragraph_builder = ParagraphBuilder::new(&paragraph_style, font_collection);

    paragraph_builder.push_style(
        TextStyle::new()
            .set_font_style(font_style)
            .set_font_size(font_size)
            .set_font_families(font_family),
    );

    let texts = get_inner_texts(dom, &node.node_data.node_id);

    for (font_style, text) in texts.into_iter() {
        paragraph_builder.push_style(
            TextStyle::new()
                .set_font_style(font_style.font_style)
                .set_height_override(true)
                .set_height(font_style.line_height)
                .set_color(font_style.color)
                .set_font_size(font_style.font_size)
                .set_font_families(&font_style.font_family),
        );
        paragraph_builder.add_text(text);
    }

    let mut paragraph = paragraph_builder.build();
    paragraph.layout(node_area.width());

    if is_editable {
        if let Some((cursor_ref, id, cursor_position, cursor_selections)) =
            get_cursor_reference(node)
        {
            if let Some(cursor_position) = cursor_position {
                // Calculate the new cursor position
                let char_position =
                    paragraph.get_glyph_position_at_coordinate(cursor_position.to_i32().to_tuple());

                // Notify the cursor reference listener
                cursor_ref
                    .agent
                    .send(CursorLayoutResponse::CursorPosition {
                        position: char_position.position as usize,
                        id,
                    })
                    .ok();
            }

            if let Some((origin, dist)) = cursor_selections {
                // Calculate the start of the highlighting
                let origin_char =
                    paragraph.get_glyph_position_at_coordinate(origin.to_i32().to_tuple());
                // Calculate the end of the highlighting
                let dist_char =
                    paragraph.get_glyph_position_at_coordinate(dist.to_i32().to_tuple());

                cursor_ref
                    .agent
                    .send(CursorLayoutResponse::TextSelection {
                        from: origin_char.position as usize,
                        to: dist_char.position as usize,
                        id,
                    })
                    .ok();
            }
        }
    }

    paragraph
}<|MERGE_RESOLUTION|>--- conflicted
+++ resolved
@@ -255,53 +255,21 @@
         node_area
     }
 
-<<<<<<< HEAD
-    /// Use SkParagraph to measure the text
-    fn measure_paragraph(&self, node: &DioxusNode, node_area: &Area, remaining_area: &mut Area) {
-        let font_style = self.node.get::<FontStyle>().unwrap();
-
-        let cursor_settings = self.node.get::<CursorSettings>().unwrap();
-
-        let mut paragraph_style = ParagraphStyle::default();
-        paragraph_style.set_text_align(font_style.align);
-        paragraph_style.set_max_lines(font_style.max_lines);
-        paragraph_style.set_replace_tab_characters(true);
-
-        let mut paragraph_builder =
-            ParagraphBuilder::new(&paragraph_style, self.font_collection.clone());
-
-        paragraph_builder.push_style(
-            TextStyle::new()
-                .set_font_style(font_style.font_style)
-                .set_font_size(font_style.font_size)
-                .set_font_families(&font_style.font_family),
-        );
-
-        let texts = get_inner_texts(&self.node);
-
-        for (font_style, text) in texts.into_iter() {
-            paragraph_builder.push_style(
-                TextStyle::new()
-                    .set_font_style(font_style.font_style)
-                    .set_height_override(true)
-                    .set_height(font_style.line_height)
-                    .set_color(font_style.color)
-                    .set_font_size(font_style.font_size)
-                    .set_font_families(&font_style.font_family),
-            );
-            paragraph_builder.add_text(text);
-=======
-    pub fn measure_text(&mut self, node: &DioxusNode, node_area: &Area, remaining_area: &mut Area) {
-        let cursor_settings = &node.state.cursor_settings;
+    pub fn measure_text(
+        node: &DioxusNode,
+        node_area: &Area,
+        remaining_area: &mut Area,
+        layers: &mut Layers,
+        font_collection: &FontCollection,
+    ) {
+        let cursor_settings = node.get::<CursorSettings>().unwrap();
         let is_editable = CursorMode::Editable == cursor_settings.mode;
 
         if is_editable {
-            self.layers.insert_paragraph_element(node, node_area);
->>>>>>> cfc61b44
-        }
-
-        let paragraph =
-            process_paragraph(node, node_area, self.dom, self.font_collection, is_editable);
+            layers.insert_paragraph_element(node, node_area);
+        }
+
+        let paragraph = process_paragraph(node, node_area, font_collection, is_editable);
 
         remaining_area.size.height -= paragraph.height();
         remaining_area.origin.y = node_area.origin.y + paragraph.height();
@@ -327,7 +295,13 @@
         match &*node.node_type() {
             NodeType::Element(ElementNode { tag, .. }) => {
                 if tag == "paragraph" {
-                    self.measure_text(node, node_area, remaining_area);
+                    Self::measure_text(
+                        node,
+                        node_area,
+                        remaining_area,
+                        self.layers,
+                        self.font_collection,
+                    );
                     return;
                 }
                 for child in self.node.children() {
@@ -423,31 +397,26 @@
 fn process_paragraph(
     node: &DioxusNode,
     node_area: &Area,
-    dom: &FreyaDOM,
     font_collection: &FontCollection,
     is_editable: bool,
 ) -> Paragraph {
-    let font_size = node.state.font_style.font_size;
-    let font_family = &node.state.font_style.font_family;
-    let align = node.state.font_style.align;
-    let max_lines = node.state.font_style.max_lines;
-    let font_style = node.state.font_style.font_style;
+    let font_style = node.get::<FontStyle>().unwrap();
 
     let mut paragraph_style = ParagraphStyle::default();
-    paragraph_style.set_text_align(align);
-    paragraph_style.set_max_lines(max_lines);
+    paragraph_style.set_text_align(font_style.align);
+    paragraph_style.set_max_lines(font_style.max_lines);
     paragraph_style.set_replace_tab_characters(true);
 
     let mut paragraph_builder = ParagraphBuilder::new(&paragraph_style, font_collection);
 
     paragraph_builder.push_style(
         TextStyle::new()
-            .set_font_style(font_style)
-            .set_font_size(font_size)
-            .set_font_families(font_family),
+            .set_font_style(font_style.font_style)
+            .set_font_size(font_style.font_size)
+            .set_font_families(&font_style.font_family),
     );
 
-    let texts = get_inner_texts(dom, &node.node_data.node_id);
+    let texts = get_inner_texts(node);
 
     for (font_style, text) in texts.into_iter() {
         paragraph_builder.push_style(
