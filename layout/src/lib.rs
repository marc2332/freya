--- conflicted
+++ resolved
@@ -113,15 +113,11 @@
 
     paragraph_builder.push_style(
         TextStyle::new()
-<<<<<<< HEAD
-            .set_font_style(font_style.to_skia_font_style())
-=======
             .set_font_style(font_style.into())
->>>>>>> 04bdaf93
             .set_font_size(font_style.font_size)
             .set_font_families(&font_style.font_family),
     );
-    
+
     paragraph_builder.add_text(text);
 
     let mut paragraph = paragraph_builder.build();
@@ -148,11 +144,7 @@
 
     paragraph_builder.push_style(
         TextStyle::new()
-<<<<<<< HEAD
-            .set_font_style(font_style.to_skia_font_style())
-=======
             .set_font_style(font_style.into())
->>>>>>> 04bdaf93
             .set_font_size(font_style.font_size)
             .set_font_families(&font_style.font_family),
     );
@@ -162,11 +154,7 @@
     for (font_style, text) in texts.into_iter() {
         paragraph_builder.push_style(
             TextStyle::new()
-<<<<<<< HEAD
-                .set_font_style(font_style.to_skia_font_style())
-=======
                 .set_font_style(skia_safe::FontStyle::from(&font_style))
->>>>>>> 04bdaf93
                 .set_height_override(true)
                 .set_height(font_style.line_height)
                 .set_color(font_style.color)
@@ -180,7 +168,6 @@
         // This is very tricky, but it works! It allows freya to render the cursor at the end of a line.
         paragraph_builder.add_text(" ");
     }
-
 
     let mut paragraph = paragraph_builder.build();
     paragraph.layout(node_area.width() + 1.0);
