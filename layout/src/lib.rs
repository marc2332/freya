--- conflicted
+++ resolved
@@ -253,22 +253,11 @@
         node_area
     }
 
-<<<<<<< HEAD
-    /// Construct a paragraph with all it's inner texts and notify
-    /// the cursor reference where the positions are located in the text
-    fn notify_cursor_reference(&self, node_area: &Area) {
-        let font_style = self.node.get::<FontStyle>().unwrap();
-=======
     /// Use SkParagraph to measure the text
     fn measure_paragraph(&self, node: &DioxusNode, node_area: &Area, remaining_area: &mut Area) {
-        let font_size = node.state.font_style.font_size;
-        let font_family = &node.state.font_style.font_family;
-        let align = node.state.font_style.align;
-        let max_lines = node.state.font_style.max_lines;
-        let font_style = node.state.font_style.font_style;
->>>>>>> d21a0955
-
-        let cursor_settings = &node.state.cursor_settings;
+        let font_style = self.node.get::<FontStyle>().unwrap();
+
+        let cursor_settings = self.node.get::<CursorSettings>().unwrap();
 
         let mut paragraph_style = ParagraphStyle::default();
         paragraph_style.set_text_align(font_style.align);
@@ -303,25 +292,6 @@
         let mut paragraph = paragraph_builder.build();
         paragraph.layout(node_area.width());
 
-<<<<<<< HEAD
-        if let Some((cursor_ref, id, cursor_position, cursor_selections)) =
-            get_cursor_reference(&self.node)
-        {
-            if let Some(cursor_position) = cursor_position {
-                // Calculate the new cursor position
-                let char_position =
-                    paragraph.get_glyph_position_at_coordinate(cursor_position.to_i32().to_tuple());
-
-                // Notify the cursor reference listener
-                cursor_ref
-                    .agent
-                    .send(CursorLayoutResponse::CursorPosition {
-                        position: char_position.position as usize,
-                        id,
-                    })
-                    .ok();
-            }
-=======
         remaining_area.size.height -= paragraph.height();
         remaining_area.origin.y = node_area.origin.y + paragraph.height();
 
@@ -346,7 +316,6 @@
                         })
                         .ok();
                 }
->>>>>>> d21a0955
 
                 if let Some((origin, dist)) = cursor_selections {
                     let origin_char =
@@ -379,12 +348,14 @@
         must_memorize_layout: bool,
         scale_factor: f32,
     ) {
-<<<<<<< HEAD
+        let node = &self.node;
         let node_size = &*self.node.get::<Size>().unwrap();
-        let node_cursor_settings = &*self.node.get::<CursorSettings>().unwrap();
-
-        match &*self.node.node_type() {
+        match &*node.node_type() {
             NodeType::Element(ElementNode { tag, .. }) => {
+                if tag == "paragraph" {
+                    self.measure_paragraph(node, node_area, remaining_area);
+                    return;
+                }
                 for child in self.node.children() {
                     let child_node_area = {
                         let mut child_measurer = NodeLayoutMeasurer {
@@ -396,30 +367,6 @@
                             layers: self.layers,
                             inherited_relative_layer: node_relative_layer,
                             font_collection: self.font_collection,
-=======
-        let node = &self.node;
-        let direction = node.state.size.direction;
-        match &node.node_data.node_type {
-            NodeType::Element { tag, .. } => {
-                if tag == "paragraph" {
-                    self.measure_paragraph(node, node_area, remaining_area);
-                    return;
-                }
-                if let Some(children) = self.dom.dom().tree.children(self.node_id) {
-                    for child in children {
-                        let child_node_area = {
-                            let mut child_measurer = NodeLayoutMeasurer {
-                                node_id: child.node_data.node_id,
-                                node: child,
-                                remaining_area,
-                                parent_area: inner_area,
-                                dom: self.dom,
-                                layers: self.layers,
-                                inherited_relative_layer: node_relative_layer,
-                                font_collection: self.font_collection,
-                            };
-                            child_measurer.measure_area(must_memorize_layout, scale_factor)
->>>>>>> d21a0955
                         };
                         child_measurer.measure_area(must_memorize_layout, scale_factor)
                     };
@@ -464,26 +411,6 @@
                             inner_size.size.width += child_node_area.width();
                         }
                     }
-<<<<<<< HEAD
-
-                    if child_node_area.width() > remaining_area.width()
-                        || remaining_area.width() == 0.0
-                    {
-                        remaining_area.size.width = child_node_area.width();
-                    }
-
-                    if child_node_area.height() > remaining_area.height()
-                        || remaining_area.height() == 0.0
-                    {
-                        remaining_area.size.height = child_node_area.height();
-                    }
-                }
-
-                // Use SkParagraph to measure the layout of a `paragraph` and calculate the position of the cursor
-                if tag == "paragraph" && node_cursor_settings.mode == CursorMode::Editable {
-                    self.notify_cursor_reference(node_area);
-=======
->>>>>>> d21a0955
                 }
             }
             NodeType::Text(TextNode { text, .. }) => {
