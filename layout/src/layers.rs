--- conflicted
+++ resolved
@@ -10,11 +10,7 @@
 #[derive(Default, Clone)]
 pub struct Layers {
     pub layers: FxHashMap<i16, Vec<NodeId>>,
-<<<<<<< HEAD
-    pub paragraph_elements: FxHashMap<Uuid, FxHashSet<NodeId>>,
-=======
     pub paragraph_elements: FxHashMap<Uuid, Vec<NodeId>>,
->>>>>>> 66e9eb9a
 }
 
 impl Layers {
