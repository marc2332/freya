--- conflicted
+++ resolved
@@ -19,11 +19,7 @@
 freya-layers = { path = "../layers", version = "0.1.0" }
 tokio = { version = "1.23.0", features = ["sync", "rt-multi-thread", "time"] }
 freya-elements = { path = "../elements", version = "0.1.0"}
-<<<<<<< HEAD
-skia-safe = { version = "0.57.0", features = ["textlayout"] }
-=======
-skia-safe = { version = "0.56.1", features = ["gl", "textlayout", "svg"] }
->>>>>>> 81287e65
+skia-safe = { version = "0.57.0", features = ["gl", "textlayout", "svg"] }
 
 [dev-dependencies]
 dioxus-native-core-macro = { git = "https://github.com/DioxusLabs/dioxus", rev="fdf72b709a1ccc3924f67bbd7ae236d3fffacc51"}
