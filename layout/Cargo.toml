[package]
name = "freya-layout"
description = "Cross-platform GUI Library."
version = "0.1.0"
edition = "2021"
license = "MIT"
authors = ["Marc Espín <mespinsanz@gmail.com>"]
readme = "../readme.md"
homepage = "https://github.com/marc2332/freya"
repository = "https://github.com/marc2332/freya"
keywords = ["gui", "ui", "cross-platform", "dioxus", "skia", "graphics"]
categories = ["GUI"]

[dependencies]
<<<<<<< HEAD
dioxus-native-core = { git = "https://github.com/Demonthos/dioxus", branch = "compile_time_attribute_checks"  }
dioxus-core = { git = "https://github.com/Demonthos/dioxus", branch = "compile_time_attribute_checks"  }
dioxus = { git = "https://github.com/Demonthos/dioxus", branch = "compile_time_attribute_checks"  }
=======
dioxus-native-core = { git = "https://github.com/marc2332/dioxus", branch = "fix/remove-node-listeners"  }
dioxus = { git = "https://github.com/marc2332/dioxus", branch = "fix/remove-node-listeners"  }
>>>>>>> 8471dac0
freya-node-state = { path = "../state", version = "0.1.0" }
freya-layers = { path = "../layers", version = "0.1.0" }
tokio = { version = "1.17.0", features = ["sync", "rt-multi-thread", "time"] }
freya-elements = { path = "../elements", version = "0.1.0"}

[dev-dependencies]
<<<<<<< HEAD
dioxus-native-core-macro = { git = "https://github.com/Demonthos/dioxus", branch = "compile_time_attribute_checks"  }
=======
dioxus-native-core-macro = { git = "https://github.com/marc2332/dioxus", branch = "fix/remove-node-listeners"  }
dioxus-core = { git = "https://github.com/marc2332/dioxus", branch = "fix/remove-node-listeners"  }
>>>>>>> 8471dac0
fxhash = "0.2.1"
anymap = "0.12.1"
lazy_static = "1.4.0"<|MERGE_RESOLUTION|>--- conflicted
+++ resolved
@@ -12,26 +12,17 @@
 categories = ["GUI"]
 
 [dependencies]
-<<<<<<< HEAD
 dioxus-native-core = { git = "https://github.com/Demonthos/dioxus", branch = "compile_time_attribute_checks"  }
 dioxus-core = { git = "https://github.com/Demonthos/dioxus", branch = "compile_time_attribute_checks"  }
 dioxus = { git = "https://github.com/Demonthos/dioxus", branch = "compile_time_attribute_checks"  }
-=======
-dioxus-native-core = { git = "https://github.com/marc2332/dioxus", branch = "fix/remove-node-listeners"  }
-dioxus = { git = "https://github.com/marc2332/dioxus", branch = "fix/remove-node-listeners"  }
->>>>>>> 8471dac0
 freya-node-state = { path = "../state", version = "0.1.0" }
 freya-layers = { path = "../layers", version = "0.1.0" }
 tokio = { version = "1.17.0", features = ["sync", "rt-multi-thread", "time"] }
 freya-elements = { path = "../elements", version = "0.1.0"}
 
 [dev-dependencies]
-<<<<<<< HEAD
 dioxus-native-core-macro = { git = "https://github.com/Demonthos/dioxus", branch = "compile_time_attribute_checks"  }
-=======
-dioxus-native-core-macro = { git = "https://github.com/marc2332/dioxus", branch = "fix/remove-node-listeners"  }
-dioxus-core = { git = "https://github.com/marc2332/dioxus", branch = "fix/remove-node-listeners"  }
->>>>>>> 8471dac0
+dioxus-core = { git = "https://github.com/Demonthos/dioxus", branch = "compile_time_attribute_checks"  }
 fxhash = "0.2.1"
 anymap = "0.12.1"
 lazy_static = "1.4.0"