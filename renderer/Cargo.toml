--- conflicted
+++ resolved
@@ -17,17 +17,10 @@
 [dependencies]
 gl = "*"
 glutin = "*"
-<<<<<<< HEAD
-skia-safe = { version = "*", features = ["gl", "textlayout"] }
+skia-safe = { version = "*", features = ["gl", "textlayout", "svg"]
 dioxus-core = { git = "https://github.com/Demonthos/dioxus", branch = "compile_time_attribute_checks"  }
 dioxus-native-core = { git = "https://github.com/Demonthos/dioxus", branch = "compile_time_attribute_checks"  }
 dioxus-html = { git = "https://github.com/Demonthos/dioxus", branch = "compile_time_attribute_checks"  }
-=======
-skia-safe = { version = "0.55.0", features = ["gl", "textlayout", "svg"] }
-dioxus-core = { git = "https://github.com/marc2332/dioxus", branch = "fix/remove-node-listeners"  }
-dioxus-native-core = { git = "https://github.com/marc2332/dioxus", branch = "fix/remove-node-listeners"  }
-dioxus-html = { git = "https://github.com/marc2332/dioxus", branch = "fix/remove-node-listeners"  }
->>>>>>> 8471dac0
 enumset = "1.0.11"
 freya-layout = { path = "../layout", version = "0.1.0" }
 freya-node-state = { path = "../state", version = "0.1.0" }
