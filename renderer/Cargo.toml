--- conflicted
+++ resolved
@@ -24,14 +24,8 @@
 
 [dependencies]
 gl = "*"
-<<<<<<< HEAD
 glutin = { version = "0.29.0"}
-winit = "0.27.5"
-skia-safe = { version = "0.56.1", features = ["gl", "textlayout", "svg"] }
-=======
-glutin_tao = { version = "0.30.1", features = ["serde"]}
 skia-safe = { version = "0.58.0", features = ["gl", "textlayout", "svg"] }
->>>>>>> 3e3ad651
 dioxus-rsx = { git = "https://github.com/DioxusLabs/dioxus", rev="45abbb7a06bc4697a57c6ab1dfebb822430dcb33"}
 dioxus-native-core = { git = "https://github.com/DioxusLabs/dioxus", rev="45abbb7a06bc4697a57c6ab1dfebb822430dcb33"}
 dioxus-core-macro = { git = "https://github.com/DioxusLabs/dioxus", rev="45abbb7a06bc4697a57c6ab1dfebb822430dcb33"}
