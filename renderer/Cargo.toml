--- conflicted
+++ resolved
@@ -37,20 +37,8 @@
 glutin-winit = { workspace = true }
 raw-window-handle = { workspace = true }
 winit = { workspace = true }
+accesskit = { workspace = true }
+accesskit_winit = { workspace = true }
 
-<<<<<<< HEAD
-freya-layout = { path = "../layout", version = "0.1.0" }
-freya-node-state = { path = "../state", version = "0.1.0" }
-freya-elements = { path = "../elements", version = "0.1.0" }
-freya-common = { path = "../common", version = "0.1.0" }
-freya-core = { path = "../core", version = "0.1.0" }
-freya-dom = { path = "../dom", version = "0.1.0" }
-
-futures = "0.3.25"
-tokio = { version = "1.23.0", features = ["sync", "rt-multi-thread", "time", "macros"] }
-accesskit = "0.10.1"
-accesskit_winit = "0.12.4"
-=======
 uuid = { workspace = true }
-futures = { workspace = true }
->>>>>>> cd84f2ac
+futures = { workspace = true }