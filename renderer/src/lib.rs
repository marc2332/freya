--- conflicted
+++ resolved
@@ -62,7 +62,7 @@
     let (event_emitter, mut event_emitter_rx) = unbounded_channel::<DomEvent>();
     let app_state = window_config.state.clone();
 
-    let mut window_env = WindowEnv::from_config(&rdom, event_emitter, window_config, &event_loop);
+    let mut window_env = WindowEnv::from_config(event_emitter, window_config, &event_loop);
 
     if let Some(state) = &app_state {
         vdom.base_scope().provide_context(state.clone());
@@ -76,20 +76,8 @@
         mutations_sender.as_ref().map(|s| s.send(()));
     }
 
-<<<<<<< HEAD
-    let ctx = SendAnyMap::new();
-    rdom.update_state(to_update, ctx);
-
-    let mut window_env =
-        WindowEnv::from_config(event_emitter, window_config, &event_loop, font_collection);
-
-    let proxy = event_loop.create_proxy();
-=======
-    rdom.lock()
-        .unwrap()
-        .update_state(to_update, SendAnyMap::new());
-
->>>>>>> 2b32bb4b
+    rdom.update_state(to_update, SendAnyMap::new());
+
     let waker = winit_waker(&proxy);
     let cursor_pos = Arc::new(Mutex::new((0.0, 0.0)));
 
@@ -107,23 +95,12 @@
                 window_env.windowed_context.window().request_redraw();
             }
             Event::UserEvent(EventMessage::RequestRelayout) => {
-                window_env.process_layout();
+                window_env.process_layout(&rdom);
             }
             Event::UserEvent(ev) => {
                 if let EventMessage::UpdateTemplate(template) = ev {
                     vdom.replace_template(template);
                 }
-<<<<<<< HEAD
-                poll_vdom(
-                    &waker,
-                    &mut vdom,
-                    &mut rdom,
-                    &mut event_emitter_rx,
-                    &app_state,
-                    &mutations_sender,
-                );
-=======
->>>>>>> 2b32bb4b
 
                 if matches!(ev, EventMessage::PollVDOM)
                     || matches!(ev, EventMessage::UpdateTemplate(_))
@@ -131,7 +108,7 @@
                     poll_vdom(
                         &waker,
                         &mut vdom,
-                        &rdom,
+                        &mut rdom,
                         &mut event_emitter_rx,
                         &app_state,
                         &mutations_sender,
@@ -368,14 +345,10 @@
         }
 
         let ctx = SendAnyMap::new();
-<<<<<<< HEAD
         rdom.update_state(to_update, ctx);
-=======
-        rdom.lock().unwrap().update_state(to_update, ctx);
 
         if !diff.is_empty() {
             window_env.windowed_context.window().request_redraw();
         }
->>>>>>> 2b32bb4b
     }
 }