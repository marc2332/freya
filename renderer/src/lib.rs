use app::App;
use dioxus_core::VirtualDom;

use dioxus_native_core::prelude::DioxusState;
use dioxus_native_core::NodeId;
use freya_common::{EventMessage, Point2D};

use freya_core::events::FreyaEvent;
use freya_dom::SafeDOM;
use freya_elements::events::keyboard::{
    from_winit_to_code, get_modifiers, get_non_text_keys, Code, Key,
};

use std::sync::{Arc, Mutex};
use winit::event::{
    ElementState, Event, KeyboardInput, ModifiersState, MouseScrollDelta, StartCause, Touch,
    TouchPhase, WindowEvent,
};
use winit::event_loop::{ControlFlow, EventLoopBuilder};

use tokio::sync::mpsc::UnboundedSender;
pub use window::WindowEnv;
pub use window_config::WindowConfig;

mod wireframe;

mod app;
mod elements;
mod renderer;
mod window;
mod window_config;

pub type HoveredNode = Option<Arc<Mutex<Option<NodeId>>>>;

/// Start the winit event loop with the virtual dom polling
pub fn run<T: 'static + Clone>(
    vdom: VirtualDom,
<<<<<<< HEAD
    rdom: DioxusSafeDOM,
    dioxus_integration_state: DioxusState,
=======
    rdom: SafeDOM,
>>>>>>> db4530d5
    window_config: WindowConfig<T>,
    mutations_sender: Option<UnboundedSender<()>>,
    hovered_node: HoveredNode,
) {
    let rt = tokio::runtime::Builder::new_multi_thread()
        .enable_all()
        .build()
        .unwrap();

    let _guard = rt.enter();

    let event_loop = EventLoopBuilder::<EventMessage>::with_user_event().build();
    let proxy = event_loop.create_proxy();

    // Hotreload
    #[cfg(debug_assertions)]
    {
        use std::process::exit;
        let proxy = proxy.clone();
        dioxus_hot_reload::connect(move |msg| match msg {
            dioxus_hot_reload::HotReloadMsg::UpdateTemplate(template) => {
                let _ = proxy.send_event(EventMessage::UpdateTemplate(template));
            }
            dioxus_hot_reload::HotReloadMsg::Shutdown => exit(0),
        });
    }

    let mut app = App::new(
        rdom,
        vdom,
        dioxus_integration_state,
        &proxy,
        mutations_sender,
        WindowEnv::from_config(window_config, &event_loop),
    );

    app.init_vdom();

    let mut cursor_pos = Point2D::default();
    let mut last_keydown = Key::Unidentified;
    let mut last_code = Code::Unidentified;
    let mut modifiers_state = ModifiersState::empty();

    event_loop.run(move |event, _, control_flow| {
        *control_flow = ControlFlow::Wait;
        match event {
            Event::NewEvents(StartCause::Init) => {
                _ = proxy.send_event(EventMessage::PollVDOM);
            }
            Event::UserEvent(EventMessage::RequestRerender) => {
                app.render(&hovered_node);
            }
            Event::UserEvent(EventMessage::RequestRelayout) => {
                app.process_layout();
            }
            Event::UserEvent(ev) => {
                if let EventMessage::UpdateTemplate(template) = ev {
                    app.vdom_replace_template(template);
                }

                if matches!(ev, EventMessage::PollVDOM)
                    || matches!(ev, EventMessage::UpdateTemplate(_))
                {
                    app.poll_vdom();
                }
            }
            Event::RedrawRequested(_) => {
                app.process_layout();
                app.render(&hovered_node);
            }
            Event::WindowEvent { event, .. } => {
                match event {
                    WindowEvent::CloseRequested => *control_flow = ControlFlow::Exit,
                    WindowEvent::MouseInput { state, button, .. } => {
                        let event_name = match state {
                            ElementState::Pressed => "mousedown",
                            ElementState::Released => "click",
                        };

                        app.push_event(FreyaEvent::Mouse {
                            name: event_name,
                            cursor: cursor_pos,
                            button: Some(button),
                        });

                        app.process_events();
                    }
                    WindowEvent::MouseWheel { delta, phase, .. } => {
                        if TouchPhase::Moved == phase {
                            let scroll_data = {
                                match delta {
                                    MouseScrollDelta::LineDelta(x, y) => (x as f64, y as f64),
                                    MouseScrollDelta::PixelDelta(pos) => (pos.x, pos.y),
                                }
                            };

                            app.push_event(FreyaEvent::Wheel {
                                name: "wheel",
                                scroll: Point2D::from(scroll_data),
                                cursor: cursor_pos,
                            });

                            app.process_events();
                        }
                    }
                    WindowEvent::ModifiersChanged(modifiers) => {
                        modifiers_state = modifiers;
                    }
                    WindowEvent::ReceivedCharacter(a) => {
                        // Emit the received character if the last pressed key wasn't text
                        if last_keydown == Key::Unidentified || !modifiers_state.is_empty() {
                            app.push_event(FreyaEvent::Keyboard {
                                name: "keydown",
                                key: Key::Character(a.to_string()),
                                code: last_code,
                                modifiers: get_modifiers(modifiers_state),
                            });

                            app.process_events();
                        }
                    }
                    WindowEvent::KeyboardInput {
                        input:
                            KeyboardInput {
                                virtual_keycode: Some(virtual_keycode),
                                state,
                                ..
                            },
                        ..
                    } => {
                        let event_name = match state {
                            ElementState::Pressed => "keydown",
                            ElementState::Released => "keyup",
                        };

                        // Only emit keys that aren't text (e.g ArrowUp isn't text)
                        // Text characters will be emitted by `WindowEvent::ReceivedCharacter`
                        let key = get_non_text_keys(&virtual_keycode);
                        if key != Key::Unidentified {
                            // Winit doesn't enable the alt modifier when pressing the AltGraph key, this is a workaround
                            if key == Key::AltGraph {
                                if state == ElementState::Pressed {
                                    modifiers_state.insert(ModifiersState::ALT)
                                } else {
                                    modifiers_state.remove(ModifiersState::ALT)
                                }
                            }

                            if state == ElementState::Pressed {
                                // Cache this key so `WindowEvent::ReceivedCharacter` knows
                                // it shouldn't emit anything until this same key emits keyup
                                last_keydown = key.clone();
                            } else {
                                // Uncache any key
                                last_keydown = Key::Unidentified;
                            }
                            app.push_event(FreyaEvent::Keyboard {
                                name: event_name,
                                key,
                                code: from_winit_to_code(&virtual_keycode),
                                modifiers: get_modifiers(modifiers_state),
                            });
                        } else {
                            last_keydown = Key::Unidentified;
                        }

                        if state == ElementState::Pressed {
                            // Cache the key code on keydown event
                            last_code = from_winit_to_code(&virtual_keycode);
                        } else {
                            // Uncache any key code
                            last_code = Code::Unidentified;
                        }

                        app.process_events();
                    }
                    WindowEvent::CursorMoved { position, .. } => {
                        cursor_pos = Point2D::from((position.x, position.y));

                        app.push_event(FreyaEvent::Mouse {
                            name: "mouseover",
                            cursor: cursor_pos,
                            button: None,
                        });

                        app.process_events();
                    }
                    WindowEvent::Touch(Touch {
                        location,
                        phase,
                        id,
                        force,
                        ..
                    }) => {
                        cursor_pos = Point2D::from((location.x, location.y));

                        let event_name = match phase {
                            TouchPhase::Cancelled => "touchcancel",
                            TouchPhase::Ended => "touchend",
                            TouchPhase::Moved => "touchmove",
                            TouchPhase::Started => "touchstart",
                        };

                        app.push_event(FreyaEvent::Touch {
                            name: event_name,
                            location: cursor_pos,
                            finger_id: id,
                            phase,
                            force,
                        });

                        app.process_events();
                    }
                    WindowEvent::Resized(size) => {
                        app.resize(size);
                    }
                    _ => {}
                }
            }
            Event::LoopDestroyed => {}
            _ => (),
        }
    });
}<|MERGE_RESOLUTION|>--- conflicted
+++ resolved
@@ -1,7 +1,6 @@
 use app::App;
 use dioxus_core::VirtualDom;
 
-use dioxus_native_core::prelude::DioxusState;
 use dioxus_native_core::NodeId;
 use freya_common::{EventMessage, Point2D};
 
@@ -35,12 +34,7 @@
 /// Start the winit event loop with the virtual dom polling
 pub fn run<T: 'static + Clone>(
     vdom: VirtualDom,
-<<<<<<< HEAD
-    rdom: DioxusSafeDOM,
-    dioxus_integration_state: DioxusState,
-=======
     rdom: SafeDOM,
->>>>>>> db4530d5
     window_config: WindowConfig<T>,
     mutations_sender: Option<UnboundedSender<()>>,
     hovered_node: HoveredNode,
@@ -71,7 +65,6 @@
     let mut app = App::new(
         rdom,
         vdom,
-        dioxus_integration_state,
         &proxy,
         mutations_sender,
         WindowEnv::from_config(window_config, &event_loop),
