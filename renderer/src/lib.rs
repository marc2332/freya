use app::App;
use dioxus_core::VirtualDom;
use dioxus_native_core::NodeId;
use event_loop::run_event_loop;
use freya_common::EventMessage;
<<<<<<< HEAD

use freya_core::accessibility::AccessibilityFocusDirection;
use freya_core::events::FreyaEvent;
=======
>>>>>>> 04bdaf93
use freya_dom::prelude::SafeDOM;
use std::sync::{Arc, Mutex};
<<<<<<< HEAD
use winit::event::{
    ElementState, Event, KeyboardInput, ModifiersState, MouseScrollDelta, StartCause, Touch,
    TouchPhase, VirtualKeyCode, WindowEvent,
};
use winit::event_loop::{ControlFlow, EventLoopBuilder};

use tokio::sync::mpsc::UnboundedSender;
=======
use tokio::sync::Notify;
>>>>>>> 04bdaf93
pub use window::WindowEnv;
pub use window_config::WindowConfig;
use winit::event_loop::EventLoopBuilder;

mod accessibility;
mod app;
mod elements;
mod event_loop;
mod renderer;
mod window;
mod window_config;
mod wireframe;

pub type HoveredNode = Option<Arc<Mutex<Option<NodeId>>>>;

/// Run the app
pub fn run_app<T: 'static + Clone>(
    vdom: VirtualDom,
    rdom: SafeDOM,
    window_config: WindowConfig<T>,
    mutations_notifier: Option<Arc<Notify>>,
    hovered_node: HoveredNode,
) {
    let rt = tokio::runtime::Builder::new_multi_thread()
        .enable_all()
        .build()
        .unwrap();

    let _guard = rt.enter();

    let event_loop = EventLoopBuilder::<EventMessage>::with_user_event().build();
    let proxy = event_loop.create_proxy();

    // Hotreload
    #[cfg(debug_assertions)]
    {
        use std::process::exit;
        let proxy = proxy.clone();
        dioxus_hot_reload::connect(move |msg| match msg {
            dioxus_hot_reload::HotReloadMsg::UpdateTemplate(template) => {
                let _ = proxy.send_event(EventMessage::UpdateTemplate(template));
            }
            dioxus_hot_reload::HotReloadMsg::Shutdown => exit(0),
        });
    }

    let mut app = App::new(
        rdom,
        vdom,
        &proxy,
        mutations_notifier,
        WindowEnv::from_config(window_config, &event_loop),
    );

    app.init_vdom();
    app.process_layout();

<<<<<<< HEAD
    let mut cursor_pos = CursorPoint::default();
    let mut last_keydown = Key::Unidentified;
    let mut last_code = Code::Unidentified;
    let mut modifiers_state = ModifiersState::empty();

    event_loop.run(move |event, _, control_flow| {
        *control_flow = ControlFlow::Wait;
        match event {
            Event::NewEvents(StartCause::Init) => {
                _ = proxy.send_event(EventMessage::PollVDOM);

                // Forces to render when the app starts because with accesskit seems like there is no initial drawing for some reason
                app.window_env().request_redraw();
            }
            Event::UserEvent(EventMessage::FocusAccessibilityNode(id)) => {
                app.set_accessibility_focus(id);
            }
            Event::UserEvent(EventMessage::RequestRerender) => {
                app.render(&hovered_node);
            }
            Event::UserEvent(EventMessage::RequestRelayout) => {
                app.process_layout();
            }
            Event::UserEvent(EventMessage::RemeasureTextGroup(text_id)) => {
                app.measure_text_group(&text_id);
            }
            Event::UserEvent(EventMessage::SetCursorIcon(icon)) => {
                app.window_env().window.set_cursor_icon(icon)
            }
            Event::UserEvent(ev) => {
                if let EventMessage::UpdateTemplate(template) = ev {
                    app.vdom_replace_template(template);
                }

                if matches!(ev, EventMessage::PollVDOM)
                    || matches!(ev, EventMessage::UpdateTemplate(..))
                {
                    app.poll_vdom();
                }
            }
            Event::RedrawRequested(_) => {
                app.clear_accessibility();
                app.process_layout();
                app.render(&hovered_node);
                app.render_accessibility();
            }
            Event::WindowEvent { event, .. } if app.on_accessibility_window_event(&event) => {
                match event {
                    WindowEvent::CloseRequested => *control_flow = ControlFlow::Exit,
                    WindowEvent::MouseInput { state, button, .. } => {
                        let event_name = match state {
                            ElementState::Pressed => "mousedown",
                            ElementState::Released => "click",
                        };

                        app.push_event(FreyaEvent::Mouse {
                            name: event_name.to_string(),
                            cursor: cursor_pos,
                            button: Some(button),
                        });

                        app.process_events();
                    }
                    WindowEvent::MouseWheel { delta, phase, .. } => {
                        if TouchPhase::Moved == phase {
                            let scroll_data = {
                                match delta {
                                    MouseScrollDelta::LineDelta(x, y) => {
                                        ((x * SPEED_MODIFIER) as f64, (y * SPEED_MODIFIER) as f64)
                                    }
                                    MouseScrollDelta::PixelDelta(pos) => (pos.x, pos.y),
                                }
                            };

                            app.push_event(FreyaEvent::Wheel {
                                name: "wheel".to_string(),
                                scroll: CursorPoint::from(scroll_data),
                                cursor: cursor_pos,
                            });

                            app.process_events();
                        }
                    }
                    WindowEvent::ModifiersChanged(modifiers) => {
                        modifiers_state = modifiers;
                    }
                    WindowEvent::ReceivedCharacter(a) => {
                        // Emit the received character if the last pressed key wasn't text
                        if last_keydown == Key::Unidentified || !modifiers_state.is_empty() {
                            app.push_event(FreyaEvent::Keyboard {
                                name: "keydown".to_string(),
                                key: Key::Character(a.to_string()),
                                code: last_code,
                                modifiers: get_modifiers(modifiers_state),
                            });

                            app.process_events();
                        }
                    }
                    WindowEvent::KeyboardInput {
                        input:
                            KeyboardInput {
                                virtual_keycode: Some(virtual_keycode),
                                state,
                                ..
                            },
                        ..
                    } => {
                        if state == ElementState::Pressed && virtual_keycode == VirtualKeyCode::Tab
                        {
                            let direction = if modifiers_state.shift() {
                                AccessibilityFocusDirection::Backward
                            } else {
                                AccessibilityFocusDirection::Forward
                            };

                            app.focus_next_node(direction);

                            return;
                        }

                        let event_name = match state {
                            ElementState::Pressed => "keydown",
                            ElementState::Released => "keyup",
                        };

                        // Only emit keys that aren't text (e.g ArrowUp isn't text)
                        // Text characters will be emitted by `WindowEvent::ReceivedCharacter`
                        let key = get_non_text_keys(&virtual_keycode);
                        if key != Key::Unidentified {
                            // Winit doesn't enable the alt modifier when pressing the AltGraph key, this is a workaround
                            if key == Key::AltGraph {
                                if state == ElementState::Pressed {
                                    modifiers_state.insert(ModifiersState::ALT)
                                } else {
                                    modifiers_state.remove(ModifiersState::ALT)
                                }
                            }

                            if state == ElementState::Pressed {
                                // Cache this key so `WindowEvent::ReceivedCharacter` knows
                                // it shouldn't emit anything until this same key emits keyup
                                last_keydown = key.clone();
                            } else {
                                // Uncache any key
                                last_keydown = Key::Unidentified;
                            }
                            app.push_event(FreyaEvent::Keyboard {
                                name: event_name.to_string(),
                                key,
                                code: from_winit_to_code(&virtual_keycode),
                                modifiers: get_modifiers(modifiers_state),
                            });
                        } else {
                            last_keydown = Key::Unidentified;
                        }

                        if state == ElementState::Pressed {
                            // Cache the key code on keydown event
                            last_code = from_winit_to_code(&virtual_keycode);
                        } else {
                            // Uncache any key code
                            last_code = Code::Unidentified;
                        }

                        app.process_events();
                    }
                    WindowEvent::CursorMoved { position, .. } => {
                        cursor_pos = CursorPoint::from((position.x, position.y));

                        app.push_event(FreyaEvent::Mouse {
                            name: "mouseover".to_string(),
                            cursor: cursor_pos,
                            button: None,
                        });

                        app.process_events();
                    }
                    WindowEvent::Touch(Touch {
                        location,
                        phase,
                        id,
                        force,
                        ..
                    }) => {
                        cursor_pos = CursorPoint::from((location.x, location.y));

                        let event_name = match phase {
                            TouchPhase::Cancelled => "touchcancel",
                            TouchPhase::Ended => "touchend",
                            TouchPhase::Moved => "touchmove",
                            TouchPhase::Started => "touchstart",
                        };

                        app.push_event(FreyaEvent::Touch {
                            name: event_name.to_string(),
                            location: cursor_pos,
                            finger_id: id,
                            phase,
                            force,
                        });

                        app.process_events();
                    }
                    WindowEvent::Resized(size) => {
                        app.resize(size);
                    }
                    _ => {}
                }
            }
            Event::LoopDestroyed => {}
            _ => (),
        }
    });
=======
    run_event_loop(app, event_loop, proxy, hovered_node)
>>>>>>> 04bdaf93
}<|MERGE_RESOLUTION|>--- conflicted
+++ resolved
@@ -3,28 +3,13 @@
 use dioxus_native_core::NodeId;
 use event_loop::run_event_loop;
 use freya_common::EventMessage;
-<<<<<<< HEAD
-
-use freya_core::accessibility::AccessibilityFocusDirection;
-use freya_core::events::FreyaEvent;
-=======
->>>>>>> 04bdaf93
 use freya_dom::prelude::SafeDOM;
 use std::sync::{Arc, Mutex};
-<<<<<<< HEAD
-use winit::event::{
-    ElementState, Event, KeyboardInput, ModifiersState, MouseScrollDelta, StartCause, Touch,
-    TouchPhase, VirtualKeyCode, WindowEvent,
-};
-use winit::event_loop::{ControlFlow, EventLoopBuilder};
+use tokio::sync::Notify;
+use winit::event_loop::EventLoopBuilder;
 
-use tokio::sync::mpsc::UnboundedSender;
-=======
-use tokio::sync::Notify;
->>>>>>> 04bdaf93
 pub use window::WindowEnv;
 pub use window_config::WindowConfig;
-use winit::event_loop::EventLoopBuilder;
 
 mod accessibility;
 mod app;
@@ -79,222 +64,5 @@
     app.init_vdom();
     app.process_layout();
 
-<<<<<<< HEAD
-    let mut cursor_pos = CursorPoint::default();
-    let mut last_keydown = Key::Unidentified;
-    let mut last_code = Code::Unidentified;
-    let mut modifiers_state = ModifiersState::empty();
-
-    event_loop.run(move |event, _, control_flow| {
-        *control_flow = ControlFlow::Wait;
-        match event {
-            Event::NewEvents(StartCause::Init) => {
-                _ = proxy.send_event(EventMessage::PollVDOM);
-
-                // Forces to render when the app starts because with accesskit seems like there is no initial drawing for some reason
-                app.window_env().request_redraw();
-            }
-            Event::UserEvent(EventMessage::FocusAccessibilityNode(id)) => {
-                app.set_accessibility_focus(id);
-            }
-            Event::UserEvent(EventMessage::RequestRerender) => {
-                app.render(&hovered_node);
-            }
-            Event::UserEvent(EventMessage::RequestRelayout) => {
-                app.process_layout();
-            }
-            Event::UserEvent(EventMessage::RemeasureTextGroup(text_id)) => {
-                app.measure_text_group(&text_id);
-            }
-            Event::UserEvent(EventMessage::SetCursorIcon(icon)) => {
-                app.window_env().window.set_cursor_icon(icon)
-            }
-            Event::UserEvent(ev) => {
-                if let EventMessage::UpdateTemplate(template) = ev {
-                    app.vdom_replace_template(template);
-                }
-
-                if matches!(ev, EventMessage::PollVDOM)
-                    || matches!(ev, EventMessage::UpdateTemplate(..))
-                {
-                    app.poll_vdom();
-                }
-            }
-            Event::RedrawRequested(_) => {
-                app.clear_accessibility();
-                app.process_layout();
-                app.render(&hovered_node);
-                app.render_accessibility();
-            }
-            Event::WindowEvent { event, .. } if app.on_accessibility_window_event(&event) => {
-                match event {
-                    WindowEvent::CloseRequested => *control_flow = ControlFlow::Exit,
-                    WindowEvent::MouseInput { state, button, .. } => {
-                        let event_name = match state {
-                            ElementState::Pressed => "mousedown",
-                            ElementState::Released => "click",
-                        };
-
-                        app.push_event(FreyaEvent::Mouse {
-                            name: event_name.to_string(),
-                            cursor: cursor_pos,
-                            button: Some(button),
-                        });
-
-                        app.process_events();
-                    }
-                    WindowEvent::MouseWheel { delta, phase, .. } => {
-                        if TouchPhase::Moved == phase {
-                            let scroll_data = {
-                                match delta {
-                                    MouseScrollDelta::LineDelta(x, y) => {
-                                        ((x * SPEED_MODIFIER) as f64, (y * SPEED_MODIFIER) as f64)
-                                    }
-                                    MouseScrollDelta::PixelDelta(pos) => (pos.x, pos.y),
-                                }
-                            };
-
-                            app.push_event(FreyaEvent::Wheel {
-                                name: "wheel".to_string(),
-                                scroll: CursorPoint::from(scroll_data),
-                                cursor: cursor_pos,
-                            });
-
-                            app.process_events();
-                        }
-                    }
-                    WindowEvent::ModifiersChanged(modifiers) => {
-                        modifiers_state = modifiers;
-                    }
-                    WindowEvent::ReceivedCharacter(a) => {
-                        // Emit the received character if the last pressed key wasn't text
-                        if last_keydown == Key::Unidentified || !modifiers_state.is_empty() {
-                            app.push_event(FreyaEvent::Keyboard {
-                                name: "keydown".to_string(),
-                                key: Key::Character(a.to_string()),
-                                code: last_code,
-                                modifiers: get_modifiers(modifiers_state),
-                            });
-
-                            app.process_events();
-                        }
-                    }
-                    WindowEvent::KeyboardInput {
-                        input:
-                            KeyboardInput {
-                                virtual_keycode: Some(virtual_keycode),
-                                state,
-                                ..
-                            },
-                        ..
-                    } => {
-                        if state == ElementState::Pressed && virtual_keycode == VirtualKeyCode::Tab
-                        {
-                            let direction = if modifiers_state.shift() {
-                                AccessibilityFocusDirection::Backward
-                            } else {
-                                AccessibilityFocusDirection::Forward
-                            };
-
-                            app.focus_next_node(direction);
-
-                            return;
-                        }
-
-                        let event_name = match state {
-                            ElementState::Pressed => "keydown",
-                            ElementState::Released => "keyup",
-                        };
-
-                        // Only emit keys that aren't text (e.g ArrowUp isn't text)
-                        // Text characters will be emitted by `WindowEvent::ReceivedCharacter`
-                        let key = get_non_text_keys(&virtual_keycode);
-                        if key != Key::Unidentified {
-                            // Winit doesn't enable the alt modifier when pressing the AltGraph key, this is a workaround
-                            if key == Key::AltGraph {
-                                if state == ElementState::Pressed {
-                                    modifiers_state.insert(ModifiersState::ALT)
-                                } else {
-                                    modifiers_state.remove(ModifiersState::ALT)
-                                }
-                            }
-
-                            if state == ElementState::Pressed {
-                                // Cache this key so `WindowEvent::ReceivedCharacter` knows
-                                // it shouldn't emit anything until this same key emits keyup
-                                last_keydown = key.clone();
-                            } else {
-                                // Uncache any key
-                                last_keydown = Key::Unidentified;
-                            }
-                            app.push_event(FreyaEvent::Keyboard {
-                                name: event_name.to_string(),
-                                key,
-                                code: from_winit_to_code(&virtual_keycode),
-                                modifiers: get_modifiers(modifiers_state),
-                            });
-                        } else {
-                            last_keydown = Key::Unidentified;
-                        }
-
-                        if state == ElementState::Pressed {
-                            // Cache the key code on keydown event
-                            last_code = from_winit_to_code(&virtual_keycode);
-                        } else {
-                            // Uncache any key code
-                            last_code = Code::Unidentified;
-                        }
-
-                        app.process_events();
-                    }
-                    WindowEvent::CursorMoved { position, .. } => {
-                        cursor_pos = CursorPoint::from((position.x, position.y));
-
-                        app.push_event(FreyaEvent::Mouse {
-                            name: "mouseover".to_string(),
-                            cursor: cursor_pos,
-                            button: None,
-                        });
-
-                        app.process_events();
-                    }
-                    WindowEvent::Touch(Touch {
-                        location,
-                        phase,
-                        id,
-                        force,
-                        ..
-                    }) => {
-                        cursor_pos = CursorPoint::from((location.x, location.y));
-
-                        let event_name = match phase {
-                            TouchPhase::Cancelled => "touchcancel",
-                            TouchPhase::Ended => "touchend",
-                            TouchPhase::Moved => "touchmove",
-                            TouchPhase::Started => "touchstart",
-                        };
-
-                        app.push_event(FreyaEvent::Touch {
-                            name: event_name.to_string(),
-                            location: cursor_pos,
-                            finger_id: id,
-                            phase,
-                            force,
-                        });
-
-                        app.process_events();
-                    }
-                    WindowEvent::Resized(size) => {
-                        app.resize(size);
-                    }
-                    _ => {}
-                }
-            }
-            Event::LoopDestroyed => {}
-            _ => (),
-        }
-    });
-=======
     run_event_loop(app, event_loop, proxy, hovered_node)
->>>>>>> 04bdaf93
 }