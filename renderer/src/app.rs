--- conflicted
+++ resolved
@@ -5,16 +5,7 @@
 use dioxus_core::{Template, VirtualDom};
 use dioxus_native_core::real_dom::NodeImmutable;
 use freya_common::EventMessage;
-<<<<<<< HEAD
-use freya_core::{
-    accessibility::{AccessibilityFocusDirection, AccessibilityProvider},
-    events::{DomEvent, EventsProcessor, FreyaEvent},
-    process_events, EventEmitter, EventReceiver, EventsQueue, FocusReceiver, FocusSender,
-    ViewportsCollection,
-};
-=======
 use freya_core::prelude::*;
->>>>>>> 04bdaf93
 use freya_dom::prelude::SafeDOM;
 use freya_layout::Layers;
 use freya_node_state::AccessibilitySettings;
@@ -26,11 +17,7 @@
 use skia_safe::{textlayout::FontCollection, FontMgr};
 use tokio::{
     select,
-<<<<<<< HEAD
-    sync::{mpsc, watch},
-=======
-    sync::{mpsc::unbounded_channel, Notify},
->>>>>>> 04bdaf93
+    sync::{mpsc, watch, Notify},
 };
 use uuid::Uuid;
 use winit::{dpi::PhysicalSize, event::WindowEvent, event_loop::EventLoopProxy, window::Window};
@@ -80,11 +67,7 @@
 
     vdom_waker: Waker,
     proxy: EventLoopProxy<EventMessage>,
-<<<<<<< HEAD
-    mutations_sender: Option<mpsc::UnboundedSender<()>>,
-=======
     mutations_notifier: Option<Arc<Notify>>,
->>>>>>> 04bdaf93
 
     event_emitter: EventEmitter,
     event_receiver: EventReceiver,
@@ -109,11 +92,7 @@
         sdom: SafeDOM,
         vdom: VirtualDom,
         proxy: &EventLoopProxy<EventMessage>,
-<<<<<<< HEAD
-        mutations_sender: Option<mpsc::UnboundedSender<()>>,
-=======
         mutations_notifier: Option<Arc<Notify>>,
->>>>>>> 04bdaf93
         window_env: WindowEnv<State>,
     ) -> Self {
         let accessibility_state = AccessibilityState::new().wrap();
@@ -256,7 +235,6 @@
 
     /// Measure the layout
     pub fn process_layout(&mut self) {
-<<<<<<< HEAD
         {
             let dom = self.sdom.get();
             let (layers, viewports) = self
@@ -265,6 +243,11 @@
             self.layers = layers;
             self.viewports_collection = viewports;
         }
+
+        if let Some(mutations_notifier) = &self.mutations_notifier {
+            mutations_notifier.notify_one();
+        }
+
         self.process_accessibility();
     }
 
@@ -293,17 +276,6 @@
                     }
                 }
             }
-=======
-        let dom = self.rdom.get();
-        let (layers, viewports) = self
-            .window_env
-            .process_layout(&dom, &mut self.font_collection);
-        self.layers = layers;
-        self.viewports_collection = viewports;
-
-        if let Some(mutations_notifier) = &self.mutations_notifier {
-            mutations_notifier.notify_one();
->>>>>>> 04bdaf93
         }
     }
 
