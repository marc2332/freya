use std::{collections::HashMap, sync::Arc, task::Waker};

use dioxus_core::{Template, VirtualDom};
use freya_common::EventMessage;
use freya_core::{
    events::{DomEvent, EventsProcessor, FreyaEvent},
    process_events, EventEmitter, EventReceiver, EventsQueue, ViewportsCollection,
};
use freya_dom::SafeDOM;
use freya_layout::Layers;
use futures::FutureExt;
use futures::{
    pin_mut,
    task::{self, ArcWake},
};
use skia_safe::{textlayout::FontCollection, FontMgr};
use tokio::{
    select,
    sync::mpsc::{unbounded_channel, UnboundedSender},
};
use uuid::Uuid;
use winit::{dpi::PhysicalSize, event_loop::EventLoopProxy};

use crate::{HoveredNode, WindowEnv};

pub fn winit_waker(proxy: &EventLoopProxy<EventMessage>) -> std::task::Waker {
    struct DomHandle(EventLoopProxy<EventMessage>);

    unsafe impl Send for DomHandle {}
    unsafe impl Sync for DomHandle {}

    impl ArcWake for DomHandle {
        fn wake_by_ref(arc_self: &Arc<Self>) {
            _ = arc_self.0.send_event(EventMessage::PollVDOM);
        }
    }

    task::waker(Arc::new(DomHandle(proxy.clone())))
}

/// Manages the Application lifecycle
pub struct App<State: 'static + Clone> {
    rdom: SafeDOM,
    vdom: VirtualDom,

    events: EventsQueue,

    vdom_waker: Waker,
    proxy: EventLoopProxy<EventMessage>,
    mutations_sender: Option<UnboundedSender<()>>,

    event_emitter: EventEmitter,
    event_receiver: EventReceiver,

    window_env: WindowEnv<State>,

    layers: Layers,
    events_processor: EventsProcessor,
    viewports_collection: ViewportsCollection,

    font_collection: FontCollection,
}

impl<State: 'static + Clone> App<State> {
    pub fn new(
        rdom: SafeDOM,
        vdom: VirtualDom,
        proxy: &EventLoopProxy<EventMessage>,
        mutations_sender: Option<UnboundedSender<()>>,
        window_env: WindowEnv<State>,
    ) -> Self {
        let mut font_collection = FontCollection::new();
        font_collection.set_default_font_manager(FontMgr::default(), "Fira Sans");
        let (event_emitter, event_receiver) = unbounded_channel::<DomEvent>();
        Self {
            rdom,
            vdom,
            events: Vec::new(),
            vdom_waker: winit_waker(proxy),
            proxy: proxy.clone(),
            mutations_sender,
            event_emitter,
            event_receiver,
            window_env,
            layers: Layers::default(),
            events_processor: EventsProcessor::default(),
            viewports_collection: HashMap::default(),
            font_collection,
        }
    }

    /// Provide the launch state and few other utilities like the EventLoopProxy
    pub fn provide_vdom_contexts(&self) {
        if let Some(state) = self.window_env.window_config.state.clone() {
            self.vdom.base_scope().provide_context(state);
        }
        self.vdom.base_scope().provide_context(self.proxy.clone());
    }

    /// Make the first build of the VirtualDOM.
    pub fn init_vdom(&mut self) {
        let scale_factor = self.window_env.window.scale_factor() as f32;
        self.provide_vdom_contexts();

        let mutations = self.vdom.rebuild();

        self.rdom.get_mut().init_dom(mutations, scale_factor);

        self.mutations_sender.as_ref().map(|s| s.send(()));
    }

    /// Update the DOM with the mutations from the VirtualDOM.
    pub fn apply_vdom_changes(&mut self) -> (bool, bool) {
        let scale_factor = self.window_env.window.scale_factor() as f32;
        let mutations = self.vdom.render_immediate();

        let is_empty = mutations.dirty_scopes.is_empty()
            && mutations.edits.is_empty()
            && mutations.templates.is_empty();

        let (repaint, relayout) = if !is_empty {
            self.rdom.get_mut().apply_mutations(mutations, scale_factor)
        } else {
            (false, false)
        };

        if repaint {
            self.mutations_sender.as_ref().map(|s| s.send(()));
        }

        (repaint, relayout)
    }

    /// Poll the VirtualDOM for any new change
    pub fn poll_vdom(&mut self) {
        let waker = &self.vdom_waker.clone();
        let mut cx = std::task::Context::from_waker(waker);

        loop {
            self.provide_vdom_contexts();

            {
                let fut = async {
                    select! {
                        ev = self.event_receiver.recv() => {
                            if let Some(ev) = ev {
                                let data = ev.data.any();
                                self.vdom.handle_event(&ev.name, data, ev.element_id, false);

                                self.vdom.process_events();
                            }
                        },
                        _ = self.vdom.wait_for_work() => {},
                    }
                };
                pin_mut!(fut);

                match fut.poll_unpin(&mut cx) {
                    std::task::Poll::Ready(_) => {}
                    std::task::Poll::Pending => break,
                }
            }

            let (must_repaint, must_relayout) = self.apply_vdom_changes();

            if must_relayout {
                self.window_env.window.request_redraw();
            } else if must_repaint {
                self.proxy
                    .send_event(EventMessage::RequestRerender)
                    .unwrap();
            }
        }
    }

    /// Process the events queue
    pub fn process_events(&mut self) {
        let scale_factor = self.window_env.window.scale_factor();
        process_events(
            &self.rdom.get(),
            &self.layers,
            &mut self.events,
            &self.event_emitter,
            &mut self.events_processor,
            &self.viewports_collection,
            scale_factor,
        )
    }

    /// Measure the layout
    pub fn process_layout(&mut self) {
<<<<<<< HEAD
        let dom = self.rdom.get();
        let (layers, viewports) = self.window_env.process_layout(&dom);
=======
        let (layers, viewports) = self
            .window_env
            .process_layout(&self.rdom.get(), &mut self.font_collection);
>>>>>>> 691e0062
        self.layers = layers;
        self.viewports_collection = viewports;
    }

    /// Push an event to the events queue
    pub fn push_event(&mut self, event: FreyaEvent) {
        self.events.push(event);
    }

    /// Replace a VirtualDOM Template
    pub fn vdom_replace_template(&mut self, template: Template<'static>) {
        self.vdom.replace_template(template);
    }

    /// Render the RealDOM into the Window
    pub fn render(&mut self, hovered_node: &HoveredNode) {
        self.window_env.render(
            &self.layers,
            &self.viewports_collection,
            &mut self.font_collection,
            hovered_node,
            &self.rdom.get(),
        );
    }

    /// Resize the Window
    pub fn resize(&mut self, size: PhysicalSize<u32>) {
        self.rdom.get().layout().reset();
        self.window_env.resize(size);
    }

    pub fn measure_text_group(&self, text_id: &Uuid) {
        self.layers
            .measure_paragraph_elements(text_id, &self.rdom.get(), &self.font_collection);
    }

    pub fn window_env(&mut self) -> &mut WindowEnv<State> {
        &mut self.window_env
    }
}<|MERGE_RESOLUTION|>--- conflicted
+++ resolved
@@ -189,14 +189,10 @@
 
     /// Measure the layout
     pub fn process_layout(&mut self) {
-<<<<<<< HEAD
         let dom = self.rdom.get();
-        let (layers, viewports) = self.window_env.process_layout(&dom);
-=======
         let (layers, viewports) = self
             .window_env
-            .process_layout(&self.rdom.get(), &mut self.font_collection);
->>>>>>> 691e0062
+            .process_layout(&dom, &mut self.font_collection);
         self.layers = layers;
         self.viewports_collection = viewports;
     }
