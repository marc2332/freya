--- conflicted
+++ resolved
@@ -103,13 +103,8 @@
 
         self.rdom.get_mut().init_dom(mutations, scale_factor);
 
-<<<<<<< HEAD
         if let Some(mutations_notifier) = &self.mutations_notifier {
             mutations_notifier.notify_one();
-=======
-        if let Some(mutations_sender) = &self.mutations_sender {
-            mutations_sender.send(()).unwrap();
->>>>>>> 2afeb296
         }
     }
 
@@ -129,13 +124,8 @@
         };
 
         if repaint {
-<<<<<<< HEAD
             if let Some(mutations_notifier) = &self.mutations_notifier {
                 mutations_notifier.notify_one();
-=======
-            if let Some(mutations_sender) = &self.mutations_sender {
-                mutations_sender.send(()).unwrap();
->>>>>>> 2afeb296
             }
         }
 
@@ -205,13 +195,8 @@
         self.layers = layers;
         self.viewports_collection = viewports;
 
-<<<<<<< HEAD
         if let Some(mutations_notifier) = &self.mutations_notifier {
             mutations_notifier.notify_one();
-=======
-        if let Some(mutations_sender) = &self.mutations_sender {
-            mutations_sender.send(()).unwrap();
->>>>>>> 2afeb296
         }
     }
 
