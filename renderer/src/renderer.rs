use dioxus_native_core::node::NodeType;
use dioxus_native_core::prelude::ElementNode;
use dioxus_native_core::real_dom::NodeImmutable;
use dioxus_native_core::NodeId;
use freya_core::ViewportsCollection;
use freya_dom::{DioxusNode, FreyaDOM};
use freya_layout::RenderData;
use freya_node_state::Transform;
use skia_safe::{textlayout::FontCollection, Canvas, ClipOp, Rect};
use skia_safe::{Matrix, Point};

use crate::elements::{
    render_image, render_label, render_paragraph, render_rect_container, render_svg,
};

/// Render a node into the Skia canvas
#[allow(clippy::too_many_arguments)]
pub fn render_skia(
    dom: &FreyaDOM,
    canvas: &mut Canvas,
    render_node: &RenderData,
    dioxus_node: &DioxusNode,
    font_collection: &mut FontCollection,
    viewports_collection: &ViewportsCollection,
    render_wireframe: bool,
    matrices: &mut Vec<(Matrix, Vec<NodeId>)>,
) {
<<<<<<< HEAD
    let node_ref = node.get_node(dom);
    let node_type = &*node_ref.node_type();
    if let NodeType::Element(ElementNode { tag, .. }) = node_type {
        canvas.save();

        let node_transform = &*node_ref.get::<Transform>().unwrap();

        if let Some(rotate_degs) = node_transform.rotate_degs {
            let area = node.get_area();
=======
    if let NodeType::Element { tag, .. } = &dioxus_node.node_data.node_type {
        canvas.save();

        if let Some(rotate_degs) = dioxus_node.state.transform.rotate_degs {
            let area = render_node.get_area();
>>>>>>> db4530d5

            let mut matrix = Matrix::new_identity();
            matrix.set_rotate(
                rotate_degs,
                Some(Point {
                    x: area.min_x() + area.width() / 2.0,
                    y: area.min_y() + area.height() / 2.0,
                }),
            );

<<<<<<< HEAD
            matrices.push((matrix, node_ref.child_ids()));
=======
            if let Some(children) = render_node.get_children() {
                matrices.push((matrix, children.clone()));
            }
>>>>>>> db4530d5

            canvas.concat(&matrix);
        }

        for (matrix, nodes) in matrices.iter_mut() {
            if nodes.contains(&render_node.node_id) {
                canvas.concat(matrix);

<<<<<<< HEAD
                nodes.extend(node_ref.child_ids());
            }
        }

        let viewports = viewports_collection.get(node.get_id());
=======
                if let Some(children) = render_node.get_children() {
                    nodes.extend(children)
                }
            }
        }

        let viewports = viewports_collection.get(render_node.get_id());
>>>>>>> db4530d5

        // Clip all elements with their corresponding viewports
        if let Some((_, viewports)) = viewports {
            for viewport_id in viewports {
                let viewport = viewports_collection.get(viewport_id).unwrap().0;
                if let Some(viewport) = viewport {
                    canvas.clip_rect(
                        Rect::new(
                            viewport.min_x(),
                            viewport.min_y(),
                            viewport.max_x(),
                            viewport.max_y(),
                        ),
                        ClipOp::Intersect,
                        true,
                    );
                }
            }
        }

        match tag.as_str() {
            "rect" | "container" => {
<<<<<<< HEAD
                render_rect_container(node, node_ref, canvas);
            }
            "label" => {
                render_label(node, node_ref, canvas, font_collection);
            }
            "paragraph" => {
                render_paragraph(node, node_ref, canvas, font_collection);
            }
            "svg" => {
                render_svg(node, node_ref, canvas);
            }
            "image" => {
                render_image(node, node_ref, canvas);
=======
                render_rect_container(canvas, render_node, dioxus_node);
            }
            "label" => {
                render_label(render_node, dioxus_node, dom, canvas, font_collection);
            }
            "paragraph" => {
                render_paragraph(render_node, dioxus_node, font_collection, dom, canvas);
            }
            "svg" => {
                render_svg(render_node, dioxus_node, canvas);
            }
            "image" => {
                render_image(render_node, dioxus_node, canvas);
>>>>>>> db4530d5
            }
            _ => {}
        }

        if render_wireframe {
            crate::wireframe::render_wireframe(canvas, render_node);
        }

        canvas.restore();
    }
}<|MERGE_RESOLUTION|>--- conflicted
+++ resolved
@@ -3,7 +3,7 @@
 use dioxus_native_core::real_dom::NodeImmutable;
 use dioxus_native_core::NodeId;
 use freya_core::ViewportsCollection;
-use freya_dom::{DioxusNode, FreyaDOM};
+use freya_dom::DioxusNode;
 use freya_layout::RenderData;
 use freya_node_state::Transform;
 use skia_safe::{textlayout::FontCollection, Canvas, ClipOp, Rect};
@@ -16,7 +16,6 @@
 /// Render a node into the Skia canvas
 #[allow(clippy::too_many_arguments)]
 pub fn render_skia(
-    dom: &FreyaDOM,
     canvas: &mut Canvas,
     render_node: &RenderData,
     dioxus_node: &DioxusNode,
@@ -25,23 +24,14 @@
     render_wireframe: bool,
     matrices: &mut Vec<(Matrix, Vec<NodeId>)>,
 ) {
-<<<<<<< HEAD
-    let node_ref = node.get_node(dom);
-    let node_type = &*node_ref.node_type();
+    let node_type = &*dioxus_node.node_type();
     if let NodeType::Element(ElementNode { tag, .. }) = node_type {
         canvas.save();
 
-        let node_transform = &*node_ref.get::<Transform>().unwrap();
+        let node_transform = &*dioxus_node.get::<Transform>().unwrap();
 
         if let Some(rotate_degs) = node_transform.rotate_degs {
-            let area = node.get_area();
-=======
-    if let NodeType::Element { tag, .. } = &dioxus_node.node_data.node_type {
-        canvas.save();
-
-        if let Some(rotate_degs) = dioxus_node.state.transform.rotate_degs {
             let area = render_node.get_area();
->>>>>>> db4530d5
 
             let mut matrix = Matrix::new_identity();
             matrix.set_rotate(
@@ -52,13 +42,7 @@
                 }),
             );
 
-<<<<<<< HEAD
-            matrices.push((matrix, node_ref.child_ids()));
-=======
-            if let Some(children) = render_node.get_children() {
-                matrices.push((matrix, children.clone()));
-            }
->>>>>>> db4530d5
+            matrices.push((matrix, dioxus_node.child_ids()));
 
             canvas.concat(&matrix);
         }
@@ -67,21 +51,11 @@
             if nodes.contains(&render_node.node_id) {
                 canvas.concat(matrix);
 
-<<<<<<< HEAD
-                nodes.extend(node_ref.child_ids());
+                nodes.extend(dioxus_node.child_ids());
             }
         }
 
-        let viewports = viewports_collection.get(node.get_id());
-=======
-                if let Some(children) = render_node.get_children() {
-                    nodes.extend(children)
-                }
-            }
-        }
-
-        let viewports = viewports_collection.get(render_node.get_id());
->>>>>>> db4530d5
+        let viewports = viewports_collection.get(&dioxus_node.id());
 
         // Clip all elements with their corresponding viewports
         if let Some((_, viewports)) = viewports {
@@ -104,35 +78,19 @@
 
         match tag.as_str() {
             "rect" | "container" => {
-<<<<<<< HEAD
-                render_rect_container(node, node_ref, canvas);
+                render_rect_container(render_node, dioxus_node, canvas);
             }
             "label" => {
-                render_label(node, node_ref, canvas, font_collection);
+                render_label(render_node, dioxus_node, canvas, font_collection);
             }
             "paragraph" => {
-                render_paragraph(node, node_ref, canvas, font_collection);
-            }
-            "svg" => {
-                render_svg(node, node_ref, canvas);
-            }
-            "image" => {
-                render_image(node, node_ref, canvas);
-=======
-                render_rect_container(canvas, render_node, dioxus_node);
-            }
-            "label" => {
-                render_label(render_node, dioxus_node, dom, canvas, font_collection);
-            }
-            "paragraph" => {
-                render_paragraph(render_node, dioxus_node, font_collection, dom, canvas);
+                render_paragraph(render_node, dioxus_node, canvas, font_collection);
             }
             "svg" => {
                 render_svg(render_node, dioxus_node, canvas);
             }
             "image" => {
                 render_image(render_node, dioxus_node, canvas);
->>>>>>> db4530d5
             }
             _ => {}
         }
