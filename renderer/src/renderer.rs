use dioxus_native_core::node::NodeType;
use dioxus_native_core::prelude::ElementNode;
use dioxus_native_core::real_dom::NodeImmutable;
use dioxus_native_core::NodeId;
use freya_core::ViewportsCollection;
use freya_dom::prelude::DioxusNode;
use freya_node_state::Transform;
use skia_safe::{textlayout::FontCollection, Canvas, ClipOp, Rect};
use skia_safe::{Matrix, Point};
use torin::geometry::Area;

use crate::elements::{
    render_image, render_label, render_paragraph, render_rect_container, render_svg,
};

/// Render a node into the Skia canvas
#[allow(clippy::too_many_arguments)]
pub fn render_skia(
    canvas: &mut Canvas,
    area: &Area,
    dioxus_node: &DioxusNode,
    font_collection: &mut FontCollection,
    viewports_collection: &ViewportsCollection,
    render_wireframe: bool,
    matrices: &mut Vec<(Matrix, Vec<NodeId>)>,
) {
    let node_type = &*dioxus_node.node_type();
    if let NodeType::Element(ElementNode { tag, .. }) = node_type {
        canvas.save();

        let node_transform = &*dioxus_node.get::<Transform>().unwrap();

        if let Some(rotate_degs) = node_transform.rotate_degs {
            let mut matrix = Matrix::new_identity();
            matrix.set_rotate(
                rotate_degs,
                Some(Point {
                    x: area.min_x() + area.width() / 2.0,
                    y: area.min_y() + area.height() / 2.0,
                }),
            );

            matrices.push((matrix, dioxus_node.child_ids()));

            canvas.concat(&matrix);
        }

        for (matrix, nodes) in matrices.iter_mut() {
            if nodes.contains(&dioxus_node.id()) {
                canvas.concat(matrix);

                nodes.extend(dioxus_node.child_ids());
            }
        }

        let viewports = viewports_collection.get(&dioxus_node.id());

        // Clip all elements with their corresponding viewports
        if let Some((_, viewports)) = viewports {
            for viewport_id in viewports {
                let viewport = viewports_collection.get(viewport_id).unwrap().0;
                if let Some(viewport) = viewport {
                    canvas.clip_rect(
                        Rect::new(
                            viewport.min_x(),
                            viewport.min_y(),
                            viewport.max_x(),
                            viewport.max_y(),
                        ),
                        ClipOp::Intersect,
                        true,
                    );
                }
            }
        }

        match tag.as_str() {
            "rect" | "container" => {
<<<<<<< HEAD
                render_rect_container(render_node, dioxus_node, canvas, font_collection);
=======
                render_rect_container(area, dioxus_node, canvas);
>>>>>>> 33a003aa
            }
            "label" => {
                render_label(area, dioxus_node, canvas, font_collection);
            }
            "paragraph" => {
                render_paragraph(area, dioxus_node, canvas, font_collection);
            }
            "svg" => {
                render_svg(area, dioxus_node, canvas);
            }
            "image" => {
                render_image(area, dioxus_node, canvas);
            }
            _ => {}
        }

        if render_wireframe {
            crate::wireframe::render_wireframe(canvas, area);
        }

        canvas.restore();
    }
}<|MERGE_RESOLUTION|>--- conflicted
+++ resolved
@@ -76,11 +76,7 @@
 
         match tag.as_str() {
             "rect" | "container" => {
-<<<<<<< HEAD
-                render_rect_container(render_node, dioxus_node, canvas, font_collection);
-=======
-                render_rect_container(area, dioxus_node, canvas);
->>>>>>> 33a003aa
+                render_rect_container(area, dioxus_node, canvas, font_collection);
             }
             "label" => {
                 render_label(area, dioxus_node, canvas, font_collection);
