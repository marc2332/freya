--- conflicted
+++ resolved
@@ -1,12 +1,10 @@
 use dioxus_native_core::node::NodeType;
-<<<<<<< HEAD
 use dioxus_native_core::prelude::ElementNode;
 use dioxus_native_core::real_dom::NodeImmutable;
-=======
 use dioxus_native_core::NodeId;
->>>>>>> f0f82a0c
 use freya_core::ViewportsCollection;
 use freya_layout::RenderData;
+use freya_node_state::Transform;
 use skia_safe::{textlayout::FontCollection, Canvas, ClipOp, Rect};
 use skia_safe::{Matrix, Point};
 
@@ -25,15 +23,14 @@
     render_wireframe: bool,
     matrices: &mut Vec<(Matrix, Vec<NodeId>)>,
 ) {
-<<<<<<< HEAD
     let node_ref = node.get_node(dom);
     let node_type = &*node_ref.node_type();
     if let NodeType::Element(ElementNode { tag, .. }) = node_type {
-=======
-    if let NodeType::Element { tag, .. } = &node.get_node(dom).node_data.node_type {
         canvas.save();
 
-        if let Some(rotate_degs) = node.get_node(dom).state.transform.rotate_degs {
+        let node_transform = &*node_ref.get::<Transform>().unwrap();
+
+        if let Some(rotate_degs) = node_transform.rotate_degs {
             let area = node.get_area();
 
             let mut matrix = Matrix::new_identity();
@@ -45,9 +42,7 @@
                 }),
             );
 
-            if let Some(children) = node.get_children() {
-                matrices.push((matrix, children.clone()));
-            }
+            matrices.push((matrix, node_ref.child_ids()));
 
             canvas.concat(&matrix);
         }
@@ -56,14 +51,10 @@
             if nodes.contains(&node.node_id) {
                 canvas.concat(matrix);
 
-                if let Some(children) = node.get_children() {
-                    nodes.extend(children)
-                }
+                nodes.extend(node_ref.child_ids());
             }
         }
 
-        let children = node.children.as_ref();
->>>>>>> f0f82a0c
         let viewports = viewports_collection.get(node.get_id());
 
         // Clip all elements with their corresponding viewports
