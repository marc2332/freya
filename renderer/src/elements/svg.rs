--- conflicted
+++ resolved
@@ -1,27 +1,16 @@
-<<<<<<< HEAD
 use dioxus_native_core::real_dom::NodeImmutable;
-use freya_layout::{DioxusNode, RenderData};
+use freya_dom::DioxusNode;
+use freya_layout::RenderData;
 use freya_node_state::Style;
 use skia_safe::{svg, Canvas};
 
 /// Render a `svg` element
-pub fn render_svg(node: &RenderData, node_ref: DioxusNode, canvas: &mut Canvas) {
+pub fn render_svg(render_node: &RenderData, node_ref: &DioxusNode, canvas: &mut Canvas) {
     let node_style = &*node_ref.get::<Style>().unwrap();
 
-    let x = node.node_area.x;
-    let y = node.node_area.y;
-    if let Some(svg_data) = &node_style.svg_data {
-=======
-use freya_dom::DioxusNode;
-use freya_layout::RenderData;
-use skia_safe::{svg, Canvas};
-
-/// Render a `svg` element
-pub fn render_svg(render_node: &RenderData, dioxus_node: &DioxusNode, canvas: &mut Canvas) {
     let x = render_node.node_area.min_x();
     let y = render_node.node_area.min_y();
-    if let Some(svg_data) = &dioxus_node.state.style.svg_data {
->>>>>>> db4530d5
+    if let Some(svg_data) = &node_style.svg_data {
         let svg_dom = svg::Dom::from_bytes(svg_data);
         if let Ok(mut svg_dom) = svg_dom {
             canvas.save();
