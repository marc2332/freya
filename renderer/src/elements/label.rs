use dioxus_native_core::node::NodeType;
use dioxus_native_core::prelude::TextNode;
use dioxus_native_core::real_dom::NodeImmutable;
use freya_dom::prelude::DioxusNode;
use freya_node_state::FontStyle;
use skia_safe::{
    textlayout::{FontCollection, ParagraphBuilder, ParagraphStyle, TextStyle},
    Canvas, Paint, PaintStyle,
};
use torin::geometry::Area;

/// Render a `label` element
pub fn render_label(
    area: &Area,
    node_ref: &DioxusNode,
    canvas: &mut Canvas,
    font_collection: &mut FontCollection,
) {
    let node_children = node_ref.children();
    let node_font_style = &*node_ref.get::<FontStyle>().unwrap();

    let mut paint = Paint::default();

    paint.set_anti_alias(true);
    paint.set_style(PaintStyle::StrokeAndFill);
    paint.set_color(node_font_style.color);

    let child = node_children.first();

    let text = if let Some(child) = child {
        if let NodeType::Text(TextNode { text, .. }) = &*child.node_type() {
            Some(text.clone())
        } else {
            None
        }
    } else {
        None
    };

    if let Some(text) = text {
        let x = area.min_x();
        let y = area.min_y();

        let mut paragraph_style = ParagraphStyle::default();
        paragraph_style.set_text_align(node_font_style.align);

        paragraph_style.set_text_style(
            TextStyle::new()
<<<<<<< HEAD
                .set_font_style(node_font_style.to_skia_font_style())
=======
                .set_font_style(skia_safe::FontStyle::from(node_font_style))
>>>>>>> 04bdaf93
                .set_color(node_font_style.color)
                .set_font_size(node_font_style.font_size)
                .set_font_families(&node_font_style.font_family),
        );
        let mut paragraph_builder =
            ParagraphBuilder::new(&paragraph_style, font_collection.clone());

        paragraph_builder.add_text(text);

        let mut paragraph = paragraph_builder.build();

        paragraph.layout(area.width() + 1.0);

        paragraph.paint(canvas, (x, y));
    }
}<|MERGE_RESOLUTION|>--- conflicted
+++ resolved
@@ -46,11 +46,7 @@
 
         paragraph_style.set_text_style(
             TextStyle::new()
-<<<<<<< HEAD
-                .set_font_style(node_font_style.to_skia_font_style())
-=======
                 .set_font_style(skia_safe::FontStyle::from(node_font_style))
->>>>>>> 04bdaf93
                 .set_color(node_font_style.color)
                 .set_font_size(node_font_style.font_size)
                 .set_font_families(&node_font_style.font_family),
