use dioxus_native_core::node::NodeType;
<<<<<<< HEAD
use dioxus_native_core::prelude::TextNode;
use dioxus_native_core::real_dom::NodeImmutable;
use freya_layout::{DioxusNode, RenderData};
use freya_node_state::FontStyle;
=======
use dioxus_native_core::tree::TreeView;
use freya_dom::{DioxusNode, FreyaDOM};
use freya_layout::RenderData;
>>>>>>> db4530d5
use skia_safe::{
    textlayout::{FontCollection, ParagraphBuilder, ParagraphStyle, TextStyle},
    Canvas, Paint, PaintStyle,
};

/// Render a `label` element
pub fn render_label(
<<<<<<< HEAD
    node: &RenderData,
    node_ref: DioxusNode,
    canvas: &mut Canvas,
    font_collection: &mut FontCollection,
) {
    let node_children = node_ref.children();
    let node_font_style = &*node_ref.get::<FontStyle>().unwrap();
=======
    render_node: &RenderData,
    dioxus_node: &DioxusNode,
    dom: &FreyaDOM,
    canvas: &mut Canvas,
    font_collection: &mut FontCollection,
) {
    let font_size = dioxus_node.state.font_style.font_size;
    let font_family = &dioxus_node.state.font_style.font_family;
    let font_color = dioxus_node.state.font_style.color;
    let align = dioxus_node.state.font_style.align;
    let font_style = dioxus_node.state.font_style.font_style;
>>>>>>> db4530d5

    let mut paint = Paint::default();

    paint.set_anti_alias(true);
    paint.set_style(PaintStyle::StrokeAndFill);
    paint.set_color(node_font_style.color);

<<<<<<< HEAD
    let child = node_children.first();

    let text = if let Some(child) = child {
        if let NodeType::Text(TextNode { text, .. }) = &*child.node_type() {
            Some(text.clone())
        } else {
            None
        }
=======
    let children = dom.dom().tree.children(render_node.node_id);

    let text = if let Some(children) = children {
        children
            .filter_map(|child| {
                if let NodeType::Text { text } = &child.node_data.node_type {
                    Some(text)
                } else {
                    None
                }
            })
            .next()
>>>>>>> db4530d5
    } else {
        None
    };

    if let Some(text) = text {
        let x = render_node.node_area.min_x();
        let y = render_node.node_area.min_y();

        let mut paragraph_style = ParagraphStyle::default();
        paragraph_style.set_text_align(node_font_style.align);
        paragraph_style.set_text_style(
            TextStyle::new()
                .set_font_style(node_font_style.font_style)
                .set_color(node_font_style.color)
                .set_font_size(node_font_style.font_size)
                .set_font_families(&node_font_style.font_family),
        );
        let mut paragraph_builder =
            ParagraphBuilder::new(&paragraph_style, font_collection.clone());

        paragraph_builder.add_text(text);

        let mut paragraph = paragraph_builder.build();

        paragraph.layout(render_node.node_area.width() + 1.0);

        paragraph.paint(canvas, (x, y));
    }
}<|MERGE_RESOLUTION|>--- conflicted
+++ resolved
@@ -1,14 +1,9 @@
 use dioxus_native_core::node::NodeType;
-<<<<<<< HEAD
 use dioxus_native_core::prelude::TextNode;
 use dioxus_native_core::real_dom::NodeImmutable;
-use freya_layout::{DioxusNode, RenderData};
+use freya_dom::DioxusNode;
+use freya_layout::RenderData;
 use freya_node_state::FontStyle;
-=======
-use dioxus_native_core::tree::TreeView;
-use freya_dom::{DioxusNode, FreyaDOM};
-use freya_layout::RenderData;
->>>>>>> db4530d5
 use skia_safe::{
     textlayout::{FontCollection, ParagraphBuilder, ParagraphStyle, TextStyle},
     Canvas, Paint, PaintStyle,
@@ -16,27 +11,13 @@
 
 /// Render a `label` element
 pub fn render_label(
-<<<<<<< HEAD
-    node: &RenderData,
-    node_ref: DioxusNode,
+    render_node: &RenderData,
+    node_ref: &DioxusNode,
     canvas: &mut Canvas,
     font_collection: &mut FontCollection,
 ) {
     let node_children = node_ref.children();
     let node_font_style = &*node_ref.get::<FontStyle>().unwrap();
-=======
-    render_node: &RenderData,
-    dioxus_node: &DioxusNode,
-    dom: &FreyaDOM,
-    canvas: &mut Canvas,
-    font_collection: &mut FontCollection,
-) {
-    let font_size = dioxus_node.state.font_style.font_size;
-    let font_family = &dioxus_node.state.font_style.font_family;
-    let font_color = dioxus_node.state.font_style.color;
-    let align = dioxus_node.state.font_style.align;
-    let font_style = dioxus_node.state.font_style.font_style;
->>>>>>> db4530d5
 
     let mut paint = Paint::default();
 
@@ -44,7 +25,6 @@
     paint.set_style(PaintStyle::StrokeAndFill);
     paint.set_color(node_font_style.color);
 
-<<<<<<< HEAD
     let child = node_children.first();
 
     let text = if let Some(child) = child {
@@ -53,20 +33,6 @@
         } else {
             None
         }
-=======
-    let children = dom.dom().tree.children(render_node.node_id);
-
-    let text = if let Some(children) = children {
-        children
-            .filter_map(|child| {
-                if let NodeType::Text { text } = &child.node_data.node_type {
-                    Some(text)
-                } else {
-                    None
-                }
-            })
-            .next()
->>>>>>> db4530d5
     } else {
         None
     };
