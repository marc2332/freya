use dioxus_native_core::real_dom::NodeImmutable;
use freya_dom::prelude::DioxusNode;
use freya_node_state::{BorderAlignment, BorderStyle, References, ShadowPosition, Style};
use skia_safe::{
    textlayout::FontCollection, BlurStyle, Canvas, ClipOp, Color, MaskFilter, Paint, PaintStyle,
    Path, PathDirection, RRect, Rect,
};
use torin::prelude::Area;

/// Render a `rect` or a `container` element
pub fn render_rect_container(
    area: &Area,
    node_ref: &DioxusNode,
    canvas: &mut Canvas,
    font_collection: &FontCollection,
) {
    let node_style = &*node_ref.get::<Style>().unwrap();

    let mut paint = Paint::default();
    paint.set_anti_alias(true);
    paint.set_style(PaintStyle::Fill);
    paint.set_color(node_style.background);

    let radius = node_style.radius;
    let radius = &[
        (radius.top_left(), radius.top_left()).into(),
        (radius.top_right(), radius.top_right()).into(),
        (radius.bottom_right(), radius.bottom_right()).into(),
        (radius.bottom_left(), radius.bottom_left()).into(),
    ];

    let area = area.to_f32();

    let mut path = Path::new();
    let rounded_rect = RRect::new_rect_radii(
        Rect::new(area.min_x(), area.min_y(), area.max_x(), area.max_y()),
        radius,
    );

    path.add_rrect(rounded_rect, None);
    canvas.draw_path(&path, &paint);

    // Shadow effect
    // A box shadow is created by creating a copy of the drawn rectangle
    // and applying a blur filter and a clip.
    //
    // Before applying the filter, we can translate and scale the rectangle
    // to adjust intensity and blur position.
    //
    // If a shadow is inset, then we instead draw an inner stroke and blur that,
    // clipping whatever blur escapes the shadow's bounding
    for shadow in node_style.shadows.iter() {
        if shadow.color != Color::TRANSPARENT {
            let mut blur_paint = paint.clone();
<<<<<<< HEAD
            let mut blur_rect = rounded_rect.clone();
=======
            let mut blur_rect = rounded_rect;
>>>>>>> e254d825

            blur_paint.set_color(shadow.color);
            blur_rect.offset((shadow.x, shadow.y));

<<<<<<< HEAD
            if shadow.inset {
=======
            if shadow.position == ShadowPosition::Inset {
>>>>>>> e254d825
                blur_paint.set_style(PaintStyle::Stroke);
                blur_paint.set_stroke_width(shadow.blur / 2.0 + shadow.spread);
                blur_rect.inset((shadow.spread / 2.0, shadow.spread / 2.0));
            } else {
                blur_rect.outset((shadow.spread, shadow.spread));
            }

            if shadow.blur > 0.0 {
                blur_paint.set_mask_filter(MaskFilter::blur(
                    BlurStyle::Normal,
                    shadow.blur / 2.0,
                    false,
                ));
            }

            path.rewind();

<<<<<<< HEAD
            path.add_rrect(&blur_rect, Some((PathDirection::CW, 0)));

            // Exclude the original rect bounds from the shadow
            canvas.save();
            let clip_operation = if shadow.inset {
=======
            path.add_rrect(blur_rect, Some((PathDirection::CW, 0)));

            // Exclude the original rect bounds from the shadow
            canvas.save();
            let clip_operation = if shadow.position == ShadowPosition::Inset {
>>>>>>> e254d825
                ClipOp::Intersect
            } else {
                ClipOp::Difference
            };
<<<<<<< HEAD
            canvas.clip_rrect(&rounded_rect, clip_operation, true);
=======
            canvas.clip_rrect(rounded_rect, clip_operation, true);
>>>>>>> e254d825
            canvas.draw_path(&path, &blur_paint);
            canvas.restore();
        }
    }

    // Borders
    if node_style.border.width > 0.0 && node_style.border.style != BorderStyle::None {
        let mut stroke_paint = paint.clone();
        let half_border_width = node_style.border.width / 2.0;

        stroke_paint.set_style(PaintStyle::Stroke);
        stroke_paint.set_color(node_style.border.color);
        stroke_paint.set_stroke_width(node_style.border.width);

        path.rewind();

<<<<<<< HEAD
        let mut border_rect = rounded_rect.clone();
=======
        let mut border_rect = rounded_rect;
>>>>>>> e254d825

        match node_style.border.alignment {
            BorderAlignment::Inner => {
                border_rect.inset((half_border_width, half_border_width));
            }
            BorderAlignment::Outer => {
                border_rect.outset((half_border_width, half_border_width));
            }
            BorderAlignment::Center => (),
        }

        path.add_rrect(border_rect, Some((PathDirection::CW, 0)));

        canvas.draw_path(&path, &stroke_paint);
    }

    let references = node_ref.get::<References>().unwrap();

    if let Some(canvas_ref) = &references.canvas_ref {
        (canvas_ref.runner)(canvas, font_collection, area);
    }
}<|MERGE_RESOLUTION|>--- conflicted
+++ resolved
@@ -52,20 +52,12 @@
     for shadow in node_style.shadows.iter() {
         if shadow.color != Color::TRANSPARENT {
             let mut blur_paint = paint.clone();
-<<<<<<< HEAD
-            let mut blur_rect = rounded_rect.clone();
-=======
             let mut blur_rect = rounded_rect;
->>>>>>> e254d825
 
             blur_paint.set_color(shadow.color);
             blur_rect.offset((shadow.x, shadow.y));
 
-<<<<<<< HEAD
-            if shadow.inset {
-=======
             if shadow.position == ShadowPosition::Inset {
->>>>>>> e254d825
                 blur_paint.set_style(PaintStyle::Stroke);
                 blur_paint.set_stroke_width(shadow.blur / 2.0 + shadow.spread);
                 blur_rect.inset((shadow.spread / 2.0, shadow.spread / 2.0));
@@ -83,28 +75,16 @@
 
             path.rewind();
 
-<<<<<<< HEAD
-            path.add_rrect(&blur_rect, Some((PathDirection::CW, 0)));
-
-            // Exclude the original rect bounds from the shadow
-            canvas.save();
-            let clip_operation = if shadow.inset {
-=======
             path.add_rrect(blur_rect, Some((PathDirection::CW, 0)));
 
             // Exclude the original rect bounds from the shadow
             canvas.save();
             let clip_operation = if shadow.position == ShadowPosition::Inset {
->>>>>>> e254d825
                 ClipOp::Intersect
             } else {
                 ClipOp::Difference
             };
-<<<<<<< HEAD
-            canvas.clip_rrect(&rounded_rect, clip_operation, true);
-=======
             canvas.clip_rrect(rounded_rect, clip_operation, true);
->>>>>>> e254d825
             canvas.draw_path(&path, &blur_paint);
             canvas.restore();
         }
@@ -121,11 +101,7 @@
 
         path.rewind();
 
-<<<<<<< HEAD
-        let mut border_rect = rounded_rect.clone();
-=======
         let mut border_rect = rounded_rect;
->>>>>>> e254d825
 
         match node_style.border.alignment {
             BorderAlignment::Inner => {
