<<<<<<< HEAD
use dioxus_native_core::real_dom::NodeImmutable;
use freya_layout::{DioxusNode, RenderData};
use freya_node_state::Style;
use skia_safe::{BlurStyle, Canvas, MaskFilter, Paint, PaintStyle, Path, PathDirection, Rect};

/// Render a `rect` or a `container` element
pub fn render_rect_container(node: &RenderData, node_ref: DioxusNode, canvas: &mut Canvas) {
    let node_style = &*node_ref.get::<Style>().unwrap();
=======
use freya_dom::DioxusNode;
use freya_layout::RenderData;
use skia_safe::{BlurStyle, Canvas, MaskFilter, Paint, PaintStyle, Path, PathDirection, Rect};

/// Render a `rect` or a `container` element
pub fn render_rect_container(
    canvas: &mut Canvas,
    render_node: &RenderData,
    dioxus_node: &DioxusNode,
) {
    let shadow = &dioxus_node.state.style.shadow;
>>>>>>> db4530d5

    let mut paint = Paint::default();
    paint.set_anti_alias(true);
    paint.set_style(PaintStyle::Fill);
    paint.set_color(node_style.background);

    let radius = node_style.radius;
    let radius = if radius < 0.0 { 0.0 } else { radius };

    let area = render_node.node_area.to_f32();

    let mut path = Path::new();
    path.add_round_rect(
        Rect::new(area.min_x(), area.min_y(), area.max_x(), area.max_y()),
        (radius, radius),
        PathDirection::CW,
    );
    path.close();

    // Shadow effect
    {
        if node_style.shadow.intensity > 0 {
            let mut blur_paint = paint.clone();

            blur_paint.set_color(node_style.shadow.color);
            blur_paint.set_alpha(node_style.shadow.intensity);
            blur_paint.set_mask_filter(MaskFilter::blur(
                BlurStyle::Normal,
                node_style.shadow.size,
                false,
            ));
            canvas.draw_path(&path, &blur_paint);
        }
    }

    canvas.draw_path(&path, &paint);
}<|MERGE_RESOLUTION|>--- conflicted
+++ resolved
@@ -1,25 +1,12 @@
-<<<<<<< HEAD
 use dioxus_native_core::real_dom::NodeImmutable;
-use freya_layout::{DioxusNode, RenderData};
+use freya_dom::DioxusNode;
+use freya_layout::RenderData;
 use freya_node_state::Style;
 use skia_safe::{BlurStyle, Canvas, MaskFilter, Paint, PaintStyle, Path, PathDirection, Rect};
 
 /// Render a `rect` or a `container` element
-pub fn render_rect_container(node: &RenderData, node_ref: DioxusNode, canvas: &mut Canvas) {
+pub fn render_rect_container(render_node: &RenderData, node_ref: &DioxusNode, canvas: &mut Canvas) {
     let node_style = &*node_ref.get::<Style>().unwrap();
-=======
-use freya_dom::DioxusNode;
-use freya_layout::RenderData;
-use skia_safe::{BlurStyle, Canvas, MaskFilter, Paint, PaintStyle, Path, PathDirection, Rect};
-
-/// Render a `rect` or a `container` element
-pub fn render_rect_container(
-    canvas: &mut Canvas,
-    render_node: &RenderData,
-    dioxus_node: &DioxusNode,
-) {
-    let shadow = &dioxus_node.state.style.shadow;
->>>>>>> db4530d5
 
     let mut paint = Paint::default();
     paint.set_anti_alias(true);
