--- conflicted
+++ resolved
@@ -1,11 +1,7 @@
-<<<<<<< HEAD
 use dioxus_native_core::real_dom::NodeImmutable;
-use freya_layout::{get_inner_texts, DioxusNode, RenderData};
+use freya_dom::DioxusNode;
+use freya_layout::{get_inner_texts, RenderData};
 use freya_node_state::{CursorSettings, FontStyle};
-=======
-use freya_dom::{DioxusNode, FreyaDOM};
-use freya_layout::{get_inner_texts, RenderData};
->>>>>>> db4530d5
 use skia_safe::{
     textlayout::{
         FontCollection, Paragraph, ParagraphBuilder, ParagraphStyle, RectHeightStyle,
@@ -16,28 +12,15 @@
 
 /// Render a `paragraph` element
 pub fn render_paragraph(
-<<<<<<< HEAD
-    node: &RenderData,
-    node_ref: DioxusNode,
+    render_node: &RenderData,
+    dioxus_node: &DioxusNode,
     canvas: &mut Canvas,
     font_collection: &mut FontCollection,
 ) {
-    let node_font_style = &*node_ref.get::<FontStyle>().unwrap();
-    let node_cursor_settings = &*node_ref.get::<CursorSettings>().unwrap();
+    let node_font_style = &*dioxus_node.get::<FontStyle>().unwrap();
+    let node_cursor_settings = &*dioxus_node.get::<CursorSettings>().unwrap();
 
-    let texts = get_inner_texts(&node_ref);
-=======
-    render_node: &RenderData,
-    dioxus_node: &DioxusNode,
-    font_collection: &mut FontCollection,
-    dom: &FreyaDOM,
-    canvas: &mut Canvas,
-) {
-    let align = dioxus_node.state.font_style.align;
-    let max_lines = dioxus_node.state.font_style.max_lines;
-
-    let texts = get_inner_texts(dom, &render_node.node_id);
->>>>>>> db4530d5
+    let texts = get_inner_texts(dioxus_node);
 
     let (x, y) = render_node.node_area.origin.to_tuple();
 
@@ -49,7 +32,6 @@
 
     let mut paragraph_builder = ParagraphBuilder::new(&paragraph_style, font_collection.clone());
 
-<<<<<<< HEAD
     for (font_style, text) in &texts {
         paragraph_builder.push_style(
             TextStyle::new()
@@ -61,19 +43,6 @@
                 .set_font_families(&font_style.font_family),
         );
         paragraph_builder.add_text(text);
-=======
-    for (style, text) in &texts {
-        paragraph_builder.push_style(
-            TextStyle::new()
-                .set_font_style(style.font_style)
-                .set_height_override(true)
-                .set_height(style.line_height)
-                .set_color(style.color)
-                .set_font_size(style.font_size)
-                .set_font_families(&style.font_family),
-        );
-        paragraph_builder.add_text(text.clone());
->>>>>>> db4530d5
     }
 
     if node_cursor_settings.position.is_some() {
@@ -89,19 +58,6 @@
     draw_cursor_highlights(render_node, &paragraph, canvas, dioxus_node);
 
     // Draw a cursor if specified
-<<<<<<< HEAD
-    draw_cursor(node, paragraph, node_cursor_settings, canvas);
-}
-
-fn draw_cursor(
-    node: &RenderData,
-    paragraph: Paragraph,
-    node_cursor_settings: &CursorSettings,
-    canvas: &mut Canvas,
-) -> Option<()> {
-    let cursor = node_cursor_settings.position?;
-    let cursor_color = node_cursor_settings.color;
-=======
     draw_cursor(render_node, &paragraph, canvas, dioxus_node);
 
     paragraph.paint(canvas, (x, y));
@@ -113,8 +69,10 @@
     canvas: &mut Canvas,
     dioxus_node: &DioxusNode,
 ) -> Option<()> {
-    let highlights = dioxus_node.state.cursor_settings.highlights.as_ref()?;
-    let highlight_color = dioxus_node.state.cursor_settings.highlight_color;
+    let node_cursor_settings = &*dioxus_node.get::<CursorSettings>().unwrap();
+
+    let highlights = node_cursor_settings.highlights.as_ref()?;
+    let highlight_color = node_cursor_settings.highlight_color;
 
     for (from, to) in highlights.iter() {
         let (from, to) = {
@@ -154,9 +112,10 @@
     canvas: &mut Canvas,
     dioxus_node: &DioxusNode,
 ) -> Option<()> {
-    let cursor = dioxus_node.state.cursor_settings.position?;
-    let cursor_color = dioxus_node.state.cursor_settings.color;
->>>>>>> db4530d5
+    let node_cursor_settings = &*dioxus_node.get::<CursorSettings>().unwrap();
+
+    let cursor = node_cursor_settings.position?;
+    let cursor_color = node_cursor_settings.color;
     let cursor_position = cursor as usize;
 
     let cursor_rects = paragraph.get_rects_for_range(
