--- conflicted
+++ resolved
@@ -10,12 +10,8 @@
 use dioxus_native_core::real_dom::{Node, NodeType};
 use dioxus_native_core::traversable::Traversable;
 use enumset::enum_set;
-<<<<<<< HEAD
+use freya_elements::events::KeyboardData;
 use freya_layers::{Layers, NodeArea, NodeInfo, RenderData};
-=======
-use freya_elements::events::KeyboardData;
-use freya_layers::{Layers, NodeArea, NodeData, RenderData};
->>>>>>> 2d0ac391
 use freya_layout::calculate_node;
 use freya_node_state::node::NodeState;
 use skia_safe::{textlayout::FontCollection, Canvas, Color};
@@ -254,7 +250,7 @@
                 &RendererRequest::KeyboardEvent { name, code } => Some(UserEvent {
                     scope_id: None,
                     priority: EventPriority::Medium,
-                    element: Some(node.node_data.node.id.clone()),
+                    element: Some(node.node_data.node.node_data.id.clone()),
                     name,
                     bubbles: false,
                     data: Arc::new(KeyboardData::new(code.clone())),
