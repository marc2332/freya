--- conflicted
+++ resolved
@@ -1,18 +1,15 @@
+use std::num::NonZeroU128;
+use std::sync::{Arc, Mutex};
+
 use accesskit::{
     Action, DefaultActionVerb, Node, NodeBuilder, NodeClassSet, NodeId, Rect, Role, Tree,
     TreeUpdate,
 };
 use accesskit_winit::Adapter;
 use freya_common::{EventMessage, NodeArea};
-<<<<<<< HEAD
-use freya_core::{events::EventsProcessor, process_render, EventEmitter, SharedFreyaEvents};
-use freya_core::{process_events, process_layout, ViewportsCollection};
-use freya_layout::{DioxusDOM, Layers, RenderData};
-=======
 use freya_core::process_render;
 use freya_core::{process_layout, ViewportsCollection};
-use freya_layout::{DioxusDOM, Layers};
->>>>>>> 9b7c2a35
+use freya_layout::{DioxusDOM, Layers, RenderData};
 use gl::types::*;
 use glutin::dpi::PhysicalSize;
 use glutin::event_loop::EventLoop;
@@ -23,12 +20,6 @@
     ColorType, Surface,
 };
 use skia_safe::{Color, FontMgr};
-<<<<<<< HEAD
-use std::collections::HashMap;
-use std::num::NonZeroU128;
-use std::sync::{Arc, Mutex};
-=======
->>>>>>> 9b7c2a35
 
 use crate::renderer::render_skia;
 use crate::window_config::WindowConfig;
@@ -123,12 +114,6 @@
     pub(crate) fb_info: FramebufferInfo,
     pub(crate) font_collection: FontCollection,
     pub(crate) window_config: WindowConfig<T>,
-<<<<<<< HEAD
-    pub(crate) layers: Layers,
-    pub(crate) viewports_collection: ViewportsCollection,
-    pub(crate) accessibility_state: SharedAccessibilityState,
-=======
->>>>>>> 9b7c2a35
 }
 
 impl<T: Clone> WindowEnv<T> {
@@ -136,7 +121,6 @@
     pub fn from_config(
         window_config: WindowConfig<T>,
         event_loop: &EventLoop<EventMessage>,
-        accessibility_state: SharedAccessibilityState,
     ) -> Self {
         let mut font_collection = FontCollection::new();
         font_collection.set_default_font_manager(FontMgr::default(), "Fira Sans");
@@ -188,48 +172,9 @@
             fb_info,
             font_collection,
             window_config,
-<<<<<<< HEAD
-            layers: Layers::default(),
-            viewports_collection: HashMap::default(),
-            accessibility_state,
         }
     }
 
-    // Process the events and emit them to the DOM
-    pub fn process_events(&mut self, rdom: &DioxusDOM) {
-        process_events(
-            rdom,
-            &self.layers,
-            &self.freya_events,
-            &self.event_emitter,
-            &mut self.events_processor,
-            &self.viewports_collection,
-        );
-    }
-
-    pub fn process_accessibility(&mut self, rdom: &DioxusDOM) {
-        // TODO: move logic to core
-        for layer in self.layers.layers.values() {
-            for node in layer.values() {
-                if let Some(accessibility_id) =
-                    node.get_node(rdom).state.accessibility.accessibility_id
-                {
-                    let children = node.get_accessibility_children(rdom);
-                    self.accessibility_state.lock().unwrap().add_element(
-                        node,
-                        accessibility_id,
-                        children,
-                    );
-                }
-            }
-        }
-    }
-
-=======
-        }
-    }
-
->>>>>>> 9b7c2a35
     // Reprocess the layout
     pub fn process_layout(&mut self, rdom: &DioxusDOM) -> (Layers, ViewportsCollection) {
         let window_size = self.windowed_context.window().inner_size();
@@ -242,16 +187,7 @@
                 y: 0.0,
             },
             &mut self.font_collection,
-<<<<<<< HEAD
-        );
-
-        self.layers = layers;
-        self.viewports_collection = viewports;
-
-        self.process_accessibility(rdom);
-=======
         )
->>>>>>> 9b7c2a35
     }
 
     /// Redraw the window
