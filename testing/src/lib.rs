use std::sync::{Arc, Mutex};

use dioxus_core::{Component, VirtualDom};
use dioxus_native_core::node::NodeType;
use dioxus_native_core::real_dom::RealDom;
use dioxus_native_core::tree::TreeView;
use dioxus_native_core::NodeId;
use euclid::Size2D;
use freya_common::NodeArea;
use freya_core::events::EventsProcessor;
use freya_core::{events::DomEvent, EventEmitter, EventReceiver};
use freya_core::{process_events, process_layout, ViewportsCollection};
use freya_dom::{DioxusNode, FreyaDOM, SafeDOM};
use freya_layout::Layers;
use freya_node_state::NodeState;
use rustc_hash::FxHashMap;
use skia_safe::textlayout::FontCollection;
use skia_safe::FontMgr;
use tokio::sync::mpsc::unbounded_channel;

pub use freya_core::events::FreyaEvent;
pub use freya_elements::events::mouse::MouseButton;
use tokio::time::timeout;

pub use config::*;

mod config;

const SCALE_FACTOR: f64 = 1.0;

#[derive(Clone)]
pub struct TestUtils {
    dom: SafeDOM,
    layers: Arc<Mutex<Layers>>,
}

impl TestUtils {
    /// Get a Node by the given ID
    pub fn get_node_by_id(&self, node_id: NodeId) -> TestNode {
        let dom = self.dom.get();
        let rdom = dom.dom();
        let child: &DioxusNode = rdom.get(node_id).unwrap();
        let height = rdom.tree.height(node_id).unwrap();
        let parent_id = rdom.tree.parent_id(node_id);
        let children_ids = rdom.tree.children_ids(node_id).map(|v| v.to_vec());
        TestNode {
            node_id,
            utils: self.clone(),
            node: child.clone(),
            height,
            parent_id,
            children_ids,
        }
    }
}

/// Represents a `Node` in the DOM.
#[derive(Clone)]
pub struct TestNode {
    node_id: NodeId,
    utils: TestUtils,
    height: u16,
    children_ids: Option<Vec<NodeId>>,
    node: DioxusNode,
    parent_id: Option<NodeId>,
}

impl TestNode {
    /// Get a child of the Node by the given index
    pub fn child(&self, child_index: usize) -> Option<Self> {
        let children_ids = self.children_ids.as_ref()?;
        let child_id = children_ids.get(child_index)?;
        let child: TestNode = self.utils.get_node_by_id(*child_id);
        Some(child)
    }

    /// Get the Node text
    pub fn text(&self) -> Option<&str> {
        if let NodeType::Text { text } = &self.node.node_data.node_type {
            Some(text.as_str())
        } else {
            None
        }
    }

    /// Get the Node state
    pub fn state(&self) -> &NodeState {
        &self.node.state
    }

    /// Get the Node layout
    pub fn layout(&self) -> Option<NodeArea> {
        let layers = &self.utils.layers.lock().unwrap().layers;
        for layer in layers.values() {
            for (id, node) in layer {
                if id == &self.node_id {
                    return Some(node.node_area);
                }
            }
        }
        None
    }

    /// Get a mutable reference to the test utils.
    pub fn utils(&mut self) -> &mut TestUtils {
        &mut self.utils
    }

    /// Get the NodeId from the parent
    pub fn parent_id(&self) -> Option<NodeId> {
        self.parent_id
    }

    /// Get the Node height in the DOM
    pub fn dom_height(&self) -> u16 {
        self.height
    }
}

/// Manages the lifecycle of your tests.
pub struct TestingHandler {
    vdom: VirtualDom,
    utils: TestUtils,

    event_emitter: EventEmitter,
    event_receiver: EventReceiver,

    events_queue: Vec<FreyaEvent>,
    events_processor: EventsProcessor,
    font_collection: FontCollection,
    viewports: ViewportsCollection,

    config: TestingConfig,
}

impl TestingHandler {
    /// Replace the current [`TestingConfig`].
    pub fn set_config(&mut self, config: TestingConfig) {
        self.config = config;
    }

    /// Wait and apply new changes
    pub async fn wait_for_update(&mut self) -> bool {
        self.wait_for_work(self.config.size());

        let vdom = &mut self.vdom;

        loop {
            let ev = self.event_receiver.try_recv();

            if let Ok(ev) = ev {
                vdom.handle_event(&ev.name, ev.data.any(), ev.element_id, false);
                vdom.process_events();
            } else {
                break;
            }
        }

        timeout(self.config.vdom_timeout(), vdom.wait_for_work())
            .await
            .ok();

        let mutations = self.vdom.render_immediate();

<<<<<<< HEAD
        let (must_repaint, _) = self.utils.dom.get_mut().apply_mutations(mutations);
        self.wait_for_work(self.config.size());
=======
        let (must_repaint, _) = self
            .utils
            .dom
            .get_mut()
            .apply_mutations(mutations, SCALE_FACTOR as f32);
        self.wait_for_work(sizes);
>>>>>>> 4923e7a4
        must_repaint
    }

    /// Wait for layout and events to be processed
    pub fn wait_for_work(&mut self, size: Size2D<f32, f32>) {
        let (layers, viewports) = process_layout(
            &self.utils.dom.get(),
            NodeArea {
                width: size.width,
                height: size.height,
                x: 0.0,
                y: 0.0,
            },
            &mut self.font_collection,
            SCALE_FACTOR as f32,
        );

        *self.utils.layers.lock().unwrap() = layers;
        self.viewports = viewports;

        process_events(
            &self.utils.dom.get(),
            &self.utils.layers.lock().unwrap(),
            &mut self.events_queue,
            &self.event_emitter,
            &mut self.events_processor,
            &self.viewports,
            SCALE_FACTOR,
        );
    }

    /// Push an event to the events queue
    pub fn push_event(&mut self, event: FreyaEvent) {
        self.events_queue.push(event);
    }

    /// Get the root node
    pub fn root(&mut self) -> TestNode {
        let dom = self.utils.dom.get();
        let rdom = dom.dom();
        let root_id = rdom.root_id();
        let root: &DioxusNode = rdom.get(root_id).unwrap();
        let children_ids = rdom.tree.children_ids(root_id).map(|v| v.to_vec());
        TestNode {
            node_id: root_id,
            utils: self.utils.clone(),
            node: root.clone(),
            height: 0,
            parent_id: None,
            children_ids,
        }
    }
}

/// Run a Component in a headless testing environment
pub fn launch_test(root: Component<()>) -> TestingHandler {
    launch_test_with_config(root, TestingConfig::default())
}

/// Run a Component in a headless testing environment
pub fn launch_test_with_config(root: Component<()>, config: TestingConfig) -> TestingHandler {
    let mut vdom = VirtualDom::new(root);
    let mutations = vdom.rebuild();

    let dom = SafeDOM::new(FreyaDOM::new(RealDom::new()));
    dom.get_mut().init_dom(mutations, SCALE_FACTOR as f32);

    let (event_emitter, event_receiver) = unbounded_channel::<DomEvent>();
    let layers = Arc::new(Mutex::new(Layers::default()));
    let freya_events = Vec::new();
    let events_processor = EventsProcessor::default();
    let mut font_collection = FontCollection::new();
    font_collection.set_dynamic_font_manager(FontMgr::default());

    TestingHandler {
        vdom,
        events_queue: freya_events,
        events_processor,
        font_collection,
        event_emitter,
        event_receiver,
        viewports: FxHashMap::default(),
        utils: TestUtils { dom, layers },
        config,
    }
}<|MERGE_RESOLUTION|>--- conflicted
+++ resolved
@@ -162,17 +162,8 @@
 
         let mutations = self.vdom.render_immediate();
 
-<<<<<<< HEAD
-        let (must_repaint, _) = self.utils.dom.get_mut().apply_mutations(mutations);
+        let (must_repaint, _) = self.utils.dom.get_mut().apply_mutations(mutations, SCALE_FACTOR as f32);
         self.wait_for_work(self.config.size());
-=======
-        let (must_repaint, _) = self
-            .utils
-            .dom
-            .get_mut()
-            .apply_mutations(mutations, SCALE_FACTOR as f32);
-        self.wait_for_work(sizes);
->>>>>>> 4923e7a4
         must_repaint
     }
 
