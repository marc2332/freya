[package]
name = "freya-core"
description = "Cross-platform GUI Library."
version = "0.1.0"
edition = "2021"
license = "MIT"
authors = ["Marc Espín <mespinsanz@gmail.com>"]
readme = "../readme.md"
homepage = "https://github.com/marc2332/freya"
repository = "https://github.com/marc2332/freya"
keywords = ["gui", "ui", "cross-platform", "dioxus", "skia", "graphics"]
categories = ["GUI"]

[features]
devtools = []

[target."cfg(target_os = \"linux\")".dependencies.skia-safe]
version = "0.60.0"
features = ["gl", "textlayout", "svg", "x11", "wayland"]

[dependencies]
<<<<<<< HEAD
glutin = { version = "0.29.0"}
skia-safe = { version = "0.58.0", features = ["gl", "textlayout", "svg"] }
dioxus-rsx = { git = "https://github.com/Demonthos/dioxus", branch="simplify-native-core"}
dioxus-native-core = { git = "https://github.com/Demonthos/dioxus", branch="simplify-native-core", features = ["dioxus"]}
dioxus-core-macro = { git = "https://github.com/Demonthos/dioxus", branch="simplify-native-core"}
dioxus-hooks = { git = "https://github.com/Demonthos/dioxus", branch="simplify-native-core"}
dioxus-core = { git = "https://github.com/Demonthos/dioxus", branch="simplify-native-core"}
=======
winit = "0.28.2"
skia-safe = { version = "0.60.0", features = ["gl", "textlayout", "svg"] }
dioxus-rsx = { git = "https://github.com/DioxusLabs/dioxus", rev="49c5a5043a16fc82210af146c345793dd448e519"}
dioxus-native-core = { git = "https://github.com/DioxusLabs/dioxus", rev="49c5a5043a16fc82210af146c345793dd448e519"}
dioxus-core-macro = { git = "https://github.com/DioxusLabs/dioxus", rev="49c5a5043a16fc82210af146c345793dd448e519"}
dioxus-hooks = { git = "https://github.com/DioxusLabs/dioxus", rev="49c5a5043a16fc82210af146c345793dd448e519"}
dioxus-core = { git = "https://github.com/DioxusLabs/dioxus", rev="49c5a5043a16fc82210af146c345793dd448e519"}
>>>>>>> a1625237
freya-layout = { path = "../layout", version = "0.1.0" }
freya-node-state = { path = "../state", version = "0.1.0" }
freya-elements = { path = "../elements", version = "0.1.0" }
freya-common = { path = "../common", version = "0.1.0" }
rustc-hash = "1.1.0"
euclid = "0.22.7"
tracing = "0.1"
tokio = { version = "1.23.0", features = ["sync", "rt-multi-thread", "time"] }<|MERGE_RESOLUTION|>--- conflicted
+++ resolved
@@ -19,23 +19,13 @@
 features = ["gl", "textlayout", "svg", "x11", "wayland"]
 
 [dependencies]
-<<<<<<< HEAD
-glutin = { version = "0.29.0"}
-skia-safe = { version = "0.58.0", features = ["gl", "textlayout", "svg"] }
+winit = "0.28.2"
+skia-safe = { version = "0.60.0", features = ["gl", "textlayout", "svg"] }
 dioxus-rsx = { git = "https://github.com/Demonthos/dioxus", branch="simplify-native-core"}
 dioxus-native-core = { git = "https://github.com/Demonthos/dioxus", branch="simplify-native-core", features = ["dioxus"]}
 dioxus-core-macro = { git = "https://github.com/Demonthos/dioxus", branch="simplify-native-core"}
 dioxus-hooks = { git = "https://github.com/Demonthos/dioxus", branch="simplify-native-core"}
 dioxus-core = { git = "https://github.com/Demonthos/dioxus", branch="simplify-native-core"}
-=======
-winit = "0.28.2"
-skia-safe = { version = "0.60.0", features = ["gl", "textlayout", "svg"] }
-dioxus-rsx = { git = "https://github.com/DioxusLabs/dioxus", rev="49c5a5043a16fc82210af146c345793dd448e519"}
-dioxus-native-core = { git = "https://github.com/DioxusLabs/dioxus", rev="49c5a5043a16fc82210af146c345793dd448e519"}
-dioxus-core-macro = { git = "https://github.com/DioxusLabs/dioxus", rev="49c5a5043a16fc82210af146c345793dd448e519"}
-dioxus-hooks = { git = "https://github.com/DioxusLabs/dioxus", rev="49c5a5043a16fc82210af146c345793dd448e519"}
-dioxus-core = { git = "https://github.com/DioxusLabs/dioxus", rev="49c5a5043a16fc82210af146c345793dd448e519"}
->>>>>>> a1625237
 freya-layout = { path = "../layout", version = "0.1.0" }
 freya-node-state = { path = "../state", version = "0.1.0" }
 freya-elements = { path = "../elements", version = "0.1.0" }
