[package]
name = "freya-core"
description = "Cross-platform GUI Library."
version = "0.1.0"
edition = "2021"
license = "MIT"
authors = ["Marc Espín <mespinsanz@gmail.com>"]
readme = "../readme.md"
homepage = "https://github.com/marc2332/freya"
repository = "https://github.com/marc2332/freya"
keywords = ["gui", "ui", "cross-platform", "dioxus", "skia", "graphics"]
categories = ["GUI"]

[features]
devtools = []

[target."cfg(target_os = \"linux\")".dependencies.skia-safe]
workspace = true
features = ["gl", "textlayout", "svg", "x11", "wayland"]

[dependencies]
freya-layout = { workspace = true }
freya-node-state = { workspace = true }
freya-elements = { workspace = true }
freya-common = { workspace = true }
freya-dom = { workspace = true }

dioxus-rsx = { workspace = true }
dioxus-native-core = { workspace = true }
dioxus-core-macro = { workspace = true }
dioxus-hooks = { workspace = true }
dioxus-core = { workspace = true }

tokio = { workspace = true }
winit = { workspace = true }
skia-safe = { workspace = true }

<<<<<<< HEAD
rustc-hash = "1.1.0"
tracing = "0.1"
tokio = { version = "1.23.0", features = ["sync", "rt-multi-thread", "time"] }
accesskit = "0.10.1"
=======
rustc-hash= { workspace = true }
tracing = { workspace = true }
>>>>>>> cd84f2ac
<|MERGE_RESOLUTION|>--- conflicted
+++ resolved
@@ -34,13 +34,7 @@
 tokio = { workspace = true }
 winit = { workspace = true }
 skia-safe = { workspace = true }
+accesskit = { workspace = true }
 
-<<<<<<< HEAD
-rustc-hash = "1.1.0"
-tracing = "0.1"
-tokio = { version = "1.23.0", features = ["sync", "rt-multi-thread", "time"] }
-accesskit = "0.10.1"
-=======
 rustc-hash= { workspace = true }
-tracing = { workspace = true }
->>>>>>> cd84f2ac
+tracing = { workspace = true }