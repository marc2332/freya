[package]
name = "freya-core"
description = "Cross-platform GUI Library."
version = "0.1.0"
edition = "2021"
license = "MIT"
authors = ["Marc Espín <mespinsanz@gmail.com>"]
readme = "../readme.md"
homepage = "https://github.com/marc2332/freya"
repository = "https://github.com/marc2332/freya"
keywords = ["gui", "ui", "cross-platform", "dioxus", "skia", "graphics"]
categories = ["GUI"]

[features]
devtools = []

[target."cfg(target_os = \"linux\")".dependencies.skia-safe]
workspace = true
features = ["gl", "textlayout", "svg", "x11", "wayland"]

[dependencies]
<<<<<<< HEAD
winit = "0.28.2"
skia-safe = { workspace = true }
=======
freya-layout = { workspace = true }
freya-node-state = { workspace = true }
freya-elements = { workspace = true }
freya-common = { workspace = true }
freya-dom = { workspace = true }
>>>>>>> cfc61b44

dioxus-rsx = { workspace = true }
dioxus-native-core = { workspace = true }
dioxus-core-macro = { workspace = true }
dioxus-hooks = { workspace = true }
dioxus-core = { workspace = true }

tokio = { workspace = true }
winit = { workspace = true }
skia-safe = { workspace = true }

rustc-hash= { workspace = true }
tracing = { workspace = true }<|MERGE_RESOLUTION|>--- conflicted
+++ resolved
@@ -19,16 +19,11 @@
 features = ["gl", "textlayout", "svg", "x11", "wayland"]
 
 [dependencies]
-<<<<<<< HEAD
-winit = "0.28.2"
-skia-safe = { workspace = true }
-=======
 freya-layout = { workspace = true }
 freya-node-state = { workspace = true }
 freya-elements = { workspace = true }
 freya-common = { workspace = true }
 freya-dom = { workspace = true }
->>>>>>> cfc61b44
 
 dioxus-rsx = { workspace = true }
 dioxus-native-core = { workspace = true }
