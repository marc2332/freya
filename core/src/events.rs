use std::{any::Any, collections::HashMap, rc::Rc};

use dioxus_core::ElementId;
<<<<<<< HEAD
use euclid::Point2D;
use freya_elements::{
    events_data::MouseData, Code, Key, KeyboardData, Modifiers, TouchData, WheelData,
};
=======
use euclid::{Length, Point2D};
use freya_common::NodeArea;
use freya_elements::{events_data::MouseData, Code, Key, KeyboardData, Modifiers, WheelData};
>>>>>>> e0f22a1e
use freya_layout::RenderData;
use rustc_hash::FxHashMap;
use winit::event::MouseButton;

/// Events emitted in Freya.
#[derive(Clone, Debug)]
pub enum FreyaEvent {
    /// A Mouse Event.
    Mouse {
        name: &'static str,
        cursor: (f64, f64),
        button: Option<MouseButton>,
    },
    /// A Wheel event.
    Wheel {
        name: &'static str,
        scroll: (f64, f64),
        cursor: (f64, f64),
    },
    /// A Keyboard event.
    Keyboard {
        name: &'static str,
        key: Key,
        code: Code,
        modifiers: Modifiers,
    },
    /// A Touch event.
    Touch {
        name: &'static str,
        location: (f64, f64),
        finger_id: u64,
    },
}

impl FreyaEvent {
    pub fn get_name(&self) -> &'static str {
        match self {
            Self::Mouse { name, .. } => name,
            Self::Wheel { name, .. } => name,
            Self::Keyboard { name, .. } => name,
            Self::Touch { name, .. } => name,
        }
    }

    pub fn set_name(&mut self, new_name: &'static str) {
        match self {
            Self::Mouse { name, .. } => *name = new_name,
            Self::Wheel { name, .. } => *name = new_name,
            Self::Keyboard { name, .. } => *name = new_name,
            Self::Touch { name, .. } => *name = new_name,
        }
    }
}

/// Event emitted to the DOM.
#[derive(Debug, Clone)]
pub struct DomEvent {
    pub name: String,
    pub element_id: ElementId,
    pub data: DomEventData,
}

impl DomEvent {
    pub fn from_freya_event(
        event_name: &str,
        element_id: ElementId,
        event: &FreyaEvent,
        node_area: Option<NodeArea>,
    ) -> Self {
        match event {
            FreyaEvent::Mouse { cursor, button, .. } => Self {
                element_id,
                name: event_name.to_string(),
                data: DomEventData::Mouse(MouseData::new(
                    Point2D::from_lengths(Length::new(cursor.0), Length::new(cursor.1)),
                    Point2D::from_lengths(
                        Length::new(cursor.0 - node_area.unwrap_or_default().x as f64),
                        Length::new(cursor.1 - node_area.unwrap_or_default().y as f64),
                    ),
                    *button,
                )),
            },
            FreyaEvent::Wheel { scroll, .. } => Self {
                element_id,
                name: event_name.to_string(),
                data: DomEventData::Wheel(WheelData::new(scroll.0, scroll.1)),
            },
            FreyaEvent::Keyboard {
                ref key,
                code,
                modifiers,
                ..
            } => Self {
                element_id,
                name: event_name.to_string(),
                data: DomEventData::Keyboard(KeyboardData::new(key.clone(), *code, *modifiers)),
            },
        }
    }
}

/// Data of a DOM event.
#[derive(Debug, Clone)]
pub enum DomEventData {
    Mouse(MouseData),
    Keyboard(KeyboardData),
    Wheel(WheelData),
    Touch(TouchData),
}

impl DomEventData {
    pub fn any(self) -> Rc<dyn Any> {
        match self {
            DomEventData::Mouse(m) => Rc::new(m),
            DomEventData::Keyboard(k) => Rc::new(k),
            DomEventData::Wheel(w) => Rc::new(w),
            DomEventData::Touch(w) => Rc::new(w),
        }
    }
}

/// Cached state between re-renders
#[derive(Default)]
struct ElementState {
    mouseover: bool,
}

/// [`EventsProcessor`] calculates new events based on past and new events.
///
/// For example, `mouseleave` indicates the user has left the hovering area of
/// a particular element, which previously had to enter that area.
/// At the moment, whether if it has entered or not is defined by the `mouseover` event.
#[derive(Default)]
pub struct EventsProcessor {
    states: HashMap<ElementId, ElementState>,
}

impl EventsProcessor {
    /// Calculate new events according to the last leap and this one
    pub fn process_events_batch(
        &mut self,
        events_to_emit: Vec<DomEvent>,
        events_filtered: FxHashMap<&str, Vec<(RenderData, FreyaEvent)>>,
    ) -> Vec<DomEvent> {
        let mut new_events = Vec::new();

        for (element, state) in self.states.iter_mut() {
            // Process mouseover events
            {
                let mut no_recent_mouseover = true;

                // Check any mouse event at all
                for event in &events_to_emit {
                    if event.name == "mouseover" && &event.element_id == element {
                        no_recent_mouseover = false;
                        break;
                    }
                }

                let mouseover_events = events_filtered.get("mouseover");

                let cursor_was_moved = mouseover_events.is_some();

                // `no_recent_mouseover` means that the element was not hovered in the latest check
                // and `cursor_was_moved` indicates the mouse was moved in the latest check
                // therefore proving the mouse has moved outside the element area, therefore
                // the `mouseleave` event must be thrown

                if no_recent_mouseover && state.mouseover && cursor_was_moved {
                    // And also at least one mouseover event ocurred
                    new_events.push(DomEvent {
                        element_id: *element,
                        name: "mouseleave".to_string(),
                        data: DomEventData::Mouse(MouseData::new(
                            Point2D::default(),
                            Point2D::default(),
                            Some(MouseButton::Left),
                        )),
                    });

                    // Indicate the element is no longer being hovered
                    state.mouseover = false;
                }
            }
        }

        for event in &events_to_emit {
            if event.name == "mouseover" {
                let id = &event.element_id;
                if !self.states.contains_key(id) {
                    self.states.insert(*id, ElementState::default());
                }

                let node_state = self.states.get_mut(&event.element_id).unwrap();
                node_state.mouseover = true;
            }
        }

        new_events
    }
}<|MERGE_RESOLUTION|>--- conflicted
+++ resolved
@@ -1,16 +1,11 @@
 use std::{any::Any, collections::HashMap, rc::Rc};
 
 use dioxus_core::ElementId;
-<<<<<<< HEAD
-use euclid::Point2D;
+use euclid::{Length, Point2D};
+use freya_common::NodeArea;
 use freya_elements::{
     events_data::MouseData, Code, Key, KeyboardData, Modifiers, TouchData, WheelData,
 };
-=======
-use euclid::{Length, Point2D};
-use freya_common::NodeArea;
-use freya_elements::{events_data::MouseData, Code, Key, KeyboardData, Modifiers, WheelData};
->>>>>>> e0f22a1e
 use freya_layout::RenderData;
 use rustc_hash::FxHashMap;
 use winit::event::MouseButton;
@@ -107,6 +102,22 @@
                 element_id,
                 name: event_name.to_string(),
                 data: DomEventData::Keyboard(KeyboardData::new(key.clone(), *code, *modifiers)),
+            },
+            FreyaEvent::Touch {
+                location,
+                finger_id,
+                ..
+            } => DomEvent {
+                element_id,
+                name: event_name.to_string(),
+                data: DomEventData::Touch(TouchData::new(
+                    Point2D::from_lengths(Length::new(location.0), Length::new(location.1)),
+                    Point2D::from_lengths(
+                        Length::new(location.0 - node_area.unwrap_or_default().x as f64),
+                        Length::new(location.1 - node_area.unwrap_or_default().y as f64),
+                    ),
+                    *finger_id,
+                )),
             },
         }
     }
