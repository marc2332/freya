--- conflicted
+++ resolved
@@ -158,22 +158,21 @@
     scale_factor: f64,
 ) -> Vec<DomEvent> {
     let mut new_events = Vec::new();
-    let dom = fdom.dom();
+    let rdom = fdom.rdom();
 
     for (event_name, event_nodes) in calculated_events.iter_mut() {
-<<<<<<< HEAD
         let derivated_events = if event_name == &"mouseover" {
             vec![&"mouseover", &"mouseenter"]
         } else {
             vec![event_name]
         };
 
-        let mut found_nodes: Vec<(&RenderData, &FreyaEvent)> = Vec::new();
+        let mut found_nodes: Vec<(&NodeId, &FreyaEvent)> = Vec::new();
         for event_name in derivated_events {
-            let listeners = dom.get_listening_sorted(event_name);
-            'event_nodes: for (node, request) in event_nodes.iter() {
+            let listeners = rdom.get_listening_sorted(event_name);
+            'event_nodes: for (node_id, request) in event_nodes.iter() {
                 for listener in &listeners {
-                    if listener.id() == *node.get_id() {
+                    if listener.id() == *node_id {
                         let Style { background, .. } = &*listener.get::<Style>().unwrap();
 
                         if background != &Color::TRANSPARENT && event_name == &"wheel" {
@@ -187,31 +186,6 @@
                         {
                             found_nodes.clear();
                         }
-=======
-        let listeners = fdom.rdom().get_listening_sorted(event_name);
-
-        let mut found_nodes: Vec<(&NodeId, &FreyaEvent)> = Vec::new();
-
-        'event_nodes: for (node_id, request) in event_nodes.iter() {
-            for listener in &listeners {
-                if listener.id() == *node_id {
-                    let node_ref = fdom.rdom().get(*node_id);
-
-                    let node_ref = if let Some(node_ref) = node_ref {
-                        node_ref
-                    } else {
-                        continue 'event_nodes;
-                    };
-
-                    let Style { background, .. } = &*node_ref.get::<Style>().unwrap();
-                    if background != &Color::TRANSPARENT && event_name == &"wheel" {
-                        break 'event_nodes;
-                    }
-
-                    if background != &Color::TRANSPARENT && event_name == &"wheel" {
-                        break 'event_nodes;
-                    }
->>>>>>> 762feccd
 
                         if event_name == &"mouseover"
                             || event_name == &"mouseenter"
@@ -222,38 +196,11 @@
                             || event_name == &"touchend"
                             || event_name == &"touchmove"
                             || event_name == &"touchstart"
-<<<<<<< HEAD
                         {
-                            found_nodes.push((node, request))
+                            found_nodes.push((node_id, request))
                         } else {
-                            found_nodes = vec![(node, request)]
-                        }
-                    }
-                }
-            }
-        }
-
-        for (node, request_event) in found_nodes {
-            let node_ref = dom.get(node.node_id).unwrap();
-=======
-                            || event_name == &"touchend")
-                    {
-                        found_nodes.clear();
-                    }
-
-                    if event_name == &"mouseover"
-                        || event_name == &"click"
-                        || event_name == &"keydown"
-                        || event_name == &"keyup"
-                        || event_name == &"touchcancel"
-                        || event_name == &"touchend"
-                        || event_name == &"touchmove"
-                        || event_name == &"touchstart"
-                    {
-                        // Mouseover and click events can be stackked
-                        found_nodes.push((node_id, request))
-                    } else {
-                        found_nodes = vec![(node_id, request)]
+                            found_nodes = vec![(node_id, request)]
+                        }
                     }
                 }
             }
@@ -262,7 +209,6 @@
         for (node_id, request_event) in found_nodes {
             let areas = fdom.layout().get(*node_id).unwrap().clone();
             let node_ref = fdom.rdom().get(*node_id).unwrap();
->>>>>>> 762feccd
             let element_id = node_ref.mounted_id().unwrap();
             let event = DomEvent::from_freya_event(
                 event_name,
