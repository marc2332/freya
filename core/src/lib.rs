--- conflicted
+++ resolved
@@ -1,10 +1,5 @@
 use dioxus_native_core::{node::NodeType, NodeId};
 use freya_common::NodeArea;
-<<<<<<< HEAD
-use freya_elements::events_data::{KeyboardData, MouseData, WheelData};
-use freya_elements::TouchData;
-=======
->>>>>>> e0f22a1e
 use freya_layout::{DioxusDOM, NodeLayoutMeasurer};
 use freya_layout::{Layers, RenderData};
 
@@ -185,55 +180,6 @@
             }
         }
 
-<<<<<<< HEAD
-        for (node, request) in found_nodes {
-            let event = match request {
-                FreyaEvent::Mouse { cursor, button, .. } => DomEvent {
-                    element_id: node.element_id.unwrap(),
-                    name: event_name.to_string(),
-                    data: DomEventData::Mouse(MouseData::new(
-                        Point2D::from_lengths(Length::new(cursor.0), Length::new(cursor.1)),
-                        Point2D::from_lengths(
-                            Length::new(cursor.0 - node.node_area.x as f64),
-                            Length::new(cursor.1 - node.node_area.y as f64),
-                        ),
-                        *button,
-                    )),
-                },
-                FreyaEvent::Wheel { scroll, .. } => DomEvent {
-                    element_id: node.element_id.unwrap(),
-                    name: event_name.to_string(),
-                    data: DomEventData::Wheel(WheelData::new(scroll.0, scroll.1)),
-                },
-                FreyaEvent::Keyboard {
-                    key,
-                    code,
-                    modifiers,
-                    ..
-                } => DomEvent {
-                    element_id: node.element_id.unwrap(),
-                    name: event_name.to_string(),
-                    data: DomEventData::Keyboard(KeyboardData::new(key.clone(), *code, *modifiers)),
-                },
-                FreyaEvent::Touch {
-                    location,
-                    finger_id,
-                    ..
-                } => DomEvent {
-                    element_id: node.element_id.unwrap(),
-                    name: event_name.to_string(),
-                    data: DomEventData::Touch(TouchData::new(
-                        Point2D::from_lengths(Length::new(location.0), Length::new(location.1)),
-                        Point2D::from_lengths(
-                            Length::new(location.0 - node.node_area.x as f64),
-                            Length::new(location.1 - node.node_area.y as f64),
-                        ),
-                        *finger_id,
-                    )),
-                },
-            };
-
-=======
         for (node, request_event) in found_nodes {
             let event = DomEvent::from_freya_event(
                 event_name,
@@ -241,7 +187,6 @@
                 request_event,
                 Some(node.node_area),
             );
->>>>>>> e0f22a1e
             new_events.push(event.clone());
             event_emitter.send(event).unwrap();
         }
@@ -261,54 +206,12 @@
         let listeners = dom.get_listening_sorted(event_name);
 
         for listener in listeners {
-<<<<<<< HEAD
-            let event = match global_event {
-                FreyaEvent::Mouse { cursor, button, .. } => DomEvent {
-                    element_id: listener.node_data.element_id.unwrap(),
-                    name: event_name.to_string(),
-                    data: DomEventData::Mouse(MouseData::new(
-                        Point2D::from_lengths(Length::new(cursor.0), Length::new(cursor.1)),
-                        Point2D::from_lengths(Length::new(cursor.0), Length::new(cursor.1)),
-                        button,
-                    )),
-                },
-                FreyaEvent::Wheel { scroll, .. } => DomEvent {
-                    element_id: listener.node_data.element_id.unwrap(),
-                    name: event_name.to_string(),
-                    data: DomEventData::Wheel(WheelData::new(scroll.0, scroll.1)),
-                },
-                FreyaEvent::Keyboard {
-                    ref key,
-                    code,
-                    modifiers,
-                    ..
-                } => DomEvent {
-                    element_id: listener.node_data.element_id.unwrap(),
-                    name: event_name.to_string(),
-                    data: DomEventData::Keyboard(KeyboardData::new(key.clone(), code, modifiers)),
-                },
-                FreyaEvent::Touch {
-                    location,
-                    finger_id,
-                    ..
-                } => DomEvent {
-                    element_id: listener.node_data.element_id.unwrap(),
-                    name: event_name.to_string(),
-                    data: DomEventData::Touch(TouchData::new(
-                        Point2D::from_lengths(Length::new(location.0), Length::new(location.1)),
-                        Point2D::from_lengths(Length::new(location.0), Length::new(location.1)),
-                        finger_id,
-                    )),
-                },
-            };
-=======
             let event = DomEvent::from_freya_event(
                 event_name,
                 listener.node_data.element_id.unwrap(),
                 &global_event,
                 None,
             );
->>>>>>> e0f22a1e
             event_emitter.send(event).unwrap();
         }
     }
