{
  "name": "freya-website",
  "type": "module",
  "version": "0.0.1",
  "private": true,
  "scripts": {
    "dev": "astro dev",
    "start": "astro dev",
    "build": "astro build",
    "preview": "deno run --allow-net --allow-read --allow-env ./dist/server/entry.mjs",
    "astro": "astro",
    "format": "biome format --write ./src"
  },
  "dependencies": {
    "@astrojs/deno": "^5.0.0",
<<<<<<< HEAD
    "@astrojs/tailwind": "^5.0.2",
    "astro": "^3.5.3",
    "rehype-accessible-emojis": "^0.3.2",
    "rehype-autolink-headings": "^7.1.0",
    "rehype-slug": "^6.0.0",
    "tailwindcss": "^3.0.24"
  },
  "devDependencies": {
    "@biomejs/biome": "^1.3.3"
=======
    "@astrojs/react": "^3.0.0",
    "@fontsource/inter": "^5.0.0",
    "@types/react": "^18.0.21",
    "@types/react-dom": "^18.0.6",
    "astro": "^4.0.0",
    "highlight.js": "^11.7.0",
    "react": "^18.0.0",
    "react-dom": "^18.0.0",
    "react-icons": "^4.7.1",
    "react-syntax-highlighter": "^15.5.0"
>>>>>>> 0a591625
  }
}<|MERGE_RESOLUTION|>--- conflicted
+++ resolved
@@ -13,9 +13,8 @@
   },
   "dependencies": {
     "@astrojs/deno": "^5.0.0",
-<<<<<<< HEAD
-    "@astrojs/tailwind": "^5.0.2",
-    "astro": "^3.5.3",
+    "@astrojs/tailwind": "^5.1.0",
+    "astro": "^4.0.0",
     "rehype-accessible-emojis": "^0.3.2",
     "rehype-autolink-headings": "^7.1.0",
     "rehype-slug": "^6.0.0",
@@ -23,17 +22,5 @@
   },
   "devDependencies": {
     "@biomejs/biome": "^1.3.3"
-=======
-    "@astrojs/react": "^3.0.0",
-    "@fontsource/inter": "^5.0.0",
-    "@types/react": "^18.0.21",
-    "@types/react-dom": "^18.0.6",
-    "astro": "^4.0.0",
-    "highlight.js": "^11.7.0",
-    "react": "^18.0.0",
-    "react-dom": "^18.0.0",
-    "react-icons": "^4.7.1",
-    "react-syntax-highlighter": "^15.5.0"
->>>>>>> 0a591625
   }
 }