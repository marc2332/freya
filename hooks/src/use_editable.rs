--- conflicted
+++ resolved
@@ -35,50 +35,11 @@
     MultipleLinesSingleEditor,
 }
 
-<<<<<<< HEAD
-pub type KeypressNotifier = UnboundedSender<Rc<KeyboardData>>;
-pub type ClickNotifier = UnboundedSender<(Rc<MouseData>, usize)>;
-pub type EditableText = UseState<UseEditableText>;
-pub type KeyboardEvent = Event<KeyboardData>;
-pub type CursorRef = UseRef<CursorReference>;
-
-/// Create a virtual text editor with it's own cursor and rope.
-pub fn use_editable<'a>(
-    cx: &ScopeState,
-    initializer: impl Fn() -> &'a str,
-    mode: EditableMode,
-) -> (
-    &EditableText,
-    KeypressNotifier,
-    ClickNotifier,
-    AttributeValue,
-) {
-    // Hold the text editor manager
-    let text_editor = use_state(cx, || UseEditableText::from(initializer()));
-
-    let cursor_channels = cx.use_hook(|| {
-        let (tx, rx) = unbounded_channel::<(usize, usize)>();
-        (tx, Some(rx))
-    });
-
-    // Cursor reference passed to the layout engine
-    let cursor_ref = use_ref(cx, || CursorReference {
-        agent: cursor_channels.0.clone(),
-        positions: Arc::new(Mutex::new(None)),
-        cursor_id: Arc::new(Mutex::new(None)),
-    });
-
-    // This will allow to pass the cursor reference as an attribute value
-    let cursor_ref_attr = cx.any_value(CustomAttributeValues::CursorReference(
-        cursor_ref.read().clone(),
-    ));
-=======
 impl Default for EditableMode {
     fn default() -> Self {
         Self::MultipleLinesSingleEditor
     }
 }
->>>>>>> db4530d5
 
 pub type ClickNotifier = UnboundedSender<EditableEvent>;
 pub type EditorState = UseState<RopeEditor>;
@@ -92,45 +53,10 @@
     pub(crate) event_loop_proxy: Option<EventLoopProxy<EventMessage>>,
 }
 
-<<<<<<< HEAD
-    let keypress_channel_sender = keypress_channel.0.clone();
-    let click_channel_sender = click_channel.0.clone();
-
-    // Listen for click events and pass them to the layout engine
-    {
-        let cursor_ref = cursor_ref.clone();
-        use_effect(cx, (), move |_| {
-            let rx = click_channel.1.take();
-            let event_loop_proxy = cx.consume_context::<EventLoopProxy<EventMessage>>();
-            async move {
-                let mut rx = rx.unwrap();
-
-                while let Some((e, id)) = rx.recv().await {
-                    let points = e.get_element_coordinates();
-                    let cursor_ref = cursor_ref.clone();
-                    cursor_ref.write().cursor_id.lock().unwrap().replace(id);
-                    cursor_ref
-                        .write()
-                        .positions
-                        .lock()
-                        .unwrap()
-                        .replace((points.x as f32, points.y as f32));
-
-                    // Request the renderer to relayout
-                    if let Some(event_loop_proxy) = &event_loop_proxy {
-                        event_loop_proxy
-                            .send_event(EventMessage::RequestRelayout)
-                            .unwrap();
-                    }
-                }
-            }
-        });
-=======
 impl UseEditable {
     /// Reference to the editor.
     pub fn editor(&self) -> &EditorState {
         &self.editor
->>>>>>> db4530d5
     }
 
     /// Create a cursor attribute.
@@ -247,7 +173,7 @@
     let cursor_reference = cx.use_hook(|| CursorReference {
         agent: cursor_channels.0.clone(),
         cursor_position: Arc::new(Mutex::new(None)),
-        id: Arc::new(Mutex::new(None)),
+        cursor_id: Arc::new(Mutex::new(None)),
         cursor_selections: Arc::new(Mutex::new(None)),
     });
 
