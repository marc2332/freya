--- conflicted
+++ resolved
@@ -1,12 +1,6 @@
-<<<<<<< HEAD
-//! # Freya hooks
-//! This is a collection of useful hooks for Freya.
-//!
-=======
 //! # Freya Hooks
 //! A collection of hooks to be used in Freya.
 
->>>>>>> c8025e36
 mod use_animation;
 mod use_camera;
 mod use_editable;
