use dioxus_core::ScopeState;
use dioxus_hooks::{use_shared_state, use_shared_state_provider, UseSharedState};

<<<<<<< HEAD
/// Provide the given theme down to the children
=======
/// Provide a custom [`Theme`].
>>>>>>> c8025e36
pub fn use_init_theme(cx: &ScopeState, theme: Theme) {
    use_shared_state_provider(cx, || theme);
}

<<<<<<< HEAD
/// Provide the default theme down to the children
=======
/// Provide the default [`Theme`].
>>>>>>> c8025e36
pub fn use_init_default_theme(cx: &ScopeState) -> Theme {
    use_shared_state_provider(cx, || DARK_THEME);
    DARK_THEME
}

<<<<<<< HEAD
/// Get the current theme
=======
/// Subscribe to [`Theme`] changes.
>>>>>>> c8025e36
pub fn use_theme(cx: &ScopeState) -> UseSharedState<Theme> {
    use_shared_state::<Theme>(cx).unwrap()
}

<<<<<<< HEAD
/// Get a read-only copy of the current theme, otherwise fallback to the default
=======
/// Subscribe to [`Theme`] changes, default theme will be used if there is no provided [`Theme`].
///
/// Primarily used by built-in components that have no control of whether they will inherit a [`Theme`] or not.
>>>>>>> c8025e36
pub fn use_get_theme(cx: &ScopeState) -> Theme {
    use_shared_state::<Theme>(cx)
        .map(|v| v.read().clone())
        .unwrap_or(DARK_THEME)
}

/// Theming properties for DropdownItem components.
#[derive(Clone, Debug, PartialEq, Eq)]
pub struct DropdownItemTheme {
    pub background: &'static str,
    pub hover_background: &'static str,
    pub font_theme: FontTheme,
}

/// Theming properties for Dropdown components.
#[derive(Clone, Debug, PartialEq, Eq)]
pub struct DropdownTheme {
    pub desplegable_background: &'static str,
    pub background_button: &'static str,
    pub hover_background: &'static str,
    pub font_theme: FontTheme,
}

/// Theming properties for Button components.
#[derive(Clone, Debug, PartialEq, Eq)]
pub struct ButtonTheme {
    pub background: &'static str,
    pub hover_background: &'static str,
    pub font_theme: FontTheme,
}

/// Theming properties for Fonts.
#[derive(Clone, Debug, PartialEq, Eq)]
pub struct FontTheme {
    pub color: &'static str,
}

/// Theming properties the Switch components.
#[derive(Clone, Debug, PartialEq, Eq)]
pub struct SwitchTheme {
    pub background: &'static str,
    pub thumb_background: &'static str,
    pub enabled_background: &'static str,
    pub enabled_thumb_background: &'static str,
}

/// Theming properties the Scrollbar components.
#[derive(Clone, Debug, PartialEq, Eq)]
pub struct ScrollbarTheme {
    pub background: &'static str,
    pub thumb_background: &'static str,
}

/// Theming properties for the App body.
#[derive(Clone, Debug, PartialEq, Eq)]
pub struct BodyTheme {
    pub background: &'static str,
    pub color: &'static str,
}

/// Theming properties for Slider components.
#[derive(Clone, Debug, PartialEq, Eq)]
pub struct SliderTheme {
    pub background: &'static str,
    pub thumb_background: &'static str,
    pub thumb_inner_background: &'static str,
}

/// Theming properties for Tooltip components.
#[derive(Clone, Debug, PartialEq, Eq)]
pub struct TooltipTheme {
    pub background: &'static str,
    pub color: &'static str,
}

/// Theming properties for ExternalLink components.
#[derive(Clone, Debug, PartialEq, Eq)]
pub struct ExternalLinkTheme {
    pub highlight_color: &'static str,
}

/// Theming properties for Themes.
#[derive(Clone, Debug, PartialEq, Eq)]
pub struct Theme {
    pub name: &'static str,
    pub body: BodyTheme,
    pub button: ButtonTheme,
    pub switch: SwitchTheme,
    pub scrollbar: ScrollbarTheme,
    pub slider: SliderTheme,
    pub tooltip: TooltipTheme,
    pub external_link: ExternalLinkTheme,
    pub dropdown: DropdownTheme,
    pub dropdown_item: DropdownItemTheme,
}

/// `Light` theme
pub const LIGHT_THEME: Theme = Theme {
    name: "light",
    body: BodyTheme {
        background: "white",
        color: "black",
    },
    slider: SliderTheme {
        background: "rgb(210, 210, 210)",
        thumb_background: "rgb(210, 210, 210)",
        thumb_inner_background: "rgb(103, 80, 164)",
    },
    button: ButtonTheme {
        background: "rgb(220, 220, 220)",
        hover_background: "rgb(200, 200, 200)",
        font_theme: FontTheme {
            color: "rgb(10, 10, 10)",
        },
    },
    switch: SwitchTheme {
        background: "rgb(121, 116, 126)",
        thumb_background: "rgb(231, 224, 236)",
        enabled_background: "rgb(103, 80, 164)",
        enabled_thumb_background: "rgb(234, 221, 255)",
    },
    scrollbar: ScrollbarTheme {
        background: "rgb(225, 225, 225)",
        thumb_background: "rgb(135, 135, 135)",
    },
    tooltip: TooltipTheme {
        background: "rgb(230,230,230)",
        color: "rgb(25,25,25)",
    },
    external_link: ExternalLinkTheme {
        highlight_color: "rgb(43,106,208)",
    },
    dropdown: DropdownTheme {
        desplegable_background: "white",
        background_button: "white",
        hover_background: "rgb(240, 240, 240)",
        font_theme: FontTheme {
            color: "rgb(10, 10, 10)",
        },
    },
    dropdown_item: DropdownItemTheme {
        background: "white",
        hover_background: "rgb(240, 240, 240)",
        font_theme: FontTheme {
            color: "rgb(10, 10, 10)",
        },
    },
};

/// `Dark` theme
pub const DARK_THEME: Theme = Theme {
    name: "dark",
    body: BodyTheme {
        background: "rgb(25, 25, 25)",
        color: "white",
    },
    slider: SliderTheme {
        background: "rgb(60, 60, 60)",
        thumb_background: "rgb(60, 60, 60)",
        thumb_inner_background: "rgb(255, 95, 0)",
    },
    button: ButtonTheme {
        background: "rgb(35, 35, 35)",
        hover_background: "rgb(80, 80, 80)",
        font_theme: FontTheme { color: "white" },
    },
    switch: SwitchTheme {
        background: "rgb(60, 60, 60)",
        thumb_background: "rgb(200, 200, 200)",
        enabled_background: "rgb(255, 95, 0)",
        enabled_thumb_background: "rgb(234, 221, 255)",
    },
    scrollbar: ScrollbarTheme {
        background: "rgb(35, 35, 35)",
        thumb_background: "rgb(100, 100, 100)",
    },
    tooltip: TooltipTheme {
        background: "rgb(35,35,35)",
        color: "rgb(240,240,240)",
    },
    external_link: ExternalLinkTheme {
        highlight_color: "rgb(43,106,208)",
    },
    dropdown: DropdownTheme {
        desplegable_background: "rgb(25, 25, 25)",
        background_button: "rgb(35, 35, 35)",
        hover_background: "rgb(80, 80, 80)",
        font_theme: FontTheme { color: "white" },
    },
    dropdown_item: DropdownItemTheme {
        background: "rgb(35, 35, 35)",
        hover_background: "rgb(80, 80, 80)",
        font_theme: FontTheme { color: "white" },
    },
};<|MERGE_RESOLUTION|>--- conflicted
+++ resolved
@@ -1,41 +1,25 @@
 use dioxus_core::ScopeState;
 use dioxus_hooks::{use_shared_state, use_shared_state_provider, UseSharedState};
 
-<<<<<<< HEAD
-/// Provide the given theme down to the children
-=======
 /// Provide a custom [`Theme`].
->>>>>>> c8025e36
 pub fn use_init_theme(cx: &ScopeState, theme: Theme) {
     use_shared_state_provider(cx, || theme);
 }
 
-<<<<<<< HEAD
-/// Provide the default theme down to the children
-=======
 /// Provide the default [`Theme`].
->>>>>>> c8025e36
 pub fn use_init_default_theme(cx: &ScopeState) -> Theme {
     use_shared_state_provider(cx, || DARK_THEME);
     DARK_THEME
 }
 
-<<<<<<< HEAD
-/// Get the current theme
-=======
 /// Subscribe to [`Theme`] changes.
->>>>>>> c8025e36
 pub fn use_theme(cx: &ScopeState) -> UseSharedState<Theme> {
     use_shared_state::<Theme>(cx).unwrap()
 }
 
-<<<<<<< HEAD
-/// Get a read-only copy of the current theme, otherwise fallback to the default
-=======
 /// Subscribe to [`Theme`] changes, default theme will be used if there is no provided [`Theme`].
 ///
 /// Primarily used by built-in components that have no control of whether they will inherit a [`Theme`] or not.
->>>>>>> c8025e36
 pub fn use_get_theme(cx: &ScopeState) -> Theme {
     use_shared_state::<Theme>(cx)
         .map(|v| v.read().clone())
