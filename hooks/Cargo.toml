[package]
name = "freya-hooks"
description = "Cross-platform GUI Library."
version = "0.1.0"
edition = "2021"
license = "MIT"
authors = ["Marc Espín <mespinsanz@gmail.com>"]
readme = "../readme.md"
homepage = "https://github.com/marc2332/freya"
repository = "https://github.com/marc2332/freya"
keywords = ["gui", "ui", "cross-platform", "dioxus", "skia", "graphics"]
categories = ["GUI"]

[features]
use_camera = ["dep:nokhwa"]

[dependencies]
freya-elements = { workspace = true }
freya-node-state = { workspace = true }
freya-common = { workspace = true }

dioxus-rsx = { workspace = true }
dioxus-native-core = { workspace = true }
dioxus-core-macro = { workspace = true }
dioxus-hooks = { workspace = true }
dioxus-core = { workspace = true }

tokio = { workspace = true }
winit = { workspace = true }

euclid = { workspace = true }
tween = "2.0.0"
uuid = { version =  "1.2.2", features = ["v4"] }
ropey = "1.6.0"
nokhwa = { version = "0.10.3", features = ["input-native"], optional = true }
bytes = "1.3.0"
<<<<<<< HEAD
=======
winit = "0.28.2"
euclid = "0.22.7"
skia-safe = { version = "0.60.0", features = ["gl", "textlayout", "svg"] }
>>>>>>> e2855488

[dev-dependencies]
dioxus = { workspace = true }
freya = { path = "../freya"}
freya-testing = { path = "../testing"}<|MERGE_RESOLUTION|>--- conflicted
+++ resolved
@@ -25,23 +25,18 @@
 dioxus-hooks = { workspace = true }
 dioxus-core = { workspace = true }
 
+skia-safe = { workspace = true }
 tokio = { workspace = true }
 winit = { workspace = true }
 
 euclid = { workspace = true }
+uuid = { workspace = true }
 tween = "2.0.0"
-uuid = { version =  "1.2.2", features = ["v4"] }
 ropey = "1.6.0"
 nokhwa = { version = "0.10.3", features = ["input-native"], optional = true }
 bytes = "1.3.0"
-<<<<<<< HEAD
-=======
-winit = "0.28.2"
-euclid = "0.22.7"
-skia-safe = { version = "0.60.0", features = ["gl", "textlayout", "svg"] }
->>>>>>> e2855488
 
 [dev-dependencies]
 dioxus = { workspace = true }
-freya = { path = "../freya"}
-freya-testing = { path = "../testing"}+freya = { workspace = true }
+freya-testing = { workspace = true }