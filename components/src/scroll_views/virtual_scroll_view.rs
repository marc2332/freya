use dioxus_core::{Element, LazyNodes, Scope};
use dioxus_core_macro::{render, Props};
use dioxus_elements::{Key, KeyboardEvent};
use dioxus_hooks::{use_ref, use_state};
use freya_elements as dioxus_elements;
use freya_elements::{MouseEvent, WheelEvent};
use freya_hooks::{use_get_theme, use_node};
use std::ops::Range;

use crate::{
    get_container_size, get_corrected_scroll_position, get_scroll_position_from_cursor,
    get_scroll_position_from_wheel, get_scrollbar_pos_and_size, is_scrollbar_visible, Axis,
    SCROLLBAR_SIZE,
};

type BuilderFunction<'a, T> = dyn Fn((usize, usize, &'a Option<T>)) -> LazyNodes<'a, 'a>;

/// [`VirtualScrollView`] component properties.
#[derive(Props)]
pub struct VirtualScrollViewProps<'a, T: 'a> {
    /// Quantity of items in the VirtualScrollView.
    length: usize,
    /// Size of the items, height for vertical direction and width for horizontal.
    item_size: f32,
    /// The item builder function.
    builder: Box<BuilderFunction<'a, T>>,
    /// Custom values to pass to the builder function.
    #[props(optional)]
    pub builder_values: Option<T>,
    /// Direction of the VirtualScrollView, `vertical` or `horizontal`.
    #[props(optional)]
    pub direction: Option<&'a str>,
    /// Height of the VirtualScrollView.
    #[props(optional)]
    pub height: Option<&'a str>,
    /// Width of the VirtualScrollView.
    #[props(optional)]
    pub width: Option<&'a str>,
    /// Padding of the VirtualScrollView.
    #[props(optional)]
    pub padding: Option<&'a str>,
    /// Show the scrollbar, by default is hidden.
    #[props(optional)]
    pub show_scrollbar: Option<bool>,
}

fn get_render_range(
    viewport_size: f32,
    scroll_position: f32,
    item_size: f32,
    item_length: f32,
) -> Range<usize> {
    let render_index_start = (-scroll_position) / item_size;
    let potentially_visible_length = viewport_size / item_size;
    let remaining_length = item_length - render_index_start;

    let render_index_end = if remaining_length <= potentially_visible_length {
        item_length
    } else {
        render_index_start + potentially_visible_length
    };

    render_index_start as usize..(render_index_end as usize)
}

/// Virtual `Scrollable` container.
///
/// # Props
/// See [`VirtualScrollViewProps`](VirtualScrollViewProps).
///
/// # Example
///
/// ```no_run
/// # use freya::prelude::*;
/// fn app(cx: Scope) -> Element {
///     render!(
///         VirtualScrollView {
///             width: "100%",
///             height: "100%",
///             show_scrollbar: true,
///             length: 5,
///             item_size: 80.0,
///             builder_values: (),
///             direction: "vertical",
///             builder: Box::new(move |(k, i, _)| {
///                 rsx! {
///                     label {
///                         key: "{k}",
///                         height: "80",
///                         "Number {i}"
///                     }
///                 }
///             })
///         }
///     )
/// }
/// ```
#[allow(non_snake_case)]
pub fn VirtualScrollView<'a, T>(cx: Scope<'a, VirtualScrollViewProps<'a, T>>) -> Element {
    let theme = use_get_theme(cx);
<<<<<<< HEAD
    let clicking_scrollbar = use_state::<Option<(Axis, f64)>>(cx, || None);
    let clicking_shift = use_ref(cx, || false);
    let scrolled_y = use_state(cx, || 0);
    let scrolled_x = use_state(cx, || 0);
=======
    let clicking_scrollbar = use_ref::<Option<(Axis, f64)>>(cx, || None);
    let scrolled_y = use_ref(cx, || 0);
    let scrolled_x = use_ref(cx, || 0);
>>>>>>> b19d51ec
    let (node_ref, size) = use_node(cx);

    let scrollbar_theme = &theme.scrollbar;

    let padding = cx.props.padding.unwrap_or("0");
    let user_container_width = cx.props.width.unwrap_or("100%");
    let user_container_height = cx.props.height.unwrap_or("100%");
    let user_direction = cx.props.direction.unwrap_or("vertical");
    let show_scrollbar = cx.props.show_scrollbar.unwrap_or_default();
    let items_length = cx.props.length;
    let items_size = cx.props.item_size;

    let inner_size = items_size + (items_size * items_length as f32);

    let vertical_scrollbar_is_visible = user_direction != "horizontal"
        && is_scrollbar_visible(show_scrollbar, inner_size, size.height);
    let horizontal_scrollbar_is_visible = user_direction != "vertical"
        && is_scrollbar_visible(show_scrollbar, inner_size, size.width);

    let container_width = get_container_size(vertical_scrollbar_is_visible);
    let container_height = get_container_size(horizontal_scrollbar_is_visible);

    let corrected_scrolled_y =
        get_corrected_scroll_position(inner_size, size.height, *scrolled_y.read() as f32);
    let corrected_scrolled_x =
        get_corrected_scroll_position(inner_size, size.width, *scrolled_x.read() as f32);

    let (scrollbar_y, scrollbar_height) =
        get_scrollbar_pos_and_size(inner_size, size.height, corrected_scrolled_y);
    let (scrollbar_x, scrollbar_width) =
        get_scrollbar_pos_and_size(inner_size, size.width, corrected_scrolled_x);

    // Moves the Y axis when the user scrolls in the container
    let onwheel = move |e: WheelEvent| {
        if !*clicking_shift.read() {
            let wheel_y = e.get_delta_y();

            let scroll_position_y = get_scroll_position_from_wheel(
                wheel_y as f32,
                inner_size,
                size.height,
                *scrolled_y.get() as f32,
            );

            scrolled_y.with_mut(|y| *y = scroll_position_y);
        }

        let wheel_x = if *clicking_shift.read() {
            e.get_delta_y()
        } else {
            e.get_delta_x()
        };

        let scroll_position_x = get_scroll_position_from_wheel(
            wheel_x as f32,
            inner_size,
<<<<<<< HEAD
            size.width,
            *scrolled_x.get() as f32,
=======
            size.height,
            *scrolled_y.read() as f32,
>>>>>>> b19d51ec
        );

        scrolled_x.with_mut(|x| *x = scroll_position_x);
    };

    // Drag the scrollbars
    let onmouseover = move |e: MouseEvent| {
        if let Some((Axis::Y, y)) = *clicking_scrollbar.read() {
            let coordinates = e.get_element_coordinates();
            let cursor_y = coordinates.y - y;

            let scroll_position =
                get_scroll_position_from_cursor(cursor_y as f32, inner_size, size.height);

            scrolled_y.with_mut(|y| *y = scroll_position);
        } else if let Some((Axis::X, x)) = *clicking_scrollbar.read() {
            let coordinates = e.get_element_coordinates();
            let cursor_x = coordinates.x - x;

            let scroll_position =
                get_scroll_position_from_cursor(cursor_x as f32, inner_size, size.width);

            scrolled_x.with_mut(|x| *x = scroll_position);
        }
    };

    // Check if Shift is being pressed
    let onkeydown = |e: KeyboardEvent| {
        if e.key == Key::Shift {
            clicking_shift.set(true);
        }
    };

    // Unmark the pressed shft at any keyup
    let onkeyup = |_: KeyboardEvent| {
        clicking_shift.set(false);
    };

    // Mark the Y axis scrollbar as the one being dragged
    let onmousedown_y = |e: MouseEvent| {
        let coordinates = e.get_element_coordinates();
        *clicking_scrollbar.write_silent() = Some((Axis::Y, coordinates.y));
    };

    // Mark the X axis scrollbar as the one being dragged
    let onmousedown_x = |e: MouseEvent| {
        let coordinates = e.get_element_coordinates();
        *clicking_scrollbar.write_silent() = Some((Axis::X, coordinates.x));
    };

    // Unmark any scrollbar
    let onclick = |_: MouseEvent| {
        *clicking_scrollbar.write_silent() = None;
    };

    let horizontal_scrollbar_size = if horizontal_scrollbar_is_visible {
        SCROLLBAR_SIZE
    } else {
        0
    };

    let vertical_scrollbar_size = if vertical_scrollbar_is_visible {
        SCROLLBAR_SIZE
    } else {
        0
    };

    let (viewport_size, scroll_position) = if user_direction == "vertical" {
        (size.height, corrected_scrolled_y)
    } else {
        (size.width, corrected_scrolled_x)
    };

    // Calculate from what to what items must be rendered
    let render_range = get_render_range(
        viewport_size,
        scroll_position,
        items_size,
        items_length as f32,
    );

    let children = render_range.map(|i| (cx.props.builder)((i + 1, i, &cx.props.builder_values)));

    render!(
        container {
            direction: "horizontal",
            width: "{user_container_width}",
            height: "{user_container_height}",
            onclick: onclick, // TODO(marc2332): mouseup would be better
            onmouseover: onmouseover,
            onkeydown: onkeydown,
            onkeyup: onkeyup,
            rect {
                direction: "vertical",
                width: "{container_width}",
                height: "{container_height}",
                container {
                    padding: "{padding}",
                    height: "100%",
                    width: "100%",
                    direction: "{user_direction}",
                    reference: node_ref,
                    onwheel: onwheel,
                    children
                }
                container {
                    width: "100%",
                    height: "{horizontal_scrollbar_size}",
                    scroll_x: "{scrollbar_x}",
                    onmouseleave: |_| {},
                    background: "{scrollbar_theme.background}",
                    rect {
                        onmousedown: onmousedown_x,
                        width: "{scrollbar_width}",
                        height: "100%",
                        radius: "10",
                        background: "{scrollbar_theme.thumb_background}",
                    },
                }
            }
            container {
                width: "{vertical_scrollbar_size}",
                height: "100%",
                scroll_y: "{scrollbar_y}",
                onmouseleave: |_| {},
                background: "{scrollbar_theme.background}",
                rect {
                    onmousedown: onmousedown_y,
                    width: "100%",
                    height: "{scrollbar_height}",
                    radius: "10",
                    background: "{scrollbar_theme.thumb_background}",
                }
            }
        }
    )
}<|MERGE_RESOLUTION|>--- conflicted
+++ resolved
@@ -98,16 +98,10 @@
 #[allow(non_snake_case)]
 pub fn VirtualScrollView<'a, T>(cx: Scope<'a, VirtualScrollViewProps<'a, T>>) -> Element {
     let theme = use_get_theme(cx);
-<<<<<<< HEAD
     let clicking_scrollbar = use_state::<Option<(Axis, f64)>>(cx, || None);
     let clicking_shift = use_ref(cx, || false);
     let scrolled_y = use_state(cx, || 0);
     let scrolled_x = use_state(cx, || 0);
-=======
-    let clicking_scrollbar = use_ref::<Option<(Axis, f64)>>(cx, || None);
-    let scrolled_y = use_ref(cx, || 0);
-    let scrolled_x = use_ref(cx, || 0);
->>>>>>> b19d51ec
     let (node_ref, size) = use_node(cx);
 
     let scrollbar_theme = &theme.scrollbar;
@@ -164,13 +158,8 @@
         let scroll_position_x = get_scroll_position_from_wheel(
             wheel_x as f32,
             inner_size,
-<<<<<<< HEAD
             size.width,
-            *scrolled_x.get() as f32,
-=======
-            size.height,
-            *scrolled_y.read() as f32,
->>>>>>> b19d51ec
+            *scrolled_x.read() as f32,
         );
 
         scrolled_x.with_mut(|x| *x = scroll_position_x);
