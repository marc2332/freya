--- conflicted
+++ resolved
@@ -218,12 +218,7 @@
                     onwheel: onwheel,
                     &cx.props.children
                 }
-<<<<<<< HEAD
                 ScrollBar {
-=======
-                rect {
-                    overflow: "clip",
->>>>>>> c74c354b
                     width: "100%",
                     height: "{horizontal_scrollbar_size}",
                     offset_x: "{scrollbar_x}",
@@ -234,12 +229,7 @@
                     }
                 }
             }
-<<<<<<< HEAD
             ScrollBar {
-=======
-            rect {
-                overflow: "clip",
->>>>>>> c74c354b
                 width: "{vertical_scrollbar_size}",
                 height: "100%",
                 offset_y: "{scrollbar_y}",
