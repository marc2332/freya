use dioxus::prelude::*;
use freya_elements as dioxus_elements;
use freya_elements::MouseEvent;
use freya_hooks::use_get_theme;

use crate::Tooltip;

<<<<<<< HEAD
/// Supported props by the ExternalLink component.
#[derive(Props)]
pub struct ExternalLinkProps<'a> {
    children: Element<'a>,
    #[props(optional)]
    onerror: Option<EventHandler<'a, ()>>,
    #[props(optional)]
    show_tooltip: Option<bool>,
    url: &'a str,
}

/// ExternalLink component.
/// # ExternalLink
///
/// This is a Link component for external links (e.g websites).
///
/// ```
/// # use freya::prelude::*;
/// # use freya_testing::launch_test;
/// # fn main(){
///     # launch_test(app);
/// # }
/// fn app(cx: Scope) -> Element {
///    render!(
///       ExternalLink {
///          show_tooltip: false,
///          url: "https://github.com",
///          label {
///             font_size: "20",
///             "GitHub"
///          }
///       }
///    )
/// }
/// ```
=======
/// [`ExternalLink`] component properties.
#[derive(Props)]
pub struct ExternalLinkProps<'a> {
    /// Inner children for the ExternalLink.
    children: Element<'a>,
    #[props(optional)]
    /// Handler for the `onerror` event.
    onerror: Option<EventHandler<'a, ()>>,
    #[props(optional)]
    /// Whether  to show a tooltip with the URL or not.
    show_tooltip: Option<bool>,
    /// The ExternalLink destination URL.
    url: &'a str,
}

/// `Link` for external locations, e.g websites.
///
/// # Props
/// See [`ExternalLinkProps`].
///
/// # Styling
/// Inherits the [`ExternalLinkTheme`](freya_hooks::ExternalLinkTheme) theme.
///
/// # Example
///
/// ```no_run
/// # use freya::prelude::*;
/// fn app(cx: Scope) -> Element {
///     render!(
///         ExternalLink {
///             url: "https://github.com",
///             label {
///                 "GitHub"
///             }
///         }
///     )
/// }
/// ```
///
>>>>>>> c8025e36
#[allow(non_snake_case)]
pub fn ExternalLink<'a>(cx: Scope<'a, ExternalLinkProps<'a>>) -> Element {
    let theme = use_get_theme(cx);
    let theme = &theme.external_link;
    let is_hovering = use_state(cx, || false);
    let show_tooltip = cx.props.show_tooltip.unwrap_or(true);

    let onmouseover = |_: MouseEvent| {
        is_hovering.with_mut(|v| *v = true);
    };

    let onmouseleave = |_: MouseEvent| {
        is_hovering.with_mut(|v| *v = false);
    };

    let onclick = |_: MouseEvent| {
        let res = open::that(cx.props.url);
        if let (Err(_), Some(onerror)) = (res, cx.props.onerror.as_ref()) {
            onerror.call(());
        }
        // TODO(marc2332): Log unhandled errors
    };

    let color = if *is_hovering.get() {
        theme.highlight_color
    } else {
        "inherit"
    };

    render!(
        rect {
            direction: "both",
            onmouseover: onmouseover,
            onmouseleave: onmouseleave,
            onclick: onclick,
            color: "{color}",
            &cx.props.children
        }
        rect {
            height: "0",
            width: "0",
            (*is_hovering.get() && show_tooltip).then_some({
                rsx!(
                    Tooltip {
                        url: cx.props.url
                    }
                )
            })
        }
    )
}<|MERGE_RESOLUTION|>--- conflicted
+++ resolved
@@ -5,43 +5,6 @@
 
 use crate::Tooltip;
 
-<<<<<<< HEAD
-/// Supported props by the ExternalLink component.
-#[derive(Props)]
-pub struct ExternalLinkProps<'a> {
-    children: Element<'a>,
-    #[props(optional)]
-    onerror: Option<EventHandler<'a, ()>>,
-    #[props(optional)]
-    show_tooltip: Option<bool>,
-    url: &'a str,
-}
-
-/// ExternalLink component.
-/// # ExternalLink
-///
-/// This is a Link component for external links (e.g websites).
-///
-/// ```
-/// # use freya::prelude::*;
-/// # use freya_testing::launch_test;
-/// # fn main(){
-///     # launch_test(app);
-/// # }
-/// fn app(cx: Scope) -> Element {
-///    render!(
-///       ExternalLink {
-///          show_tooltip: false,
-///          url: "https://github.com",
-///          label {
-///             font_size: "20",
-///             "GitHub"
-///          }
-///       }
-///    )
-/// }
-/// ```
-=======
 /// [`ExternalLink`] component properties.
 #[derive(Props)]
 pub struct ExternalLinkProps<'a> {
@@ -81,7 +44,6 @@
 /// }
 /// ```
 ///
->>>>>>> c8025e36
 #[allow(non_snake_case)]
 pub fn ExternalLink<'a>(cx: Scope<'a, ExternalLinkProps<'a>>) -> Element {
     let theme = use_get_theme(cx);
