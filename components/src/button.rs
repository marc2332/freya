use dioxus::prelude::*;
use freya_elements as dioxus_elements;
use freya_elements::MouseEvent;
use freya_hooks::use_get_theme;

/// [`Button`] component properties.
#[derive(Props)]
pub struct ButtonProps<'a> {
    /// Inner children for the Button.
    pub children: Element<'a>,
    #[props(optional)]
    /// Handler for the `onclick` event.
    pub onclick: Option<EventHandler<'a, MouseEvent>>,
}

<<<<<<< HEAD
/// Button component.
/// # Button
///
/// This is a simple Button component.
///
/// ```
/// # use freya::prelude::*;
/// # use freya_testing::launch_test;
/// # fn main(){
///     # launch_test(app);
/// # }
/// fn app(cx: Scope) -> Element {
///    let mut count = use_state(cx, || 0);
///
///    render!(
///       Button {
///          onclick: move |_| count += 1,
///          label { "Click to increase -> {count}" }
///       }
///    )
/// }
/// ```
=======
/// `Button` component.
///
/// # Props
/// See [`ButtonProps`].
///
/// # Styling
/// Inherits the [`ButtonTheme`](freya_hooks::ButtonTheme) theme.
///
/// # Example
///
/// ```no_run
/// # use freya::prelude::*;
/// fn app(cx: Scope) -> Element {
///     render!(
///         Button {
///             onclick: |_| println!("clicked"),
///             label {
///                 "Click this"
///             }
///         }
///     )
/// }
/// ```
///
>>>>>>> c8025e36
#[allow(non_snake_case)]
pub fn Button<'a>(cx: Scope<'a, ButtonProps<'a>>) -> Element {
    let theme = use_get_theme(cx);
    let button_theme = &theme.button;

    let background = use_state(cx, || <&str>::clone(&button_theme.background));
    let set_background = background.setter();

    use_effect(cx, &button_theme.clone(), move |button_theme| async move {
        set_background(button_theme.background);
    });

    render!(
        container {
            width: "auto",
            height: "auto",
            direction: "both",
            padding: "3",
            container {
                onclick: move |ev| {
                    if let Some(onclick) = &cx.props.onclick {
                        onclick.call(ev)
                    }
                },
                onmouseover: move |_| {
                    background.set(theme.button.hover_background);
                },
                onmouseleave: move |_| {
                    background.set(theme.button.background);
                },
                width: "auto",
                height: "auto",
                direction: "both",
                color: "{button_theme.font_theme.color}",
                shadow: "0 5 15 10 black",
                radius: "5",
                padding: "17",
                background: "{background}",
                &cx.props.children
            }
        }
    )
}<|MERGE_RESOLUTION|>--- conflicted
+++ resolved
@@ -13,30 +13,6 @@
     pub onclick: Option<EventHandler<'a, MouseEvent>>,
 }
 
-<<<<<<< HEAD
-/// Button component.
-/// # Button
-///
-/// This is a simple Button component.
-///
-/// ```
-/// # use freya::prelude::*;
-/// # use freya_testing::launch_test;
-/// # fn main(){
-///     # launch_test(app);
-/// # }
-/// fn app(cx: Scope) -> Element {
-///    let mut count = use_state(cx, || 0);
-///
-///    render!(
-///       Button {
-///          onclick: move |_| count += 1,
-///          label { "Click to increase -> {count}" }
-///       }
-///    )
-/// }
-/// ```
-=======
 /// `Button` component.
 ///
 /// # Props
@@ -61,7 +37,6 @@
 /// }
 /// ```
 ///
->>>>>>> c8025e36
 #[allow(non_snake_case)]
 pub fn Button<'a>(cx: Scope<'a, ButtonProps<'a>>) -> Element {
     let theme = use_get_theme(cx);
