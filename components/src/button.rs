use dioxus::prelude::*;
use freya_elements::elements as dioxus_elements;
use freya_elements::events::MouseEvent;
use freya_hooks::use_get_theme;

/// [`Button`] component properties.
#[derive(Props)]
pub struct ButtonProps<'a> {
    /// Inner children for the Button.
    pub children: Element<'a>,
    /// Handler for the `onclick` event.
    #[props(optional)]
    pub onclick: Option<EventHandler<'a, MouseEvent>>,
}

/// Identifies the current status of the Button.
#[derive(Debug, Default, PartialEq, Clone, Copy)]
pub enum ButtonStatus {
    /// Default state.
    #[default]
    Idle,
    /// Mouse is hovering the button.
    Hovering,
}

/// `Button` component.
///
/// # Props
/// See [`ButtonProps`].
///
/// # Styling
/// Inherits the [`ButtonTheme`](freya_hooks::ButtonTheme) theme.
///
/// # Example
///
/// ```no_run
/// # use freya::prelude::*;
/// fn app(cx: Scope) -> Element {
///     render!(
///         Button {
///             onclick: |_| println!("clicked"),
///             label {
///                 "Click this"
///             }
///         }
///     )
/// }
/// ```
///
#[allow(non_snake_case)]
pub fn Button<'a>(cx: Scope<'a, ButtonProps<'a>>) -> Element {
    let theme = use_get_theme(cx);
    let status = use_state(cx, ButtonStatus::default);

    let onclick = move |ev| {
        if let Some(onclick) = &cx.props.onclick {
            onclick.call(ev)
        }
    };

    let onmouseenter = move |_| {
        status.set(ButtonStatus::Hovering);
    };

    let onmouseleave = move |_| {
        status.set(ButtonStatus::default());
    };

    let background = match *status.get() {
        ButtonStatus::Hovering => theme.button.hover_background,
        ButtonStatus::Idle => theme.button.background,
    };
    let color = theme.button.font_theme.color;

    render!(
        container {
            margin: "2",
            onclick: onclick,
            onmouseenter: onmouseenter,
            onmouseleave: onmouseleave,
            width: "auto",
            height: "auto",
            direction: "both",
<<<<<<< HEAD
            color: "{color}",
            shadow: "0 5 15 10 black",
            radius: "5",
            padding: "8",
            background: "{background}",
            &cx.props.children
=======
            padding: "2",
            container {
                onclick: onclick,
                onmouseenter: onmouseenter,
                onmouseleave: onmouseleave,
                width: "auto",
                height: "auto",
                direction: "both",
                color: "{color}",
                shadow: "0 5 20 0 rgb(0, 0, 0, 100)",
                radius: "5",
                padding: "8",
                background: "{background}",
                &cx.props.children
            }
>>>>>>> 6924d505
        }
    )
}<|MERGE_RESOLUTION|>--- conflicted
+++ resolved
@@ -81,30 +81,12 @@
             width: "auto",
             height: "auto",
             direction: "both",
-<<<<<<< HEAD
             color: "{color}",
-            shadow: "0 5 15 10 black",
+            shadow: "0 5 20 0 rgb(0, 0, 0, 100)",
             radius: "5",
             padding: "8",
             background: "{background}",
             &cx.props.children
-=======
-            padding: "2",
-            container {
-                onclick: onclick,
-                onmouseenter: onmouseenter,
-                onmouseleave: onmouseleave,
-                width: "auto",
-                height: "auto",
-                direction: "both",
-                color: "{color}",
-                shadow: "0 5 20 0 rgb(0, 0, 0, 100)",
-                radius: "5",
-                padding: "8",
-                background: "{background}",
-                &cx.props.children
-            }
->>>>>>> 6924d505
         }
     )
 }