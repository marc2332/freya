use dioxus::prelude::*;
use freya_elements::elements as dioxus_elements;
use freya_elements::events::MouseEvent;
use freya_hooks::{use_focus, use_get_theme};

/// [`Button`] component properties.
#[derive(Props)]
pub struct ButtonProps<'a> {
    /// Inner children for the Button.
    pub children: Element<'a>,
    /// Handler for the `onclick` event.
    #[props(optional)]
    pub onclick: Option<EventHandler<'a, MouseEvent>>,
}

/// Identifies the current status of the Button.
#[derive(Debug, Default, PartialEq, Clone, Copy)]
pub enum ButtonStatus {
    /// Default state.
    #[default]
    Idle,
    /// Mouse is hovering the button.
    Hovering,
}

/// `Button` component.
///
/// # Props
/// See [`ButtonProps`].
///
/// # Styling
/// Inherits the [`ButtonTheme`](freya_hooks::ButtonTheme) theme.
///
/// # Example
///
/// ```no_run
/// # use freya::prelude::*;
/// fn app(cx: Scope) -> Element {
///     render!(
///         Button {
///             onclick: |_| println!("clicked"),
///             label {
///                 "Click this"
///             }
///         }
///     )
/// }
/// ```
///
#[allow(non_snake_case)]
pub fn Button<'a>(cx: Scope<'a, ButtonProps<'a>>) -> Element {
    let focus = use_focus(cx);
    let theme = use_get_theme(cx);
    let status = use_state(cx, ButtonStatus::default);

    let focus_id = focus.attribute(cx);

    let onclick = move |ev| {
        focus.focus();
        if let Some(onclick) = &cx.props.onclick {
            onclick.call(ev)
        }
    };

    let onmouseenter = move |_| {
        status.set(ButtonStatus::Hovering);
    };

    let onmouseleave = move |_| {
        status.set(ButtonStatus::default());
    };

    let background = match *status.get() {
        ButtonStatus::Hovering => theme.button.hover_background,
        ButtonStatus::Idle => theme.button.background,
    };
    let color = theme.button.font_theme.color;

    render!(
        rect {
            overflow: "clip",
            margin: "2",
            onclick: onclick,
            onmouseenter: onmouseenter,
            onmouseleave: onmouseleave,
            width: "auto",
            height: "auto",
            direction: "both",
<<<<<<< HEAD
            padding: "2",
            focus_id: focus_id,
            focusable: "true",
            role: "button",
            rect {
                overflow: "clip",
                onclick: onclick,
                onmouseenter: onmouseenter,
                onmouseleave: onmouseleave,
                width: "auto",
                height: "auto",
                direction: "both",
                color: "{color}",
                shadow: "0 5 20 0 rgb(0, 0, 0, 100)",
                radius: "5",
                padding: "8",
                background: "{background}",
                &cx.props.children
            }
=======
            color: "{color}",
            shadow: "0 5 20 0 rgb(0, 0, 0, 100)",
            radius: "5",
            padding: "8",
            background: "{background}",
            &cx.props.children
>>>>>>> 1b9ffa51
        }
    )
}<|MERGE_RESOLUTION|>--- conflicted
+++ resolved
@@ -83,37 +83,18 @@
             onclick: onclick,
             onmouseenter: onmouseenter,
             onmouseleave: onmouseleave,
+            focus_id: focus_id,
+            focusable: "true",
+            role: "button",
             width: "auto",
             height: "auto",
             direction: "both",
-<<<<<<< HEAD
-            padding: "2",
-            focus_id: focus_id,
-            focusable: "true",
-            role: "button",
-            rect {
-                overflow: "clip",
-                onclick: onclick,
-                onmouseenter: onmouseenter,
-                onmouseleave: onmouseleave,
-                width: "auto",
-                height: "auto",
-                direction: "both",
-                color: "{color}",
-                shadow: "0 5 20 0 rgb(0, 0, 0, 100)",
-                radius: "5",
-                padding: "8",
-                background: "{background}",
-                &cx.props.children
-            }
-=======
             color: "{color}",
             shadow: "0 5 20 0 rgb(0, 0, 0, 100)",
             radius: "5",
             padding: "8",
             background: "{background}",
             &cx.props.children
->>>>>>> 1b9ffa51
         }
     )
 }