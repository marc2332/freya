use std::fmt::Display;

use dioxus::prelude::*;
use freya_elements::elements as dioxus_elements;
use freya_elements::events::keyboard::Key;
use freya_elements::events::{KeyboardEvent, MouseEvent};
use freya_hooks::{use_focus, use_get_theme};

/// [`DropdownItem`] component properties.
#[derive(Props)]
pub struct DropdownItemProps<'a, T: 'static> {
    /// Selectable items, like [`DropdownItem`]
    children: Element<'a>,
    /// Selected value.
    value: T,
    /// Handler for the `onclick` event.
    #[props(optional)]
    onclick: Option<EventHandler<'a, ()>>,
}

/// Current status of the DropdownItem.
#[derive(Debug, Default, PartialEq, Clone, Copy)]
pub enum DropdownItemState {
    /// Default state.
    #[default]
    Idle,
    /// Dropdown item is being hovered.
    Hovering,
}

/// `DropdownItem` component.
///
/// # Props
/// See [`DropdownItemProps`].
///
/// # Styling
/// Inherits the [`DropdownItemTheme`](freya_hooks::DropdownItemTheme) theme.
#[allow(non_snake_case)]
pub fn DropdownItem<'a, T>(cx: Scope<'a, DropdownItemProps<'a, T>>) -> Element<'a>
where
    T: PartialEq + 'static,
{
    let selected = use_shared_state::<T>(cx).unwrap();
    let theme = use_get_theme(cx);
    let focus = use_focus(cx);
    let state = use_state(cx, DropdownItemState::default);

    let focus_id = focus.attribute(cx);
    let is_focused = focus.is_focused();
    let is_selected = *selected.read() == cx.props.value;

    let background = match *state.get() {
        _ if is_selected => theme.dropdown_item.select_background,
        _ if is_focused => theme.dropdown_item.hover_background,
        DropdownItemState::Hovering => theme.dropdown_item.hover_background,
        DropdownItemState::Idle => theme.dropdown_item.background,
    };
    let color = theme.dropdown_item.font_theme.color;

    let onclick = move |_: MouseEvent| {
        if let Some(onclick) = &cx.props.onclick {
            onclick.call(())
        }
    };

    let onmouseenter = move |_| {
        state.set(DropdownItemState::Hovering);
    };

    let onmouseleave = move |_| {
        state.set(DropdownItemState::default());
    };

    let onkeydown = move |ev: KeyboardEvent| {
        if ev.key == Key::Enter && is_focused {
            if let Some(onclick) = &cx.props.onclick {
                onclick.call(())
            }
        }
    };

    render!(rect {
        color: color,
        width: "100%",
        height: "35",
        focus_id: focus_id,
        role: "button",
        background: background,
        padding: "6",
        radius: "3",
        onmouseenter: onmouseenter,
        onmouseleave: onmouseleave,
        onclick: onclick,
        onkeydown: onkeydown,
        &cx.props.children
    })
}

/// [`Dropdown`] component properties.
#[derive(Props)]
pub struct DropdownProps<'a, T: 'static> {
    /// Selectable items, like [`DropdownItem`]
    children: Element<'a>,
    /// Selected value.
    value: T,
}

/// Current status of the Dropdown.
#[derive(Debug, Default, PartialEq, Clone, Copy)]
pub enum DropdownState {
    /// Default state.
    #[default]
    Idle,
    /// Dropdown is being hovered.
    Hovering,
}

/// `Dropdown` component.
///
/// # Props
/// See [`DropdownProps`].
///
/// # Styling
/// Inherits the [`DropdownTheme`](freya_hooks::DropdownTheme) theme.
///
/// # Example
/// ```no_run
/// # use freya::prelude::*;
///
/// fn app(cx: Scope) -> Element {
///     let values = cx.use_hook(|| vec!["A".to_string(), "B".to_string(), "C".to_string()]);
///     let selected_dropdown = use_state(cx, || "A".to_string());
///     render!(
///         Dropdown {
///             value: selected_dropdown.get().clone(),
///             values.iter().map(|ch| {
///                 rsx!(
///                     DropdownItem {
///                         value: ch.to_string(),
///                         onclick: move |_| selected_dropdown.set(ch.to_string()),
///                         label { "{ch}" }
///                     }
///                 )
///             })
///         }
///     )
/// }
/// ```
#[allow(non_snake_case)]
pub fn Dropdown<'a, T>(cx: Scope<'a, DropdownProps<'a, T>>) -> Element<'a>
where
    T: PartialEq + Clone + Display + 'static,
{
    use_shared_state_provider(cx, || cx.props.value.clone());
    let selected = use_shared_state::<T>(cx).unwrap();
    let theme = use_get_theme(cx);
    let focus = use_focus(cx);
    let state = use_state(cx, DropdownState::default);
    let opened = use_state(cx, || false);

    let is_opened = *opened.get();
    let is_focused = focus.is_focused();
    let focus_id = focus.attribute(cx);

    let background = match *state.get() {
        DropdownState::Hovering => theme.dropdown.hover_background,
        DropdownState::Idle => theme.dropdown.background_button,
    };
    let color = theme.dropdown.font_theme.color;

    // Update the provided value if the passed value changes
    use_effect(cx, &cx.props.value, move |value| {
        *selected.write() = value;
        async move {}
    });

    // Close the dropdown if clicked anywhere
    let onglobalclick = move |_: MouseEvent| {
        opened.set(false);
    };

    let onclick = move |_| {
        focus.focus();
        opened.set(true)
    };

    let onkeydown = move |e: KeyboardEvent| {
        match e.key {
            // Close when `Escape` key is pressed
            Key::Escape => {
                opened.set(false);
            }
            // Open the dropdown items when the `Enter` key is pressed
            Key::Enter if is_focused && !is_opened => {
                opened.set(true);
            }
            _ => {}
        }
    };

    if *opened.get() {
        render!(
            rect {
                width: "70",
                height: "50",
                container {
                    focus_id: focus_id,
                    layer: "-1",
                    radius: "3",
                    onglobalclick: onglobalclick,
                    onkeydown: onkeydown,
                    width: "130",
                    height: "auto",
<<<<<<< HEAD
                    background: background,
                    shadow: "0 0 100 6 black",
=======
                    background: *background_button.get(),
                    shadow: "0 0 20 0 rgb(0, 0, 0, 100)",
>>>>>>> b99f10db
                    padding: "7",
                    &cx.props.children
                }
            }
        )
    } else {
        render!(
            container {
                focus_id: focus_id,
                background: background,
                color: color,
                radius: "3",
                onclick: onclick,
                onkeydown: onkeydown,
                width: "70",
                height: "auto",
                padding: "7",
                label {
                    align: "center",
                    "{selected.read()}"
                }
                rect {
                    width: "100%",
                    height: "2",
                    background: color,
                }
            }
        )
    }
}<|MERGE_RESOLUTION|>--- conflicted
+++ resolved
@@ -211,13 +211,8 @@
                     onkeydown: onkeydown,
                     width: "130",
                     height: "auto",
-<<<<<<< HEAD
                     background: background,
-                    shadow: "0 0 100 6 black",
-=======
-                    background: *background_button.get(),
                     shadow: "0 0 20 0 rgb(0, 0, 0, 100)",
->>>>>>> b99f10db
                     padding: "7",
                     &cx.props.children
                 }
