--- conflicted
+++ resolved
@@ -87,28 +87,11 @@
         role: "button",
         background: background,
         padding: "6",
-<<<<<<< HEAD
         corner_radius: "3",
-        onmouseover: move |_| {
-            if !*is_hovering.get() {
-                is_hovering.set(true);
-            }
-        },
-        onmouseleave: move |_| {
-            is_hovering.set(false);
-        },
-        onclick: move |_| {
-            if let Some(onclick) = &cx.props.onclick {
-                onclick.call(());
-            }
-        },
-=======
-        radius: "3",
         onmouseenter: onmouseenter,
         onmouseleave: onmouseleave,
         onclick: onclick,
         onkeydown: onkeydown,
->>>>>>> 3dcbae00
         &cx.props.children
     })
 }
@@ -240,19 +223,12 @@
         render!(
             rect {
                 overflow: "clip",
-<<<<<<< HEAD
-                background: dropdown_theme.desplegable_background,
-                color: "{dropdown_theme.font_theme.color}",
-                corner_radius: "3",
-                onclick: move |_| opened.set(true),
-=======
                 focus_id: focus_id,
                 background: background,
                 color: color,
-                radius: "3",
+                corner_radius: "3",
                 onclick: onclick,
                 onkeydown: onkeydown,
->>>>>>> 3dcbae00
                 width: "70",
                 height: "auto",
                 padding: "7",
