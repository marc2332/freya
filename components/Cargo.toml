[package]
name = "freya-components"
description = "Cross-platform GUI Library."
version = "0.1.0"
edition = "2021"
license = "MIT"
authors = ["Marc Espín <mespinsanz@gmail.com>"]
readme = "../readme.md"
homepage = "https://github.com/marc2332/freya"
repository = "https://github.com/marc2332/freya"
keywords = ["gui", "ui", "cross-platform", "dioxus", "skia", "graphics"]
categories = ["GUI"]

[dependencies]
<<<<<<< HEAD
dioxus = { workspace = true }
dioxus-router = { workspace = true }
=======
freya-elements = { workspace = true }
freya-node-state = { workspace = true }
freya-hooks = { workspace = true }
freya-common = { workspace = true }
>>>>>>> cfc61b44

dioxus = { workspace = true }
dioxus-router = { workspace = true }

tokio = { workspace = true }

open = "1"
reqwest = { version = "0.11.13", features = ["json"] }

[dev-dependencies]
freya = { workspace = true }
freya-testing = { workspace = true }<|MERGE_RESOLUTION|>--- conflicted
+++ resolved
@@ -12,15 +12,10 @@
 categories = ["GUI"]
 
 [dependencies]
-<<<<<<< HEAD
-dioxus = { workspace = true }
-dioxus-router = { workspace = true }
-=======
 freya-elements = { workspace = true }
 freya-node-state = { workspace = true }
 freya-hooks = { workspace = true }
 freya-common = { workspace = true }
->>>>>>> cfc61b44
 
 dioxus = { workspace = true }
 dioxus-router = { workspace = true }
