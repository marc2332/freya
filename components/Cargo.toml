[package]
name = "freya-components"
description = "Cross-platform GUI Library."
version = "0.1.0"
edition = "2021"
license = "MIT"
authors = ["Marc Espín <mespinsanz@gmail.com>"]
readme = "../readme.md"
homepage = "https://github.com/marc2332/freya"
repository = "https://github.com/marc2332/freya"
keywords = ["gui", "ui", "cross-platform", "dioxus", "skia", "graphics"]
categories = ["GUI"]

[dependencies]
dioxus = { git = "https://github.com/DioxusLabs/dioxus", rev="49c5a5043a16fc82210af146c345793dd448e519", features = ["macro", "hooks", "hot-reload"]}
dioxus-router = { git = "https://github.com/DioxusLabs/dioxus", rev="49c5a5043a16fc82210af146c345793dd448e519"}

freya-elements = { path = "../elements", version = "0.1.0" }
freya-node-state = { path = "../state", version = "0.1.0" }
freya-hooks = { path = "../hooks", version = "0.1.0" }
<<<<<<< HEAD
freya-core = { path = "../core", version = "0.1.0" }
=======
freya-common = { path = "../common", version = "0.1.0" }
>>>>>>> 799d54e3

open = "1"
reqwest = {version = "0.11.13", features = ["json"] }
tokio = { version = "1.23.0", features = ["sync", "rt-multi-thread", "time"] }

[dev-dependencies]
freya = { path = "../freya", version = "0.1.0" }
freya-testing = { path = "../testing", version = "0.1.0" }<|MERGE_RESOLUTION|>--- conflicted
+++ resolved
@@ -18,11 +18,8 @@
 freya-elements = { path = "../elements", version = "0.1.0" }
 freya-node-state = { path = "../state", version = "0.1.0" }
 freya-hooks = { path = "../hooks", version = "0.1.0" }
-<<<<<<< HEAD
 freya-core = { path = "../core", version = "0.1.0" }
-=======
 freya-common = { path = "../common", version = "0.1.0" }
->>>>>>> 799d54e3
 
 open = "1"
 reqwest = {version = "0.11.13", features = ["json"] }
