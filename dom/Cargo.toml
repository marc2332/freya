--- conflicted
+++ resolved
@@ -14,21 +14,11 @@
 shared = []
 
 [dependencies]
-<<<<<<< HEAD
-=======
 freya-node-state = { workspace = true }
 freya-common = { workspace = true }
 
->>>>>>> cfc61b44
 dioxus-rsx = { workspace = true }
 dioxus-native-core = { workspace = true }
 dioxus-core-macro = { workspace = true }
 dioxus-hooks = { workspace = true }
-<<<<<<< HEAD
-dioxus-core = { workspace = true }
-
-freya-node-state = { path = "../state", version = "0.1.0" }
-freya-common = { path = "../common", version = "0.1.0" }
-=======
-dioxus-core = { workspace = true }
->>>>>>> cfc61b44
+dioxus-core = { workspace = true }