--- conflicted
+++ resolved
@@ -7,12 +7,8 @@
     NodeId, SendAnyMap,
 };
 use freya_node_state::{
-<<<<<<< HEAD
-    AccessibilitySettings, CursorSettings, CustomAttributeValues, FontStyle, References, SizeState,
+    AccessibilityState, CursorSettings, CustomAttributeValues, FontStyle, LayoutState, References,
     Style, Transform,
-=======
-    CursorSettings, CustomAttributeValues, FontStyle, LayoutState, References, Style, Transform,
->>>>>>> bb2a9549
 };
 use std::sync::MutexGuard;
 use torin::prelude::*;
@@ -95,7 +91,7 @@
             LayoutState::to_type_erased(),
             Style::to_type_erased(),
             Transform::to_type_erased(),
-            AccessibilitySettings::to_type_erased(),
+            AccessibilityState::to_type_erased(),
         ]);
         let dioxus_integration_state = DioxusState::create(&mut rdom);
         Self {
