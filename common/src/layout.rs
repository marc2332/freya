--- conflicted
+++ resolved
@@ -11,16 +11,6 @@
     pub inner_width: f32,
 }
 
-<<<<<<< HEAD
-pub type LayoutNotifier = Arc<Mutex<bool>>;
-
-/// Messages emitted from the layout library to the Nodes. Used in `use_editable`.
-#[derive(Debug)]
-pub enum CursorLayoutResponse {
-    CursorPosition { position: usize, id: usize },
-    TextSelection { from: usize, to: usize, id: usize },
-}
-=======
 impl NodeReferenceLayout {
     pub fn div(&mut self, div_n: f32) {
         self.x /= div_n;
@@ -32,4 +22,10 @@
     }
 }
 pub type LayoutNotifier = Arc<Mutex<bool>>;
->>>>>>> a972f93e
+
+/// Messages emitted from the layout library to the Nodes. Used in `use_editable`.
+#[derive(Debug)]
+pub enum CursorLayoutResponse {
+    CursorPosition { position: usize, id: usize },
+    TextSelection { from: usize, to: usize, id: usize },
+}