--- conflicted
+++ resolved
@@ -1,36 +1,25 @@
-[package]
-name = "freya-common"
-description = "Cross-platform GUI Library."
-version = "0.1.0"
-edition = "2021"
-license = "MIT"
-authors = ["Marc Espín <mespinsanz@gmail.com>"]
-readme = "../readme.md"
-homepage = "https://github.com/marc2332/freya"
-repository = "https://github.com/marc2332/freya"
-keywords = ["gui", "ui", "cross-platform", "dioxus", "skia", "graphics"]
-categories = ["GUI"]
-
-[dependencies]
-<<<<<<< HEAD
-dioxus-rsx = { git = "https://github.com/DioxusLabs/dioxus", rev="49c5a5043a16fc82210af146c345793dd448e519"}
-dioxus-native-core = { git = "https://github.com/DioxusLabs/dioxus", rev="49c5a5043a16fc82210af146c345793dd448e519"}
-dioxus-core-macro = { git = "https://github.com/DioxusLabs/dioxus", rev="49c5a5043a16fc82210af146c345793dd448e519"}
-dioxus-hooks = { git = "https://github.com/DioxusLabs/dioxus", rev="49c5a5043a16fc82210af146c345793dd448e519"}
-dioxus-core = { git = "https://github.com/DioxusLabs/dioxus", rev="49c5a5043a16fc82210af146c345793dd448e519"}
-
-accesskit = "0.10.1"
-accesskit_winit = "0.12.4"
-euclid = "0.22.7"
-
-=======
-dioxus-rsx = { workspace = true }
-dioxus-native-core = { workspace = true }
-dioxus-core-macro = { workspace = true }
-dioxus-hooks = { workspace = true }
-dioxus-core = { workspace = true }
-
-euclid = { workspace = true }
-uuid = { workspace = true }
-
->>>>>>> cd84f2ac
+[package]
+name = "freya-common"
+description = "Cross-platform GUI Library."
+version = "0.1.0"
+edition = "2021"
+license = "MIT"
+authors = ["Marc Espín <mespinsanz@gmail.com>"]
+readme = "../readme.md"
+homepage = "https://github.com/marc2332/freya"
+repository = "https://github.com/marc2332/freya"
+keywords = ["gui", "ui", "cross-platform", "dioxus", "skia", "graphics"]
+categories = ["GUI"]
+
+[dependencies]
+dioxus-rsx = { workspace = true }
+dioxus-native-core = { workspace = true }
+dioxus-core-macro = { workspace = true }
+dioxus-hooks = { workspace = true }
+dioxus-core = { workspace = true }
+
+accesskit = { workspace = true }
+accesskit_winit = { workspace = true }
+
+euclid = { workspace = true }
+uuid = { workspace = true }