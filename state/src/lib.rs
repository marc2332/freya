use dioxus_native_core::state::{NodeDepState, ParentDepState, State};
use dioxus_native_core_macro::State;
use skia_safe::Color;
use std::fmt::Debug;

mod accessibility;
mod cursor;
mod custom_attributes;
mod font_style;
mod references;
mod scroll;
mod size;
mod style;
mod transform;

pub use accessibility::*;
pub use cursor::*;
pub use custom_attributes::*;
pub use font_style::*;
pub use references::*;
pub use scroll::*;
pub use size::*;
pub use style::*;
pub use transform::*;

#[derive(Clone, State, Default, Debug)]
#[state(custom_value = CustomAttributeValues)]
pub struct NodeState {
    #[parent_dep_state(cursor_settings)]
    pub cursor_settings: CursorSettings,
    #[parent_dep_state(references)]
    pub references: References,
    #[parent_dep_state(size)]
    pub size: Size,
    #[node_dep_state(())]
    pub scroll: Scroll,
    #[node_dep_state()]
    pub style: Style,
    #[parent_dep_state(font_style)]
    pub font_style: FontStyle,
<<<<<<< HEAD
    #[parent_dep_state(accessibility)]
    pub accessibility: AccessibilitySettings,
=======
    #[node_dep_state()]
    pub transform: Transform,
>>>>>>> f0f82a0c
}

impl NodeState {
    pub fn with_size(mut self, size: Size) -> Self {
        self.size = size;
        self
    }

    pub fn iter(&self) -> NodeStateIterator {
        NodeStateIterator {
            state: self,
            curr: 0,
        }
    }

    /// Check if this NodeState has any sizing determined by it's children or not
    pub fn is_inner_static(&self) -> bool {
        if SizeMode::Auto == self.size.width {
            return false;
        }

        if SizeMode::Auto == self.size.height {
            return false;
        }

        if self.references.node_ref.is_some() {
            return false;
        }

        true
    }
}

pub enum AttributeType<'a> {
    Color(&'a Color),
    Size(&'a SizeMode),
    Measure(f32),
    Measures((f32, f32, f32, f32)),
    Direction(&'a DirectionMode),
    Display(&'a DisplayMode),
    Shadow(&'a ShadowSettings),
    Text(String),
}

pub struct NodeStateIterator<'a> {
    state: &'a NodeState,
    curr: usize,
}

impl<'a> Iterator for NodeStateIterator<'a> {
    type Item = (&'a str, AttributeType<'a>);

    fn nth(&mut self, n: usize) -> Option<Self::Item> {
        match n {
            0 => Some(("width", AttributeType::Size(&self.state.size.width))),
            1 => Some(("height", AttributeType::Size(&self.state.size.height))),
            2 => Some(("min_width", AttributeType::Size(&self.state.size.min_width))),
            3 => Some((
                "min_height",
                AttributeType::Size(&self.state.size.min_height),
            )),
            4 => Some(("max_width", AttributeType::Size(&self.state.size.max_width))),
            5 => Some((
                "max_height",
                AttributeType::Size(&self.state.size.max_height),
            )),
            6 => Some((
                "direction",
                AttributeType::Direction(&self.state.size.direction),
            )),
            7 => Some(("padding", AttributeType::Measures(self.state.size.padding))),
            8 => Some((
                "background",
                AttributeType::Color(&self.state.style.background),
            )),
            9 => Some(("display", AttributeType::Display(&self.state.style.display))),
            10 => Some(("radius", AttributeType::Measure(self.state.style.radius))),
            11 => Some(("shadow", AttributeType::Shadow(&self.state.style.shadow))),
            12 => Some(("color", AttributeType::Color(&self.state.font_style.color))),
            13 => Some((
                "font_family",
                AttributeType::Text(self.state.font_style.font_family.join(",")),
            )),
            14 => Some((
                "font_size",
                AttributeType::Measure(self.state.font_style.font_size),
            )),
            15 => Some((
                "line_height",
                AttributeType::Measure(self.state.font_style.line_height),
            )),
            16 => Some((
                "scroll_x",
                AttributeType::Measure(self.state.scroll.scroll_x),
            )),
            17 => Some((
                "scroll_y",
                AttributeType::Measure(self.state.scroll.scroll_y),
            )),
            _ => None,
        }
    }

    fn next(&mut self) -> Option<Self::Item> {
        let current = self.curr;
        self.curr += 1;

        self.nth(current)
    }
}

pub fn parse_rgb(color: &str) -> Option<Color> {
    let color = color.replace("rgb(", "").replace(')', "");
    let mut colors = color.split(',');

    let r = colors.next()?.trim().parse().ok()?;
    let g = colors.next()?.trim().parse().ok()?;
    let b = colors.next()?.trim().parse().ok()?;
    let a: Option<&str> = colors.next();
    if let Some(a) = a {
        let a = a.trim().parse::<u8>().ok()?;
        Some(Color::from_argb(a, r, g, b))
    } else {
        Some(Color::from_rgb(r, g, b))
    }
}

pub fn parse_color(color: &str) -> Option<Color> {
    match color {
        "inherit" => None,
        "red" => Some(Color::RED),
        "green" => Some(Color::GREEN),
        "blue" => Some(Color::BLUE),
        "yellow" => Some(Color::YELLOW),
        "black" => Some(Color::BLACK),
        "gray" => Some(Color::GRAY),
        "white" => Some(Color::WHITE),
        _ => parse_rgb(color),
    }
}<|MERGE_RESOLUTION|>--- conflicted
+++ resolved
@@ -38,13 +38,10 @@
     pub style: Style,
     #[parent_dep_state(font_style)]
     pub font_style: FontStyle,
-<<<<<<< HEAD
     #[parent_dep_state(accessibility)]
     pub accessibility: AccessibilitySettings,
-=======
     #[node_dep_state()]
     pub transform: Transform,
->>>>>>> f0f82a0c
 }
 
 impl NodeState {
