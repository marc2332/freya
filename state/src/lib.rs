use skia_safe::Color;

mod cursor;
mod custom_attributes;
mod font_style;
mod references;
mod scroll;
mod size;
mod style;
mod transform;

pub use cursor::*;
pub use custom_attributes::*;
pub use font_style::*;
pub use references::*;
pub use scroll::*;
pub use size::*;
pub use style::*;
pub use transform::*;

<<<<<<< HEAD
=======
#[derive(Clone, State, Default, Debug)]
#[state(custom_value = CustomAttributeValues)]
pub struct NodeState {
    #[parent_dep_state(cursor_settings)]
    pub cursor_settings: CursorSettings,
    #[parent_dep_state(references)]
    pub references: References,
    #[parent_dep_state(size)]
    pub size: Size,
    #[node_dep_state(())]
    pub scroll: Scroll,
    #[node_dep_state()]
    pub style: Style,
    #[parent_dep_state(font_style)]
    pub font_style: FontStyle,
    #[node_dep_state()]
    pub transform: Transform,
}

impl NodeState {
    pub fn with_size(mut self, size: Size) -> Self {
        self.size = size;
        self
    }

    pub fn iter(&self) -> NodeStateIterator {
        NodeStateIterator {
            state: self,
            curr: 0,
        }
    }

    /// Check if this NodeState has any sizing determined by it's children or not
    pub fn is_inner_static(&self) -> bool {
        if SizeMode::Auto == self.size.width {
            return false;
        }

        if SizeMode::Auto == self.size.height {
            return false;
        }

        if self.references.node_ref.is_some() {
            return false;
        }

        true
    }
}

>>>>>>> f0f82a0c
pub enum AttributeType<'a> {
    Color(&'a Color),
    Size(&'a SizeMode),
    Measure(f32),
    Measures((f32, f32, f32, f32)),
    Direction(&'a DirectionMode),
    Display(&'a DisplayMode),
    Shadow(&'a ShadowSettings),
    Text(String),
}

pub fn parse_rgb(color: &str) -> Option<Color> {
    let color = color.replace("rgb(", "").replace(')', "");
    let mut colors = color.split(',');

    let r = colors.next()?.trim().parse().ok()?;
    let g = colors.next()?.trim().parse().ok()?;
    let b = colors.next()?.trim().parse().ok()?;
    let a: Option<&str> = colors.next();
    if let Some(a) = a {
        let a = a.trim().parse::<u8>().ok()?;
        Some(Color::from_argb(a, r, g, b))
    } else {
        Some(Color::from_rgb(r, g, b))
    }
}

pub fn parse_color(color: &str) -> Option<Color> {
    match color {
        "inherit" => None,
        "red" => Some(Color::RED),
        "green" => Some(Color::GREEN),
        "blue" => Some(Color::BLUE),
        "yellow" => Some(Color::YELLOW),
        "black" => Some(Color::BLACK),
        "gray" => Some(Color::GRAY),
        "white" => Some(Color::WHITE),
        _ => parse_rgb(color),
    }
}<|MERGE_RESOLUTION|>--- conflicted
+++ resolved
@@ -18,59 +18,6 @@
 pub use style::*;
 pub use transform::*;
 
-<<<<<<< HEAD
-=======
-#[derive(Clone, State, Default, Debug)]
-#[state(custom_value = CustomAttributeValues)]
-pub struct NodeState {
-    #[parent_dep_state(cursor_settings)]
-    pub cursor_settings: CursorSettings,
-    #[parent_dep_state(references)]
-    pub references: References,
-    #[parent_dep_state(size)]
-    pub size: Size,
-    #[node_dep_state(())]
-    pub scroll: Scroll,
-    #[node_dep_state()]
-    pub style: Style,
-    #[parent_dep_state(font_style)]
-    pub font_style: FontStyle,
-    #[node_dep_state()]
-    pub transform: Transform,
-}
-
-impl NodeState {
-    pub fn with_size(mut self, size: Size) -> Self {
-        self.size = size;
-        self
-    }
-
-    pub fn iter(&self) -> NodeStateIterator {
-        NodeStateIterator {
-            state: self,
-            curr: 0,
-        }
-    }
-
-    /// Check if this NodeState has any sizing determined by it's children or not
-    pub fn is_inner_static(&self) -> bool {
-        if SizeMode::Auto == self.size.width {
-            return false;
-        }
-
-        if SizeMode::Auto == self.size.height {
-            return false;
-        }
-
-        if self.references.node_ref.is_some() {
-            return false;
-        }
-
-        true
-    }
-}
-
->>>>>>> f0f82a0c
 pub enum AttributeType<'a> {
     Color(&'a Color),
     Size(&'a SizeMode),
