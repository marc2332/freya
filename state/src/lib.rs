<<<<<<< HEAD
use skia_safe::Color;

mod accessibility;
=======
>>>>>>> bb2a9549
mod cursor;
mod custom_attributes;
mod font_style;
mod layout;
mod references;
mod style;
mod transform;
mod values;

pub use accessibility::*;
pub use cursor::*;
pub use custom_attributes::*;
pub use font_style::*;
pub use layout::*;
pub use references::*;
pub use style::*;
pub use transform::*;
pub use values::*;<|MERGE_RESOLUTION|>--- conflicted
+++ resolved
@@ -1,9 +1,3 @@
-<<<<<<< HEAD
-use skia_safe::Color;
-
-mod accessibility;
-=======
->>>>>>> bb2a9549
 mod cursor;
 mod custom_attributes;
 mod font_style;
@@ -13,7 +7,6 @@
 mod transform;
 mod values;
 
-pub use accessibility::*;
 pub use cursor::*;
 pub use custom_attributes::*;
 pub use font_style::*;
