<<<<<<< HEAD
use dioxus_native_core::exports::shipyard::Component;
use dioxus_native_core::node_ref::NodeView;
use dioxus_native_core::prelude::{AttributeMaskBuilder, Dependancy, NodeMaskBuilder, State};
use dioxus_native_core::SendAnyMap;
use dioxus_native_core_macro::partial_derive_state;
=======
use dioxus_native_core::node_ref::{AttributeMask, NodeMask, NodeView};
use dioxus_native_core::state::NodeDepState;
use dioxus_native_core_macro::sorted_str_slice;
use freya_common::LayoutNotifier;
>>>>>>> db4530d5

use crate::CustomAttributeValues;

#[derive(Default, Clone, Debug, Component)]
pub struct Scroll {
    pub scroll_y: f32,
    pub scroll_x: f32,
}

<<<<<<< HEAD
#[partial_derive_state]
impl State<CustomAttributeValues> for Scroll {
    type ParentDependencies = (Self,);
=======
impl NodeDepState<CustomAttributeValues> for Scroll {
    type Ctx = (LayoutNotifier, f32);
    type DepState = ();
>>>>>>> db4530d5

    type ChildDependencies = ();

    type NodeDependencies = ();

    const NODE_MASK: NodeMaskBuilder<'static> =
        NodeMaskBuilder::new().with_attrs(AttributeMaskBuilder::Some(&["scroll_y", "scroll_x"]));

    fn update<'a>(
        &mut self,
<<<<<<< HEAD
        node_view: NodeView<CustomAttributeValues>,
        _node: <Self::NodeDependencies as Dependancy>::ElementBorrowed<'a>,
        _parent: Option<<Self::ParentDependencies as Dependancy>::ElementBorrowed<'a>>,
        _children: Vec<<Self::ChildDependencies as Dependancy>::ElementBorrowed<'a>>,
        _context: &SendAnyMap,
=======
        node: NodeView<CustomAttributeValues>,
        _sibling: (),
        (layout_notifier, scale_factor): &Self::Ctx,
>>>>>>> db4530d5
    ) -> bool {
        let mut scroll_y = 0.0;
        let mut scroll_x = 0.0;

        if let Some(attributes) = node_view.attributes() {
            for attr in attributes {
                match attr.attribute.name.as_str() {
                    "scroll_y" => {
                        let attr = attr.value.as_text();
                        if let Some(attr) = attr {
                            let scroll: f32 = attr.parse().unwrap();
                            scroll_y = scroll * scale_factor;
                        }
                    }
                    "scroll_x" => {
                        let attr = attr.value.as_text();
                        if let Some(attr) = attr {
                            let scroll: f32 = attr.parse().unwrap();
                            scroll_x = scroll * scale_factor;
                        }
                    }
                    _ => {
                        println!("Unsupported attribute <{}>", attr.attribute.name);
                    }
                }
            }
        }

        let changed = (scroll_x != self.scroll_x) || (scroll_y != self.scroll_y);

        if changed {
            *layout_notifier.lock().unwrap() = true;
        }

        *self = Self { scroll_y, scroll_x };
        changed
    }
}<|MERGE_RESOLUTION|>--- conflicted
+++ resolved
@@ -1,15 +1,9 @@
-<<<<<<< HEAD
 use dioxus_native_core::exports::shipyard::Component;
 use dioxus_native_core::node_ref::NodeView;
 use dioxus_native_core::prelude::{AttributeMaskBuilder, Dependancy, NodeMaskBuilder, State};
 use dioxus_native_core::SendAnyMap;
 use dioxus_native_core_macro::partial_derive_state;
-=======
-use dioxus_native_core::node_ref::{AttributeMask, NodeMask, NodeView};
-use dioxus_native_core::state::NodeDepState;
-use dioxus_native_core_macro::sorted_str_slice;
 use freya_common::LayoutNotifier;
->>>>>>> db4530d5
 
 use crate::CustomAttributeValues;
 
@@ -19,15 +13,9 @@
     pub scroll_x: f32,
 }
 
-<<<<<<< HEAD
 #[partial_derive_state]
 impl State<CustomAttributeValues> for Scroll {
     type ParentDependencies = (Self,);
-=======
-impl NodeDepState<CustomAttributeValues> for Scroll {
-    type Ctx = (LayoutNotifier, f32);
-    type DepState = ();
->>>>>>> db4530d5
 
     type ChildDependencies = ();
 
@@ -38,18 +26,15 @@
 
     fn update<'a>(
         &mut self,
-<<<<<<< HEAD
         node_view: NodeView<CustomAttributeValues>,
         _node: <Self::NodeDependencies as Dependancy>::ElementBorrowed<'a>,
         _parent: Option<<Self::ParentDependencies as Dependancy>::ElementBorrowed<'a>>,
         _children: Vec<<Self::ChildDependencies as Dependancy>::ElementBorrowed<'a>>,
-        _context: &SendAnyMap,
-=======
-        node: NodeView<CustomAttributeValues>,
-        _sibling: (),
-        (layout_notifier, scale_factor): &Self::Ctx,
->>>>>>> db4530d5
+        context: &SendAnyMap,
     ) -> bool {
+        let layout_notifier = context.get::<LayoutNotifier>().unwrap();
+        let scale_factor = context.get::<f32>().unwrap();
+
         let mut scroll_y = 0.0;
         let mut scroll_x = 0.0;
 
