--- conflicted
+++ resolved
@@ -14,13 +14,9 @@
     pub position: Option<i32>,
     pub color: Color,
     pub mode: CursorMode,
-<<<<<<< HEAD
     pub cursor_id: Option<usize>,
-=======
-    pub id: Option<usize>,
     pub highlights: Option<Vec<(usize, usize)>>,
     pub highlight_color: Color,
->>>>>>> db4530d5
 }
 
 #[partial_derive_state]
@@ -37,13 +33,9 @@
             "cursor_color",
             "cursor_mode",
             "cursor_id",
-<<<<<<< HEAD
+            "highlights",
+            "highlight_color",
         ]));
-=======
-            "highlights",
-            "highlight_color"
-        ])));
->>>>>>> db4530d5
 
     fn update<'a>(
         &mut self,
@@ -123,13 +115,9 @@
             position: None,
             color: Color::BLACK,
             mode: CursorMode::None,
-<<<<<<< HEAD
             cursor_id: None,
-=======
-            id: None,
             highlights: None,
             highlight_color: Color::from_rgb(87, 108, 188),
->>>>>>> db4530d5
         }
     }
 }
