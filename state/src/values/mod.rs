mod border;
mod color;
mod cursor;
mod decoration;
mod display;
mod font;
<<<<<<< HEAD
mod gaps;
=======
mod overflow;
mod padding;
>>>>>>> 63382f71
mod radius;
mod shadow;
mod size;
mod text_shadow;

pub use border::*;
pub use color::*;
pub use cursor::*;
pub use decoration::*;
pub use display::*;
pub use font::*;
<<<<<<< HEAD
pub use gaps::*;
=======
pub use overflow::*;
pub use padding::*;
>>>>>>> 63382f71
pub use radius::*;
pub use shadow::*;
pub use size::*;
pub use text_shadow::*;

// FromStr but we own it so we can impl it on torin and skia_safe types.
pub trait Parse: Sized {
    type Err;

    fn parse(value: &str) -> Result<Self, Self::Err>;
}<|MERGE_RESOLUTION|>--- conflicted
+++ resolved
@@ -4,12 +4,8 @@
 mod decoration;
 mod display;
 mod font;
-<<<<<<< HEAD
 mod gaps;
-=======
 mod overflow;
-mod padding;
->>>>>>> 63382f71
 mod radius;
 mod shadow;
 mod size;
@@ -21,12 +17,8 @@
 pub use decoration::*;
 pub use display::*;
 pub use font::*;
-<<<<<<< HEAD
 pub use gaps::*;
-=======
 pub use overflow::*;
-pub use padding::*;
->>>>>>> 63382f71
 pub use radius::*;
 pub use shadow::*;
 pub use size::*;
