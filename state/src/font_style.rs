--- conflicted
+++ resolved
@@ -10,9 +10,6 @@
 use skia_safe::font_style::Weight;
 use skia_safe::font_style::Width;
 use skia_safe::textlayout::TextAlign;
-use skia_safe::font_style::Weight;
-use skia_safe::font_style::Slant;
-use skia_safe::font_style::Width;
 use skia_safe::Color;
 use smallvec::{smallvec, SmallVec};
 use torin::torin::Torin;
@@ -38,12 +35,6 @@
             font_size: 16.0 * scale_factor,
             ..FontStyle::default()
         }
-    }
-
-    pub fn to_skia_font_style(&self) -> skia_safe::font_style::FontStyle {
-        skia_safe::font_style::FontStyle::new(
-            self.font_weight, self.font_width, self.font_slant
-        )
     }
 }
 
@@ -85,11 +76,7 @@
             "line_height",
             "align",
             "max_lines",
-<<<<<<< HEAD
-            "font_slant",
-=======
             "font_style",
->>>>>>> 04bdaf93
             "font_weight",
             "font_width",
         ]));
@@ -163,10 +150,10 @@
                             }
                         }
                     }
-                    "font_slant" => {
-                        let attr = attr.value.as_text();
-                        if let Some(attr) = attr {
-                            font_style.font_slant = parse_font_slant(attr);
+                    "font_style" => {
+                        let attr = attr.value.as_text();
+                        if let Some(attr) = attr {
+                            font_style.font_slant = parse_font_style(attr);
                         }
                     }
                     "font_weight" => {
@@ -178,21 +165,6 @@
                     "font_width" => {
                         let attr = attr.value.as_text();
                         if let Some(attr) = attr {
-<<<<<<< HEAD
-=======
-                            font_style.font_slant = parse_font_style(attr);
-                        }
-                    }
-                    "font_weight" => {
-                        let attr = attr.value.as_text();
-                        if let Some(attr) = attr {
-                            font_style.font_weight = parse_font_weight(attr);
-                        }
-                    }
-                    "font_width" => {
-                        let attr = attr.value.as_text();
-                        if let Some(attr) = attr {
->>>>>>> 04bdaf93
                             font_style.font_width = parse_font_width(attr);
                         }
                     }
@@ -219,13 +191,8 @@
     }
 }
 
-<<<<<<< HEAD
-fn parse_font_slant(slant: &str) -> Slant {
-    match slant {
-=======
 fn parse_font_style(style: &str) -> Slant {
     match style {
->>>>>>> 04bdaf93
         "upright" => Slant::Upright,
         "italic" => Slant::Italic,
         "oblique" => Slant::Oblique,
@@ -239,10 +206,6 @@
     // CSS has one deviation from this spec, which uses the value "950" for extra_black.
     // skia_safe also has an "invisible" weight smaller than the thin weight, which could fall under CSS's interpretation of OpenType's
     // version. In this case it would be font_weight: "50".
-<<<<<<< HEAD
-    // I've left these two abnormal values commented for now. They can't be specified via the number syntax.
-=======
->>>>>>> 04bdaf93
     match weight {
         "invisible" => Weight::INVISIBLE,
         "thin" => Weight::THIN,
@@ -255,11 +218,7 @@
         "extra-bold" => Weight::EXTRA_BOLD,
         "black" => Weight::BLACK,
         "extra-black" => Weight::EXTRA_BLACK,
-<<<<<<< HEAD
-        // "50" => skia_safe::font_style::Weight::INVISIBLE,
-=======
         "50" => Weight::INVISIBLE,
->>>>>>> 04bdaf93
         "100" => Weight::THIN,
         "200" => Weight::EXTRA_LIGHT,
         "300" => Weight::LIGHT,
@@ -269,22 +228,15 @@
         "700" => Weight::BOLD,
         "800" => Weight::EXTRA_BOLD,
         "900" => Weight::BLACK,
-<<<<<<< HEAD
-        // "950" => Weight::EXTRA_BLACK,
-=======
         "950" => Weight::EXTRA_BLACK,
->>>>>>> 04bdaf93
         _ => Weight::NORMAL,
     }
 }
 
 fn parse_font_width(width: &str) -> Width {
-<<<<<<< HEAD
-=======
     // NOTES:
     // CSS also supports some percentage mappings for different stretches.
     // https://developer.mozilla.org/en-US/docs/Web/CSS/font-stretch#keyword_to_numeric_mapping
->>>>>>> 04bdaf93
     match width {
         "ultra-condensed" => Width::ULTRA_CONDENSED,
         "extra-condensed" => Width::EXTRA_CONDENSED,
@@ -292,11 +244,7 @@
         "semi-condensed" => Width::SEMI_CONDENSED,
         "normal" => Width::NORMAL,
         "semi-expanded" => Width::SEMI_EXPANDED,
-<<<<<<< HEAD
-        "expanded"  => Width::EXPANDED,
-=======
         "expanded" => Width::EXPANDED,
->>>>>>> 04bdaf93
         "extra-expanded" => Width::EXTRA_EXPANDED,
         "ultra-expanded" => Width::ULTRA_EXPANDED,
         _ => Width::NORMAL,
