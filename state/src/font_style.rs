use std::sync::{Arc, Mutex};

use dioxus_native_core::{
    exports::shipyard::Component,
    node_ref::NodeView,
    prelude::{AttributeMaskBuilder, Dependancy, NodeMaskBuilder, State},
    NodeId, SendAnyMap,
};
use dioxus_native_core_macro::partial_derive_state;
<<<<<<< HEAD
use skia_safe::{
    font_style::{Slant, Weight, Width},
    textlayout::TextAlign,
    Color
};
=======
use skia_safe::font_style::{Slant, Weight, Width};
use skia_safe::textlayout::{
    Decoration, TextAlign, TextDecoration, TextDecorationStyle, TextStyle,
};
use skia_safe::Color;
>>>>>>> e254d825
use smallvec::{smallvec, SmallVec};
use torin::torin::Torin;

use crate::{CustomAttributeValues, Parse};

#[derive(Debug, Clone, PartialEq, Component)]
pub struct FontStyle {
    pub color: Color,
    pub font_family: SmallVec<[String; 2]>,
    pub font_size: f32,
    pub font_slant: Slant,
    pub font_weight: Weight,
    pub font_width: Width,
    pub line_height: f32, // https://developer.mozilla.org/en-US/docs/Web/CSS/line-height,
    pub decoration: Decoration,
    pub word_spacing: f32,
    pub letter_spacing: f32,
    pub align: TextAlign,
    pub max_lines: Option<usize>,
}

impl FontStyle {
    fn default_with_scale_factor(scale_factor: f32) -> Self {
        Self {
            font_size: 16.0 * scale_factor,
            ..FontStyle::default()
        }
    }
}

impl From<&FontStyle> for TextStyle {
    fn from(value: &FontStyle) -> Self {
        let mut text_style = TextStyle::new();

        text_style
            .set_color(value.color)
            .set_font_style(skia_safe::FontStyle::new(
                value.font_weight,
                value.font_width,
                value.font_slant,
            ))
            .set_font_size(value.font_size)
            .set_font_families(&value.font_family)
            .set_word_spacing(value.word_spacing)
            .set_letter_spacing(value.letter_spacing)
            .set_height_override(true)
            .set_height(value.line_height);

        *text_style.decoration_mut() = value.decoration;

        text_style
    }
}

impl Default for FontStyle {
    fn default() -> Self {
        Self {
            color: Color::BLACK,
            font_family: smallvec!["Fira Sans".to_string()],
            font_size: 16.0,
            font_weight: Weight::NORMAL,
            font_slant: Slant::Upright,
            font_width: Width::NORMAL,
            line_height: 1.2,
            word_spacing: 0.0,
            letter_spacing: 0.0,
            decoration: Decoration {
                thickness_multiplier: 1.0, // Defaults to 0.0, even though 0.0 won't render anything
                ..Decoration::default()
            },
            align: TextAlign::default(),
            max_lines: None,
        }
    }
}

#[partial_derive_state]
impl State<CustomAttributeValues> for FontStyle {
    type ParentDependencies = (Self,);

    type ChildDependencies = ();

    type NodeDependencies = ();

    const NODE_MASK: NodeMaskBuilder<'static> =
        NodeMaskBuilder::new().with_attrs(AttributeMaskBuilder::Some(&[
            "color",
            "font_size",
            "font_family",
            "line_height",
            "align",
            "max_lines",
            "font_style",
            "font_weight",
            "font_width",
            "word_spacing",
            "letter_spacing",
            "decoration",
            "decoration_color",
            "decoration_style",
        ]));

    fn update<'a>(
        &mut self,
        node_view: NodeView<CustomAttributeValues>,
        _node: <Self::NodeDependencies as Dependancy>::ElementBorrowed<'a>,
        parent: Option<<Self::ParentDependencies as Dependancy>::ElementBorrowed<'a>>,
        _children: Vec<<Self::ChildDependencies as Dependancy>::ElementBorrowed<'a>>,
        context: &SendAnyMap,
    ) -> bool {
        let torin_layout = context.get::<Arc<Mutex<Torin<NodeId>>>>().unwrap();
        let scale_factor = context.get::<f32>().unwrap();

        let mut font_style = parent
            .map(|(v,)| v.clone())
            .unwrap_or_else(|| FontStyle::default_with_scale_factor(*scale_factor));

        if let Some(attributes) = node_view.attributes() {
            for attr in attributes {
                match attr.attribute.name.as_str() {
                    "color" => {
                        if let Some(value) = attr.value.as_text() {
                            if let Ok(new_color) = Color::parse(value, None) {
                                font_style.color = new_color;
                            }
                        }
                    }
                    "font_family" => {
                        if let Some(value) = attr.value.as_text() {
                            let families = value.split(',');
                            font_style.font_family = SmallVec::from(
                                families
                                    .into_iter()
                                    .map(|f| f.trim().to_string())
                                    .collect::<Vec<String>>(),
                            );
                        }
                    }
                    "font_size" => {
                        if let Some(value) = attr.value.as_text() {
                            if let Ok(font_size) = value.parse::<f32>() {
                                font_style.font_size = font_size * scale_factor;
                            }
                        }
                    }
                    "line_height" => {
                        if let Some(value) = attr.value.as_text() {
                            if let Ok(line_height) = value.parse() {
                                font_style.line_height = line_height;
                            }
                        }
                    }
                    "align" => {
                        if let Some(value) = attr.value.as_text() {
                            if let Ok(align) = TextAlign::parse(value, None) {
                                font_style.align = align;
                            }
                        }
                    }
                    "max_lines" => {
                        if let Some(value) = attr.value.as_text() {
                            if let Ok(max_lines) = value.parse() {
                                font_style.max_lines = Some(max_lines);
                            }
                        }
                    }
                    "font_style" => {
                        if let Some(value) = attr.value.as_text() {
                            if let Ok(font_slant) = Slant::parse(value, None) {
                                font_style.font_slant = font_slant;
                            }
                        }
                    }
                    "font_weight" => {
                        if let Some(value) = attr.value.as_text() {
                            if let Ok(font_weight) = Weight::parse(value, None) {
                                font_style.font_weight = font_weight;
                            }
                        }
                    }
                    "font_width" => {
                        if let Some(value) = attr.value.as_text() {
                            if let Ok(font_width) = Width::parse(value, None) {
                                font_style.font_width = font_width;
                            }
                        }
                    }
                    "decoration" => {
                        let attr = attr.value.as_text();
                        if let Some(attr) = attr {
                            font_style.decoration.ty = parse_decoration(attr);
                        }
                    }
                    "decoration_style" => {
                        let attr = attr.value.as_text();
                        if let Some(attr) = attr {
                            font_style.decoration.style = parse_decoration_style(attr);
                        }
                    }
                    "decoration_color" => {
                        let attr = attr.value.as_text();
                        if let Some(attr) = attr {
                            if let Some(new_decoration_color) = parse_color(attr) {
                                font_style.decoration.color = new_decoration_color;
                            }
                        } else {
                            font_style.decoration.color = font_style.color;
                        }
                    }
                    "word_spacing" => {
                        let attr = attr.value.as_text();
                        if let Some(attr) = attr {
                            if let Ok(word_spacing) = attr.parse() {
                                font_style.word_spacing = word_spacing;
                            }
                        }
                    }
                    "letter_spacing" => {
                        let attr = attr.value.as_text();
                        if let Some(attr) = attr {
                            if let Ok(letter_spacing) = attr.parse() {
                                font_style.letter_spacing = letter_spacing;
                            }
                        }
                    }
                    _ => {}
                }
            }
        }

        let changed_size = self.max_lines != font_style.max_lines
            || self.line_height != font_style.line_height
            || self.font_size != font_style.font_size
            || self.font_family != font_style.font_family
            || self.font_slant != font_style.font_slant
            || self.font_weight != font_style.font_weight
            || self.font_width != font_style.font_width
            || self.word_spacing != font_style.word_spacing
            || self.letter_spacing != font_style.letter_spacing;

        if changed_size {
            torin_layout.lock().unwrap().invalidate(node_view.node_id());
        }

        let changed = &font_style != self;
        *self = font_style;
        changed
    }
<<<<<<< HEAD
=======
}

fn parse_font_style(style: &str) -> Slant {
    match style {
        "upright" => Slant::Upright,
        "italic" => Slant::Italic,
        "oblique" => Slant::Oblique,
        _ => Slant::Upright,
    }
}

fn parse_font_weight(weight: &str) -> Weight {
    // NOTES:
    // This is mostly taken from the OpenType specification (https://learn.microsoft.com/en-us/typography/opentype/spec/os2#usweightclass)
    // CSS has one deviation from this spec, which uses the value "950" for extra_black.
    // skia_safe also has an "invisible" weight smaller than the thin weight, which could fall under CSS's interpretation of OpenType's
    // version. In this case it would be font_weight: "50".
    match weight {
        "invisible" => Weight::INVISIBLE,
        "thin" => Weight::THIN,
        "extra-light" => Weight::EXTRA_LIGHT,
        "light" => Weight::LIGHT,
        "normal" => Weight::NORMAL,
        "medium" => Weight::MEDIUM,
        "semi-bold" => Weight::SEMI_BOLD,
        "bold" => Weight::BOLD,
        "extra-bold" => Weight::EXTRA_BOLD,
        "black" => Weight::BLACK,
        "extra-black" => Weight::EXTRA_BLACK,
        "50" => Weight::INVISIBLE,
        "100" => Weight::THIN,
        "200" => Weight::EXTRA_LIGHT,
        "300" => Weight::LIGHT,
        "400" => Weight::NORMAL,
        "500" => Weight::MEDIUM,
        "600" => Weight::SEMI_BOLD,
        "700" => Weight::BOLD,
        "800" => Weight::EXTRA_BOLD,
        "900" => Weight::BLACK,
        "950" => Weight::EXTRA_BLACK,
        _ => Weight::NORMAL,
    }
}

fn parse_font_width(width: &str) -> Width {
    // NOTES:
    // CSS also supports some percentage mappings for different stretches.
    // https://developer.mozilla.org/en-US/docs/Web/CSS/font-stretch#keyword_to_numeric_mapping
    match width {
        "ultra-condensed" => Width::ULTRA_CONDENSED,
        "extra-condensed" => Width::EXTRA_CONDENSED,
        "condensed" => Width::CONDENSED,
        "semi-condensed" => Width::SEMI_CONDENSED,
        "normal" => Width::NORMAL,
        "semi-expanded" => Width::SEMI_EXPANDED,
        "expanded" => Width::EXPANDED,
        "extra-expanded" => Width::EXTRA_EXPANDED,
        "ultra-expanded" => Width::ULTRA_EXPANDED,
        _ => Width::NORMAL,
    }
}

pub fn parse_text_align(align: &str) -> TextAlign {
    match align {
        "center" => TextAlign::Center,
        "end" => TextAlign::End,
        "justify" => TextAlign::Justify,
        "left" => TextAlign::Left,
        "right" => TextAlign::Right,
        "start" => TextAlign::Start,
        _ => TextAlign::Left,
    }
}

pub fn parse_decoration(value: &str) -> TextDecoration {
    let decoration_values = value.split_ascii_whitespace();
    let mut decoration = TextDecoration::default();

    for value in decoration_values {
        decoration.set(
            match value {
                "underline" => TextDecoration::UNDERLINE,
                "overline" => TextDecoration::OVERLINE,
                "line-through" => TextDecoration::LINE_THROUGH,
                _ => TextDecoration::NO_DECORATION,
            },
            true,
        );
    }

    decoration
}

pub fn parse_decoration_style(style: &str) -> TextDecorationStyle {
    match style {
        "solid" => TextDecorationStyle::Solid,
        "double" => TextDecorationStyle::Double,
        "dotted" => TextDecorationStyle::Dotted,
        "dashed" => TextDecorationStyle::Dashed,
        "wavy" => TextDecorationStyle::Wavy,
        _ => TextDecorationStyle::Solid,
    }
>>>>>>> e254d825
}<|MERGE_RESOLUTION|>--- conflicted
+++ resolved
@@ -7,19 +7,11 @@
     NodeId, SendAnyMap,
 };
 use dioxus_native_core_macro::partial_derive_state;
-<<<<<<< HEAD
 use skia_safe::{
     font_style::{Slant, Weight, Width},
-    textlayout::TextAlign,
+    textlayout::{TextAlign, Decoration, TextDecoration, TextDecorationStyle, TextStyle},
     Color
 };
-=======
-use skia_safe::font_style::{Slant, Weight, Width};
-use skia_safe::textlayout::{
-    Decoration, TextAlign, TextDecoration, TextDecorationStyle, TextStyle,
-};
-use skia_safe::Color;
->>>>>>> e254d825
 use smallvec::{smallvec, SmallVec};
 use torin::torin::Torin;
 
@@ -268,109 +260,4 @@
         *self = font_style;
         changed
     }
-<<<<<<< HEAD
-=======
-}
-
-fn parse_font_style(style: &str) -> Slant {
-    match style {
-        "upright" => Slant::Upright,
-        "italic" => Slant::Italic,
-        "oblique" => Slant::Oblique,
-        _ => Slant::Upright,
-    }
-}
-
-fn parse_font_weight(weight: &str) -> Weight {
-    // NOTES:
-    // This is mostly taken from the OpenType specification (https://learn.microsoft.com/en-us/typography/opentype/spec/os2#usweightclass)
-    // CSS has one deviation from this spec, which uses the value "950" for extra_black.
-    // skia_safe also has an "invisible" weight smaller than the thin weight, which could fall under CSS's interpretation of OpenType's
-    // version. In this case it would be font_weight: "50".
-    match weight {
-        "invisible" => Weight::INVISIBLE,
-        "thin" => Weight::THIN,
-        "extra-light" => Weight::EXTRA_LIGHT,
-        "light" => Weight::LIGHT,
-        "normal" => Weight::NORMAL,
-        "medium" => Weight::MEDIUM,
-        "semi-bold" => Weight::SEMI_BOLD,
-        "bold" => Weight::BOLD,
-        "extra-bold" => Weight::EXTRA_BOLD,
-        "black" => Weight::BLACK,
-        "extra-black" => Weight::EXTRA_BLACK,
-        "50" => Weight::INVISIBLE,
-        "100" => Weight::THIN,
-        "200" => Weight::EXTRA_LIGHT,
-        "300" => Weight::LIGHT,
-        "400" => Weight::NORMAL,
-        "500" => Weight::MEDIUM,
-        "600" => Weight::SEMI_BOLD,
-        "700" => Weight::BOLD,
-        "800" => Weight::EXTRA_BOLD,
-        "900" => Weight::BLACK,
-        "950" => Weight::EXTRA_BLACK,
-        _ => Weight::NORMAL,
-    }
-}
-
-fn parse_font_width(width: &str) -> Width {
-    // NOTES:
-    // CSS also supports some percentage mappings for different stretches.
-    // https://developer.mozilla.org/en-US/docs/Web/CSS/font-stretch#keyword_to_numeric_mapping
-    match width {
-        "ultra-condensed" => Width::ULTRA_CONDENSED,
-        "extra-condensed" => Width::EXTRA_CONDENSED,
-        "condensed" => Width::CONDENSED,
-        "semi-condensed" => Width::SEMI_CONDENSED,
-        "normal" => Width::NORMAL,
-        "semi-expanded" => Width::SEMI_EXPANDED,
-        "expanded" => Width::EXPANDED,
-        "extra-expanded" => Width::EXTRA_EXPANDED,
-        "ultra-expanded" => Width::ULTRA_EXPANDED,
-        _ => Width::NORMAL,
-    }
-}
-
-pub fn parse_text_align(align: &str) -> TextAlign {
-    match align {
-        "center" => TextAlign::Center,
-        "end" => TextAlign::End,
-        "justify" => TextAlign::Justify,
-        "left" => TextAlign::Left,
-        "right" => TextAlign::Right,
-        "start" => TextAlign::Start,
-        _ => TextAlign::Left,
-    }
-}
-
-pub fn parse_decoration(value: &str) -> TextDecoration {
-    let decoration_values = value.split_ascii_whitespace();
-    let mut decoration = TextDecoration::default();
-
-    for value in decoration_values {
-        decoration.set(
-            match value {
-                "underline" => TextDecoration::UNDERLINE,
-                "overline" => TextDecoration::OVERLINE,
-                "line-through" => TextDecoration::LINE_THROUGH,
-                _ => TextDecoration::NO_DECORATION,
-            },
-            true,
-        );
-    }
-
-    decoration
-}
-
-pub fn parse_decoration_style(style: &str) -> TextDecorationStyle {
-    match style {
-        "solid" => TextDecorationStyle::Solid,
-        "double" => TextDecorationStyle::Double,
-        "dotted" => TextDecorationStyle::Dotted,
-        "dashed" => TextDecorationStyle::Dashed,
-        "wavy" => TextDecorationStyle::Wavy,
-        _ => TextDecorationStyle::Solid,
-    }
->>>>>>> e254d825
 }