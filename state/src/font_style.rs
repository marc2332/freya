--- conflicted
+++ resolved
@@ -1,15 +1,9 @@
-<<<<<<< HEAD
 use dioxus_native_core::exports::shipyard::Component;
 use dioxus_native_core::node_ref::NodeView;
 use dioxus_native_core::prelude::{AttributeMaskBuilder, Dependancy, NodeMaskBuilder, State};
 use dioxus_native_core::SendAnyMap;
 use dioxus_native_core_macro::partial_derive_state;
-=======
-use dioxus_native_core::node_ref::{AttributeMask, NodeMask, NodeView};
-use dioxus_native_core::state::ParentDepState;
-use dioxus_native_core_macro::sorted_str_slice;
 use freya_common::LayoutNotifier;
->>>>>>> db4530d5
 use skia_safe::textlayout::TextAlign;
 use skia_safe::Color;
 use smallvec::{smallvec, SmallVec};
@@ -50,16 +44,9 @@
     }
 }
 
-<<<<<<< HEAD
 #[partial_derive_state]
 impl State<CustomAttributeValues> for FontStyle {
     type ParentDependencies = (Self,);
-=======
-/// Font style are inherited by default if not specified otherwise by some of the supported attributes.
-impl ParentDepState<CustomAttributeValues> for FontStyle {
-    type Ctx = (LayoutNotifier, f32);
-    type DepState = (Self,);
->>>>>>> db4530d5
 
     type ChildDependencies = ();
 
@@ -78,18 +65,15 @@
 
     fn update<'a>(
         &mut self,
-<<<<<<< HEAD
         node_view: NodeView<CustomAttributeValues>,
         _node: <Self::NodeDependencies as Dependancy>::ElementBorrowed<'a>,
         parent: Option<<Self::ParentDependencies as Dependancy>::ElementBorrowed<'a>>,
         _children: Vec<<Self::ChildDependencies as Dependancy>::ElementBorrowed<'a>>,
-        _context: &SendAnyMap,
-=======
-        node: NodeView<CustomAttributeValues>,
-        parent: Option<(&Self,)>,
-        (layout_notifier, scale_factor): &Self::Ctx,
->>>>>>> db4530d5
+        context: &SendAnyMap,
     ) -> bool {
+        let layout_notifier = context.get::<LayoutNotifier>().unwrap();
+        let scale_factor = context.get::<f32>().unwrap();
+
         let mut font_style = parent
             .map(|(v,)| v.clone())
             .unwrap_or_else(|| FontStyle::default_with_scale_factor(*scale_factor));
