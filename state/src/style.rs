--- conflicted
+++ resolved
@@ -2,17 +2,11 @@
 
 use dioxus_native_core::exports::shipyard::Component;
 use dioxus_native_core::node::OwnedAttributeValue;
-<<<<<<< HEAD
 use dioxus_native_core::node_ref::NodeView;
 use dioxus_native_core::prelude::{AttributeMaskBuilder, Dependancy, NodeMaskBuilder, State};
 use dioxus_native_core::SendAnyMap;
 use dioxus_native_core_macro::partial_derive_state;
-=======
-use dioxus_native_core::node_ref::{AttributeMask, NodeMask, NodeView};
-use dioxus_native_core::state::NodeDepState;
-use dioxus_native_core_macro::sorted_str_slice;
 use freya_common::LayoutNotifier;
->>>>>>> db4530d5
 use skia_safe::Color;
 
 use crate::{parse_color, CustomAttributeValues};
@@ -29,15 +23,9 @@
     pub text: Option<String>,
 }
 
-<<<<<<< HEAD
 #[partial_derive_state]
 impl State<CustomAttributeValues> for Style {
     type ParentDependencies = (Self,);
-=======
-impl NodeDepState<CustomAttributeValues> for Style {
-    type DepState = ();
-    type Ctx = (LayoutNotifier, f32);
->>>>>>> db4530d5
 
     type ChildDependencies = ();
 
@@ -53,27 +41,20 @@
             "svg_data",
             "svg_content",
             "display",
-<<<<<<< HEAD
         ]))
-=======
-        ])))
->>>>>>> db4530d5
         .with_text();
 
     fn update<'a>(
         &mut self,
-<<<<<<< HEAD
         node_view: NodeView<CustomAttributeValues>,
         _node: <Self::NodeDependencies as Dependancy>::ElementBorrowed<'a>,
         _parent: Option<<Self::ParentDependencies as Dependancy>::ElementBorrowed<'a>>,
         _children: Vec<<Self::ChildDependencies as Dependancy>::ElementBorrowed<'a>>,
-        _context: &SendAnyMap,
-=======
-        node: NodeView<CustomAttributeValues>,
-        _sibling: (),
-        (layout_notifier, scale_factor): &Self::Ctx,
->>>>>>> db4530d5
+        context: &SendAnyMap,
     ) -> bool {
+        let layout_notifier = context.get::<LayoutNotifier>().unwrap();
+        let scale_factor = context.get::<f32>().unwrap();
+
         let mut background = Color::TRANSPARENT;
         let mut relative_layer = 0;
         let mut shadow = ShadowSettings::default();
@@ -153,7 +134,7 @@
             || (svg_data != self.svg_data);
 
         let changed_size =
-            (display != self.display) || (node.text().map(|v| v.to_owned()) != self.text);
+            (display != self.display) || (node_view.text().map(|v| v.to_owned()) != self.text);
 
         if changed_size {
             *layout_notifier.lock().unwrap() = true;
@@ -167,7 +148,7 @@
             image_data,
             svg_data,
             display,
-            text: node.text().map(|v| v.to_owned()),
+            text: node_view.text().map(|v| v.to_owned()),
         };
         changed
     }
