--- conflicted
+++ resolved
@@ -15,13 +15,8 @@
 pub struct Style {
     pub background: Color,
     pub relative_layer: i16,
-<<<<<<< HEAD
     pub border: Border,
     pub shadows: Vec<Shadow>,
-=======
-    pub border: BorderSettings,
-    pub shadows: Vec<ShadowSettings>,
->>>>>>> e254d825
     pub radius: Radius,
     pub image_data: Option<Vec<u8>>,
     pub svg_data: Option<Vec<u8>>,
@@ -59,17 +54,6 @@
         let mut style = Style::default();
         let scale_factor = context.get::<f32>().unwrap();
 
-<<<<<<< HEAD
-=======
-        let mut background = Color::TRANSPARENT;
-        let mut relative_layer = 0;
-        let mut shadows: Vec<ShadowSettings> = vec![];
-        let mut border = BorderSettings::default();
-        let mut radius = Radius::default();
-        let mut image_data = None;
-        let mut svg_data = None;
-
->>>>>>> e254d825
         if let Some(attributes) = node_view.attributes() {
             for attr in attributes {
                 match attr.attribute.name.as_str() {
@@ -105,20 +89,12 @@
                         }
                     }
                     "shadow" => {
-<<<<<<< HEAD
-                        if let Some(value) = attr.value.as_text() {
-=======
                         if let Some(attr) = attr.value.as_text() {
->>>>>>> e254d825
                             let mut chunks = Vec::new();
                             let mut current = String::new();
                             let mut in_parenthesis = false;
 
-<<<<<<< HEAD
-                            for character in value.chars() {
-=======
                             for character in attr.chars() {
->>>>>>> e254d825
                                 if character == '(' {
                                     in_parenthesis = true;
                                 } else if character == ')' {
@@ -130,7 +106,36 @@
                                 } else {
                                     current.push(character);
                                 }
-<<<<<<< HEAD
+                            }
+
+                            if !current.is_empty() {
+                                chunks.push(current);
+                            }
+
+                            shadows = chunks
+                                .iter()
+                                .map(|chunk| parse_shadow(chunk, *scale_factor).unwrap_or_default())
+                                .collect();
+                        }
+                    }
+                    "shadow" => {
+                        if let Some(value) = attr.value.as_text() {
+                            let mut chunks = Vec::new();
+                            let mut current = String::new();
+                            let mut in_parenthesis = false;
+
+                            for character in value.chars() {
+                                if character == '(' {
+                                    in_parenthesis = true;
+                                } else if character == ')' {
+                                    in_parenthesis = false;
+                                }
+
+                                if character == ',' && !in_parenthesis {
+                                    chunks.push(std::mem::take(&mut current));
+                                } else {
+                                    current.push(character);
+                                }
                             }
 
                             if current.len() > 0 {
@@ -142,17 +147,6 @@
                                 .map(|chunk| {
                                     Shadow::parse(chunk, Some(*scale_factor)).unwrap_or_default()
                                 })
-=======
-                            }
-
-                            if !current.is_empty() {
-                                chunks.push(current);
-                            }
-
-                            shadows = chunks
-                                .iter()
-                                .map(|chunk| parse_shadow(chunk, *scale_factor).unwrap_or_default())
->>>>>>> e254d825
                                 .collect();
                         }
                     }
@@ -188,164 +182,9 @@
             }
         }
 
-<<<<<<< HEAD
         let changed = &style != self;
 
         *self = style;
         changed
     }
-=======
-        let changed = (background != self.background)
-            || (relative_layer != self.relative_layer)
-            || (shadows != self.shadows)
-            || (border != self.border)
-            || (radius != self.radius)
-            || (image_data != self.image_data)
-            || (svg_data != self.svg_data);
-
-        *self = Self {
-            background,
-            relative_layer,
-            shadows,
-            border,
-            radius,
-            image_data,
-            svg_data,
-        };
-        changed
-    }
-}
-
-pub fn parse_radius(value: &str, scale_factor: f32) -> Option<Radius> {
-    let mut radius_config = Radius::default();
-    let mut radius = value.split_ascii_whitespace();
-
-    match radius.clone().count() {
-        // Same in all corners
-        1 => {
-            radius_config.fill_all(radius.next()?.parse::<f32>().ok()? * scale_factor);
-        }
-        // By Top and Bottom
-        2 => {
-            // Top
-            radius_config.fill_top(radius.next()?.parse::<f32>().ok()? * scale_factor);
-
-            // Bottom
-            radius_config.fill_bottom(radius.next()?.parse::<f32>().ok()? * scale_factor)
-        }
-        // Each corner
-        4 => {
-            radius_config = Radius::new(
-                radius.next()?.parse::<f32>().ok()? * scale_factor,
-                radius.next()?.parse::<f32>().ok()? * scale_factor,
-                radius.next()?.parse::<f32>().ok()? * scale_factor,
-                radius.next()?.parse::<f32>().ok()? * scale_factor,
-            );
-        }
-        _ => {}
-    }
-
-    Some(radius_config)
-}
-
-pub fn parse_shadow(value: &str, scale_factor: f32) -> Option<ShadowSettings> {
-    let value = value.to_string();
-    let mut shadow_values = value.split_ascii_whitespace();
-
-    let mut shadow = ShadowSettings::default();
-
-    let first = shadow_values.next()?;
-    if first == "inset" {
-        shadow.position = ShadowPosition::Inset;
-        shadow.x = shadow_values.next()?.parse().ok()?;
-    } else {
-        shadow.x = first.parse().ok()?;
-    }
-
-    shadow.x *= scale_factor;
-    shadow.y = shadow_values.next()?.parse::<f32>().ok()? * scale_factor;
-    shadow.blur = shadow_values.next()?.parse::<f32>().ok()? * scale_factor;
-
-    let spread_or_color = shadow_values.next()?;
-    let mut color_string = String::new();
-    if spread_or_color.parse::<f32>().is_ok() {
-        shadow.spread = spread_or_color.parse::<f32>().ok()? * scale_factor;
-    } else {
-        color_string.push_str(spread_or_color);
-    }
-    color_string.push_str(shadow_values.collect::<Vec<&str>>().join(" ").as_str());
-
-    shadow.color = parse_color(color_string.as_str())?;
-
-    Some(shadow)
-}
-
-pub fn parse_border_align(value: &str) -> BorderAlignment {
-    let mut border_align_value = value.split_ascii_whitespace();
-
-    match border_align_value.next() {
-        Some("inner") => BorderAlignment::Inner,
-        Some("outer") => BorderAlignment::Outer,
-        Some("center") => BorderAlignment::Center,
-        _ => BorderAlignment::Inner,
-    }
-}
-
-pub fn parse_border(
-    border_value: &str,
-    alignment: BorderAlignment,
-    scale_factor: f32,
-) -> Option<BorderSettings> {
-    let mut border_values = border_value.split_ascii_whitespace();
-
-    Some(BorderSettings {
-        width: border_values.next()?.parse::<f32>().ok()? * scale_factor,
-        style: match border_values.next()? {
-            "solid" => BorderStyle::Solid,
-            _ => BorderStyle::None,
-        },
-        color: parse_color(&border_values.collect::<Vec<&str>>().join(" "))?,
-        alignment,
-    })
-}
-
-#[derive(Default, Clone, Copy, Debug, PartialEq)]
-pub enum BorderStyle {
-    #[default]
-    None,
-    Solid,
-}
-
-#[derive(Default, Clone, Copy, Debug, PartialEq)]
-pub enum BorderAlignment {
-    #[default]
-    Inner,
-    Outer,
-    Center,
-}
-
-#[derive(Default, Clone, Debug, PartialEq)]
-pub struct BorderSettings {
-    pub color: Color,
-    pub style: BorderStyle,
-    pub width: f32,
-    pub alignment: BorderAlignment,
-}
-
-#[derive(Default, Clone, Debug, PartialEq)]
-pub struct ShadowSettings {
-    pub x: f32,
-    pub y: f32,
-    pub blur: f32,
-    pub spread: f32,
-    pub color: Color,
-    pub position: ShadowPosition,
-}
-
-#[derive(Default, Clone, Debug, PartialEq)]
-pub enum ShadowPosition {
-    #[default]
-    Normal,
-    Inset,
->>>>>>> e254d825
 }