use dioxus_native_core::{
    exports::shipyard::Component,
    node::OwnedAttributeValue,
    node_ref::NodeView,
    prelude::{AttributeMaskBuilder, Dependancy, NodeMaskBuilder, State},
    SendAnyMap,
};
use dioxus_native_core_macro::partial_derive_state;
<<<<<<< HEAD
use skia_safe::Color;
use torin::scaled::Scaled;

use crate::{
    split_shadows, Border, BorderAlignment, CornerRadius, CustomAttributeValues, OverflowMode,
    Parse, Shadow,
=======
use torin::{radius::Radius, scaled::Scaled};

use crate::{
    Border, BorderAlignment, CustomAttributeValues, ExtSplit, Fill, OverflowMode, Parse, Shadow,
>>>>>>> 60e3a1a7
};

#[derive(Default, Debug, Clone, PartialEq, Component)]
pub struct Style {
    pub background: Fill,
    pub relative_layer: i16,
    pub border: Border,
    pub shadows: Vec<Shadow>,
    pub corner_radius: CornerRadius,
    pub image_data: Option<Vec<u8>>,
    pub svg_data: Option<Vec<u8>>,
    pub overflow: OverflowMode,
}

#[partial_derive_state]
impl State<CustomAttributeValues> for Style {
    type ParentDependencies = (Self,);

    type ChildDependencies = ();

    type NodeDependencies = ();

    const NODE_MASK: NodeMaskBuilder<'static> =
        NodeMaskBuilder::new().with_attrs(AttributeMaskBuilder::Some(&[
            "background",
            "layer",
            "border",
            "border_align",
            "shadow",
            "corner_radius",
            "corner_smoothing",
            "image_data",
            "svg_data",
            "svg_content",
            "overflow",
        ]));

    fn update<'a>(
        &mut self,
        node_view: NodeView<CustomAttributeValues>,
        _node: <Self::NodeDependencies as Dependancy>::ElementBorrowed<'a>,
        _parent: Option<<Self::ParentDependencies as Dependancy>::ElementBorrowed<'a>>,
        _children: Vec<<Self::ChildDependencies as Dependancy>::ElementBorrowed<'a>>,
        context: &SendAnyMap,
    ) -> bool {
        let mut style = Style::default();
        let scale_factor = context.get::<f32>().unwrap();

        if let Some(attributes) = node_view.attributes() {
            for attr in attributes {
                match attr.attribute.name.as_str() {
                    "background" => {
                        if let Some(value) = attr.value.as_text() {
                            if let Ok(background) = Fill::parse(value) {
                                style.background = background;
                            }
                        }
                    }
                    "layer" => {
                        if let Some(value) = attr.value.as_text() {
                            if let Ok(relative_layer) = value.parse::<i16>() {
                                style.relative_layer = relative_layer;
                            }
                        }
                    }
                    "border" => {
                        if let Some(value) = attr.value.as_text() {
                            if let Ok(mut border) = Border::parse(value) {
                                border.alignment = style.border.alignment;
                                border.scale(*scale_factor);

                                style.border = border;
                            }
                        }
                    }
                    "border_align" => {
                        if let Some(value) = attr.value.as_text() {
                            if let Ok(alignment) = BorderAlignment::parse(value) {
                                style.border.alignment = alignment;
                            }
                        }
                    }
                    "shadow" => {
                        if let Some(value) = attr.value.as_text() {
                            style.shadows = value
                                .split_excluding_group(',', '(', ')')
                                .map(|chunk| {
                                    let mut shadow = Shadow::parse(chunk).unwrap_or_default();
                                    shadow.scale(*scale_factor);
                                    shadow
                                })
                                .collect();
                        }
                    }
                    "corner_radius" => {
                        if let Some(value) = attr.value.as_text() {
                            if let Ok(mut radius) = CornerRadius::parse(value) {
                                radius.scale(*scale_factor);
                                radius.smoothing = style.corner_radius.smoothing;
                                style.corner_radius = radius;
                            }
                        }
                    }
                    "corner_smoothing" => {
                        if let Some(value) = attr.value.as_text() {
                            if value.ends_with("%") {
                                if let Ok(smoothing) = value.replacen("%", "", 1).parse::<f32>() {
                                    style.corner_radius.smoothing =
                                        (smoothing / 100.0).clamp(0.0, 1.0);
                                }
                            }
                        }
                    }
                    "image_data" => {
                        if let OwnedAttributeValue::Custom(CustomAttributeValues::Bytes(bytes)) =
                            attr.value
                        {
                            style.image_data = Some(bytes.clone());
                        }
                    }
                    "svg_data" => {
                        if let OwnedAttributeValue::Custom(CustomAttributeValues::Bytes(bytes)) =
                            attr.value
                        {
                            style.svg_data = Some(bytes.clone());
                        }
                    }
                    "svg_content" => {
                        let text = attr.value.as_text();
                        style.svg_data = text.map(|v| v.as_bytes().to_owned());
                    }
                    "overflow" => {
                        if let Some(value) = attr.value.as_text() {
                            if let Ok(overflow) = OverflowMode::parse(value) {
                                style.overflow = overflow;
                            }
                        }
                    }
                    _ => {
                        panic!("Unsupported attribute <{}>, this should not be happening, please report it.", attr.attribute.name);
                    }
                }
            }
        }

        let changed = &style != self;

        *self = style;
        changed
    }
}<|MERGE_RESOLUTION|>--- conflicted
+++ resolved
@@ -6,19 +6,11 @@
     SendAnyMap,
 };
 use dioxus_native_core_macro::partial_derive_state;
-<<<<<<< HEAD
-use skia_safe::Color;
 use torin::scaled::Scaled;
 
 use crate::{
-    split_shadows, Border, BorderAlignment, CornerRadius, CustomAttributeValues, OverflowMode,
-    Parse, Shadow,
-=======
-use torin::{radius::Radius, scaled::Scaled};
-
-use crate::{
-    Border, BorderAlignment, CustomAttributeValues, ExtSplit, Fill, OverflowMode, Parse, Shadow,
->>>>>>> 60e3a1a7
+    parsing::ExtSplit, Border, BorderAlignment, CornerRadius, CustomAttributeValues, Fill,
+    OverflowMode, Parse, Shadow,
 };
 
 #[derive(Default, Debug, Clone, PartialEq, Component)]
