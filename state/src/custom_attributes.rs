use std::any::Any;
use std::fmt::Debug;
use std::fmt::Display;
use std::sync::Arc;
use std::sync::Mutex;

use bytes::Bytes;
use dioxus_core::AttributeValue;
use dioxus_core::Scope;
use dioxus_native_core::node::FromAnyValue;
use freya_common::CursorLayoutResponse;
use freya_common::NodeReferenceLayout;
use freya_common::Point2D;
use tokio::sync::mpsc::UnboundedSender;

/// Image Reference
#[derive(Clone, Debug)]
pub struct ImageReference(pub Arc<Mutex<Option<Bytes>>>);

impl PartialEq for ImageReference {
    fn eq(&self, _other: &Self) -> bool {
        true
    }
}

impl Display for ImageReference {
    fn fmt(&self, f: &mut std::fmt::Formatter<'_>) -> std::fmt::Result {
        f.debug_struct("ImageReference").finish_non_exhaustive()
    }
}

/// Node Reference
#[derive(Clone)]
pub struct NodeReference(pub UnboundedSender<NodeReferenceLayout>);

impl PartialEq for NodeReference {
    fn eq(&self, _other: &Self) -> bool {
        true
    }
}

impl Display for NodeReference {
    fn fmt(&self, f: &mut std::fmt::Formatter<'_>) -> std::fmt::Result {
        f.debug_struct("NodeReference").finish_non_exhaustive()
    }
}

/// Cursor reference
#[derive(Clone, Debug)]
pub struct CursorReference {
<<<<<<< HEAD
    pub positions: Arc<Mutex<Option<(f32, f32)>>>,
    pub agent: UnboundedSender<(usize, usize)>,
    pub cursor_id: Arc<Mutex<Option<usize>>>,
=======
    #[allow(clippy::type_complexity)]
    pub cursor_selections: Arc<Mutex<Option<(Point2D, Point2D)>>>,
    pub cursor_position: Arc<Mutex<Option<Point2D>>>,
    pub agent: UnboundedSender<CursorLayoutResponse>,
    pub id: Arc<Mutex<Option<usize>>>,
>>>>>>> db4530d5
}

impl CursorReference {
    pub fn set_cursor_selections(&self, cursor_selections: Option<(Point2D, Point2D)>) {
        *self.cursor_selections.lock().unwrap() = cursor_selections;
    }

    pub fn set_cursor_position(&self, cursor_position: Option<Point2D>) {
        *self.cursor_position.lock().unwrap() = cursor_position;
    }

    pub fn set_id(&self, id: Option<usize>) {
        *self.id.lock().unwrap() = id;
    }
}

impl PartialEq for CursorReference {
    fn eq(&self, _: &Self) -> bool {
        true
    }
}

impl Display for CursorReference {
    fn fmt(&self, f: &mut std::fmt::Formatter<'_>) -> std::fmt::Result {
        f.debug_struct("CursorReference").finish_non_exhaustive()
    }
}

/// Group all the custom attribute types
#[derive(Clone, PartialEq)]
pub enum CustomAttributeValues {
    Reference(NodeReference),
    CursorReference(CursorReference),
    Bytes(Vec<u8>),
    ImageReference(ImageReference),
    TextHighlights(Vec<(usize, usize)>),
}

impl Debug for CustomAttributeValues {
    fn fmt(&self, f: &mut std::fmt::Formatter<'_>) -> std::fmt::Result {
        match self {
            Self::Reference(_) => f.debug_tuple("Reference").finish(),
            Self::CursorReference(_) => f.debug_tuple("CursorReference").finish(),
            Self::Bytes(_) => f.debug_tuple("Bytes").finish(),
            Self::ImageReference(_) => f.debug_tuple("ImageReference").finish(),
            Self::TextHighlights(_) => f.debug_tuple("TextHighlights").finish(),
        }
    }
}

impl FromAnyValue for CustomAttributeValues {
    fn from_any_value(b: &dyn Any) -> Self {
        b.downcast_ref::<CustomAttributeValues>().unwrap().clone()
    }
}

/// Transform some bytes (e.g: raw image, raw svg) into attribute data
pub fn bytes_to_data<'a, T>(cx: Scope<'a, T>, bytes: &[u8]) -> AttributeValue<'a> {
    cx.any_value(CustomAttributeValues::Bytes(bytes.to_vec()))
}<|MERGE_RESOLUTION|>--- conflicted
+++ resolved
@@ -48,17 +48,11 @@
 /// Cursor reference
 #[derive(Clone, Debug)]
 pub struct CursorReference {
-<<<<<<< HEAD
-    pub positions: Arc<Mutex<Option<(f32, f32)>>>,
-    pub agent: UnboundedSender<(usize, usize)>,
-    pub cursor_id: Arc<Mutex<Option<usize>>>,
-=======
     #[allow(clippy::type_complexity)]
     pub cursor_selections: Arc<Mutex<Option<(Point2D, Point2D)>>>,
     pub cursor_position: Arc<Mutex<Option<Point2D>>>,
     pub agent: UnboundedSender<CursorLayoutResponse>,
-    pub id: Arc<Mutex<Option<usize>>>,
->>>>>>> db4530d5
+    pub cursor_id: Arc<Mutex<Option<usize>>>,
 }
 
 impl CursorReference {
@@ -71,7 +65,7 @@
     }
 
     pub fn set_id(&self, id: Option<usize>) {
-        *self.id.lock().unwrap() = id;
+        *self.cursor_id.lock().unwrap() = id;
     }
 }
 
