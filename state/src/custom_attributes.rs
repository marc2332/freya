--- conflicted
+++ resolved
@@ -89,11 +89,8 @@
     CursorReference(CursorReference),
     Bytes(Vec<u8>),
     ImageReference(ImageReference),
-<<<<<<< HEAD
     FocusId(AccessibilityId),
-=======
     TextHighlights(Vec<(usize, usize)>),
->>>>>>> 799d54e3
 }
 
 impl Debug for CustomAttributeValues {
@@ -103,11 +100,8 @@
             Self::CursorReference(_) => f.debug_tuple("CursorReference").finish(),
             Self::Bytes(_) => f.debug_tuple("Bytes").finish(),
             Self::ImageReference(_) => f.debug_tuple("ImageReference").finish(),
-<<<<<<< HEAD
             Self::FocusId(_) => f.debug_tuple("FocusId").finish(),
-=======
             Self::TextHighlights(_) => f.debug_tuple("TextHighlights").finish(),
->>>>>>> 799d54e3
         }
     }
 }
