--- conflicted
+++ resolved
@@ -3,11 +3,8 @@
 use dioxus_native_core::state::{NodeDepState, ParentDepState, State};
 use dioxus_native_core_macro::{sorted_str_slice, State};
 use freya_elements::NodeLayout;
-<<<<<<< HEAD
 use freya_hooks::NodeRefWrapper;
-=======
 use skia_safe::textlayout::TextAlign;
->>>>>>> 2d0ac391
 use skia_safe::Color;
 use std::fmt::Display;
 use tokio::sync::mpsc::UnboundedSender;
@@ -226,15 +223,13 @@
                             }
                         }
                     }
+                    "align" => {
+                        if let Some(new_text_align) = attr.value.as_text() {
+                            font_style.align = parse_text_align(new_text_align);
+                        }
+                    }
                     _ => {}
                 }
-<<<<<<< HEAD
-=======
-                "align" => {
-                    font_style.align = parse_text_align(&attr.value.to_string());
-                }
-                _ => {}
->>>>>>> 2d0ac391
             }
         }
 
@@ -427,7 +422,6 @@
         let mut svg_data = None;
         let mut display = DisplayMode::Normal;
 
-<<<<<<< HEAD
         if let Some(attributes) = node.attributes() {
             for attr in attributes {
                 match attr.attribute.name.as_str() {
@@ -438,15 +432,11 @@
                                 background = new_back;
                             }
                         }
-=======
-        for attr in node.attributes() {
-            match attr.name {
-                "display" => display = parse_display(&attr.value.to_string()),
-                "background" => {
-                    let new_back = parse_color(&attr.value.to_string());
-                    if let Some(new_back) = new_back {
-                        background = new_back;
->>>>>>> 2d0ac391
+                    }
+                    "display" => {
+                        if let Some(new_display) = attr.value.as_text() {
+                            display = parse_display(new_display)
+                        }
                     }
                     "layer" => {
                         if let Some(attr) = attr.value.as_text() {
