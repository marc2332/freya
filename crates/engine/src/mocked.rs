--- conflicted
+++ resolved
@@ -1142,7 +1142,6 @@
 #[derive(Default)]
 pub struct SamplingOptions;
 
-<<<<<<< HEAD
 #[repr(C)]
 #[derive(Default)]
 pub struct SaveLayerRec<'_>;
@@ -1165,38 +1164,40 @@
     }
 
     pub fn flags(mut self, flags: SaveLayerFlags) -> Self {
-=======
+        unimplemented!("This is mocked")
+    }
+}
+
 impl SamplingOptions {
     pub fn new(filter_mode: FilterMode, mm: MipmapMode) -> Self {
         unimplemented!("This is mocked")
     }
 }
 
-pub struct CubicResampler;
-
-impl CubicResampler {
-    pub fn mitchell() -> Self {
-        unimplemented!("This is mocked")
-    }
-
-    pub fn catmull_rom() -> Self {
->>>>>>> 0b583ddd
-        unimplemented!("This is mocked")
-    }
-}
-
-<<<<<<< HEAD
 bitflags! {
     #[derive(Debug, Copy, Clone, PartialEq, Eq, PartialOrd, Ord, Hash)]
     pub struct SaveLayerFlags: u32 {
         const PRESERVE_LCD_TEXT = sb::SkCanvas_SaveLayerFlagsSet_kPreserveLCDText_SaveLayerFlag as _;
         const INIT_WITH_PREVIOUS = sb::SkCanvas_SaveLayerFlagsSet_kInitWithPrevious_SaveLayerFlag as _;
         const F16_COLOR_TYPE = sb::SkCanvas_SaveLayerFlagsSet_kF16ColorType as _;
-=======
+    }
+}
+
+pub struct CubicResampler;
+
+impl CubicResampler {
+    pub fn mitchell() -> Self {
+        unimplemented!("This is mocked")
+    }
+
+    pub fn catmull_rom() -> Self {
+        unimplemented!("This is mocked")
+    }
+}
+
 impl From<CubicResampler> for SamplingOptions {
     fn from(_: CubicResampler) -> Self {
         unimplemented!("This is mocked")
->>>>>>> 0b583ddd
     }
 }
 
@@ -2017,7 +2018,6 @@
     JPEGXL = 13,
 }
 
-<<<<<<< HEAD
 #[repr(i32)]
 #[derive(Debug, Copy, Clone, Hash, PartialEq, Eq)]
 pub enum BlendMode {
@@ -2050,7 +2050,8 @@
     Saturation = 26,
     Color = 27,
     Luminosity = 28,
-=======
+}
+
 pub struct LocalResourceProvider;
 
 impl LocalResourceProvider {
@@ -2061,5 +2062,4 @@
 
 pub fn raster_n32_premul(size: impl Into<ISize>) -> Option<Surface> {
     unimplemented!("This is mocked")
->>>>>>> 0b583ddd
 }