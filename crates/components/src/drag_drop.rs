use dioxus::prelude::*;
use freya_elements::elements as dioxus_elements;
use freya_elements::events::MouseEvent;
use freya_hooks::use_node_signal;
use torin::prelude::CursorPoint;

/// [`DragProvider`] component properties.
#[derive(Props, Clone, PartialEq)]
pub struct DragProviderProps {
    /// Inner children of the DragProvider.
    children: Element,
}

/// Provide a common place for [`DragZone`]s and [`DropZone`]s to exchange their data.
///
/// # Props
/// See [`DragProviderProps`].
///
#[allow(non_snake_case)]
pub fn DragProvider<T: 'static>(DragProviderProps { children }: DragProviderProps) -> Element {
    use_context_provider::<Signal<Option<T>>>(|| Signal::new(None));
    rsx!({ children })
}

/// [`DragZone`] component properties.
#[derive(Props, Clone, PartialEq)]
pub struct DragZoneProps<T: Clone + 'static + PartialEq> {
    /// Element visible when dragging the element. This follows the cursor.
    drag_element: Element,
    /// Inner children for the DropZone.
    children: Element,
    /// Data that will be handled to the destination [`DropZone`].
    data: T,
}

/// Make the inner children draggable to other [`DropZone`].
///
/// # Props
/// See [`DragZoneProps`].
///
#[allow(non_snake_case)]
pub fn DragZone<T: 'static + Clone + PartialEq>(
    DragZoneProps {
        data,
        children,
        drag_element,
    }: DragZoneProps<T>,
) -> Element {
    let mut drags = use_context::<Signal<Option<T>>>();
    let mut dragging = use_signal(|| false);
    let mut pos = use_signal(CursorPoint::default);
    let (node_reference, size) = use_node_signal();

    let onglobalmouseover = move |e: MouseEvent| {
        if *dragging.read() {
            let size = size.read();
            let coord = e.get_screen_coordinates();
            pos.set(
                (
                    coord.x - size.area.min_x() as f64,
                    coord.y - size.area.min_y() as f64,
                )
                    .into(),
            );
        }
    };

    let onmousedown = move |e: MouseEvent| {
        let size = size.read();
        let coord = e.get_screen_coordinates();
        pos.set(
            (
                coord.x - size.area.min_x() as f64,
                coord.y - size.area.min_y() as f64,
            )
                .into(),
        );
        dragging.set(true);
        *drags.write() = Some(data.clone());
    };

    let onglobalclick = move |_: MouseEvent| {
        if *dragging.read() {
            dragging.set(false);
            pos.set((0.0, 0.0).into());
            *drags.write() = None;
        }
    };

    rsx!(
        if *dragging.read() {
            rect {
                width: "0",
                height: "0",
                offset_x: "{pos.read().x}",
                offset_y: "{pos.read().y}",
                {drag_element}
            }
        }
        rect {
            reference: node_reference,
            onglobalclick,
            onglobalmouseover: onglobalmouseover,
            onmousedown,
            {children}
        }
    )
}

/// [`DropZone`] component properties.
#[derive(Props, PartialEq, Clone)]
pub struct DropZoneProps<T: 'static + PartialEq + Clone> {
    /// Inner children for the DropZone.
    children: Element,
    /// Handler for the `ondrop` event.
    ondrop: EventHandler<T>,
}

/// Elements from [`DragZone`]s can be dropped here.
///
/// # Props
/// See [`DropZoneProps`].
///
#[allow(non_snake_case)]
pub fn DropZone<T: 'static + Clone + PartialEq>(props: DropZoneProps<T>) -> Element {
    let mut drags = use_context::<Signal<Option<T>>>();

    let onclick = move |_: MouseEvent| {
        if let Some(current_drags) = &*drags.read() {
            props.ondrop.call(current_drags.clone());
        }
        if drags.read().is_some() {
            *drags.write() = None;
        }
    };

    rsx!(
        rect {
            onclick,
            {props.children}
        }
    )
}

#[cfg(test)]
mod test {
    use freya::prelude::*;
<<<<<<< HEAD
    use freya_core::events::EventName;
    use freya_testing::{events::pointer::MouseButton, launch_test, PlatformEvent};
=======
    use freya_testing::{events::pointer::MouseButton, launch_test, EventName, PlatformEvent};
>>>>>>> a9503561

    #[tokio::test]
    pub async fn drag_drop() {
        fn drop_app() -> Element {
            let mut state = use_signal::<bool>(|| false);

            rsx!(
                DragProvider::<bool> {
                    rect {
                        height: "50%",
                        width: "100%",
                        DragZone {
                            data: true,
                            drag_element: rsx!(
                                label {
                                    width: "200",
                                    "Moving"
                                }
                            ),
                            label {
                                "Move"
                            }
                        }
                    },
                    DropZone {
                        ondrop: move |data: bool| {
                            state.set(data);
                        },
                        rect {
                            height: "50%",
                            width: "100%",
                            label {
                                "Enabled: {state.read()}"
                            }
                        }
                    }
                }
            )
        }

        let mut utils = launch_test(drop_app);
        let root = utils.root();
        utils.wait_for_update().await;

        utils.push_event(PlatformEvent::Mouse {
            name: EventName::MouseDown,
            cursor: (5.0, 5.0).into(),
            button: Some(MouseButton::Left),
        });

        utils.wait_for_update().await;

        utils.push_event(PlatformEvent::Mouse {
            name: EventName::MouseOver,
            cursor: (5.0, 5.0).into(),
            button: Some(MouseButton::Left),
        });

        utils.wait_for_update().await;

        utils.push_event(PlatformEvent::Mouse {
            name: EventName::MouseOver,
            cursor: (5.0, 300.0).into(),
            button: Some(MouseButton::Left),
        });

        utils.wait_for_update().await;

        assert_eq!(root.get(0).get(0).get(0).get(0).text(), Some("Moving"));

        utils.push_event(PlatformEvent::Mouse {
            name: EventName::Click,
            cursor: (5.0, 300.0).into(),
            button: Some(MouseButton::Left),
        });

        utils.wait_for_update().await;

        assert_eq!(
            root.get(1).get(0).get(0).get(0).text(),
            Some("Enabled: true")
        );
    }
}<|MERGE_RESOLUTION|>--- conflicted
+++ resolved
@@ -145,12 +145,7 @@
 #[cfg(test)]
 mod test {
     use freya::prelude::*;
-<<<<<<< HEAD
-    use freya_core::events::EventName;
-    use freya_testing::{events::pointer::MouseButton, launch_test, PlatformEvent};
-=======
     use freya_testing::{events::pointer::MouseButton, launch_test, EventName, PlatformEvent};
->>>>>>> a9503561
 
     #[tokio::test]
     pub async fn drag_drop() {
