--- conflicted
+++ resolved
@@ -197,11 +197,7 @@
             background: "{background}",
             border: "1 solid {border_fill}",
             shadow: "0 4 5 0 rgb(0, 0, 0, 0.1)",
-<<<<<<< HEAD
-            corner_radius: "10",
-=======
             corner_radius: "{corner_radius}",
->>>>>>> 1a7055df
             margin: "{margin}",
             cursor_reference,
             focus_id,
