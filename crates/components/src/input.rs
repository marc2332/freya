--- conflicted
+++ resolved
@@ -182,10 +182,7 @@
             cursor_reference,
             focus_id,
             focusable: "true",
-<<<<<<< HEAD
-=======
             role: "textInput",
->>>>>>> c7ce6bcc
             main_align: "center",
             paragraph {
                 margin: "8 12",
