--- conflicted
+++ resolved
@@ -218,14 +218,10 @@
             cursor_reference,
             a11y_id,
             a11y_focusable: "true",
-            a11y_role:"textInput",
-<<<<<<< HEAD
+            a11y_role: "textInput",
             a11y_auto_focus: "{auto_focus}",
-=======
-            main_align: "center",
             onkeydown,
             onkeyup,
->>>>>>> a92983a3
             paragraph {
                 margin: "8 12",
                 onglobalclick,
