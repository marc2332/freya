use dioxus::prelude::*;
use freya_elements::elements as dioxus_elements;
use freya_elements::events::{KeyboardData, MouseEvent};
use freya_hooks::FontTheme;
use freya_hooks::{
    use_editable, use_focus, use_get_theme, EditableConfig, EditableEvent, EditableMode, TextEditor,
};
use freya_hooks::{use_platform, ButtonTheme};

use winit::window::CursorIcon;
/// Enum to declare is [`Input`] hidden.
#[derive(Default)]
pub enum InputMode {
    /// The input text is shown
    #[default]
    Shown,
    /// The input text is obfuscated with a character
    Hidden(char),
}

impl InputMode {
    pub fn new_password() -> Self {
        Self::Hidden('*')
    }
}

/// Indicates the current status of the Input.
#[derive(Debug, Default, PartialEq, Clone, Copy)]
pub enum InputStatus {
    /// Default state.
    #[default]
    Idle,
    /// Mouse is hovering the input.
    Hovering,
}

/// [`Input`] component properties.
#[derive(Props)]
pub struct InputProps<'a> {
    /// Current value of the Input
    pub value: String,
    /// Handler for the `onchange` event.
    pub onchange: EventHandler<'a, String>,
    /// Is input hidden with a character. By default input text is shown.
    #[props(default = InputMode::Shown, into)]
    hidden: InputMode,
    /// Width of the Input. Default 100.
    #[props(default = "150".to_string(), into)]
    width: String,
    /// Height of the Input. Default 100.
    #[props(default = "38".to_string(), into)]
    height: String,
    /// Max lines for the Input. Default 1.
    #[props(default = "1".to_string(), into)]
    max_lines: String,
}

/// `Input` component.
///
/// # Props
/// See [`InputProps`].
///
/// # Styling
/// Inherits the [`ButtonTheme`](freya_hooks::ButtonTheme) theme.
///
/// # Example
///
/// ```rust
/// # use freya::prelude::*;
/// fn app(cx: Scope) -> Element {
///     use_init_focus(cx);
///     let value = use_state(cx, String::new);
///
///     render!(
///         label {
///             "Value: {value}"
///         }
///         Input {
///             value: value.get().clone(),
///             onchange: |e| {
///                  value.set(e)
///             }
///         }
///     )
/// }
/// ```
#[allow(non_snake_case)]
pub fn Input<'a>(cx: Scope<'a, InputProps<'a>>) -> Element {
    let platform = use_platform(cx);
    let status = use_ref(cx, InputStatus::default);
    let editable = use_editable(
        cx,
        || EditableConfig::new(cx.props.value.to_string()),
        EditableMode::MultipleLinesSingleEditor,
    );
    let theme = use_get_theme(cx);
    let focus_manager = use_focus(cx);

    if &cx.props.value != editable.editor().current().rope() {
        editable.editor().with_mut(|editor| {
            editor.set(&cx.props.value);
        });
    }

    let text = match cx.props.hidden {
        InputMode::Hidden(ch) => ch.to_string().repeat(cx.props.value.len()),
        InputMode::Shown => cx.props.value.clone(),
    };

<<<<<<< HEAD
    use_memo(cx, &(cx.props.value.to_string(),), {
        to_owned![editable];
        move |(text,)| {
            editable.editor().with_mut(|editor| {
                editor.set(&text);
            });
        }
    });

    use_on_unmount(cx, {
        to_owned![status, platform];
        move || {
            if *status.read() == InputStatus::Hovering {
                platform.set_cursor(CursorIcon::default());
            }
        }
    });

=======
>>>>>>> 26fcb540
    let onkeydown = {
        to_owned![editable, focus_manager];
        move |e: Event<KeyboardData>| {
            if focus_manager.is_focused() {
                editable.process_event(&EditableEvent::KeyDown(e.data));
                cx.props
                    .onchange
                    .call(editable.editor().current().to_string());
            }
        }
    };

    let onmousedown = {
        to_owned![editable];
        move |e: MouseEvent| {
            editable.process_event(&EditableEvent::MouseDown(e.data, 0));
            focus_manager.focus();
        }
    };

    let onmouseover = {
        to_owned![editable];
        move |e: MouseEvent| {
            editable.process_event(&EditableEvent::MouseOver(e.data, 0));
        }
    };

    let onmouseenter = {
        to_owned![platform];
        move |_| {
            platform.set_cursor(CursorIcon::Text);
            *status.write_silent() = InputStatus::Hovering;
        }
    };

    let onmouseleave = move |_| {
        platform.set_cursor(CursorIcon::default());
        *status.write_silent() = InputStatus::default();
    };

    let onglobalclick = {
        to_owned![editable];
        move |_| match *status.read() {
            InputStatus::Idle if focus_manager.is_focused() => {
                focus_manager.unfocus();
            }
            InputStatus::Hovering => {
                editable.process_event(&EditableEvent::Click);
            }
            _ => {}
        }
    };

    let cursor_attr = editable.cursor_attr(cx);
    let highlights_attr = editable.highlights_attr(cx, 0);
    let width = &cx.props.width;
    let height = &cx.props.height;
    let max_lines = &cx.props.max_lines;
    let (background, cursor_char) = if focus_manager.is_focused() {
        (
            theme.button.hover_background,
            editable.editor().cursor_pos().to_string(),
        )
    } else {
        (theme.button.background, "none".to_string())
    };
    let ButtonTheme {
        border_fill,
        font_theme: FontTheme { color, .. },
        ..
    } = theme.button;

    render!(
        rect {

            width: "{width}",
            height: "{height}",
            direction: "vertical",
            color: "{color}",
            background: "{background}",
            border: "1 solid {border_fill}",
            shadow: "0 4 5 0 rgb(0, 0, 0, 30)",
            corner_radius: "10",
            margin: "4",
            cursor_reference: cursor_attr,
            paragraph {
                overflow: "clip",
                margin: "8 12",
                onkeydown: onkeydown,
<<<<<<< HEAD
                onglobalclick: onglobalclick,
                onmouseenter: onmouseenter,
                onmouseleave: onmouseleave,
                onmousedown: onmousedown,
                onmouseover: onmouseover,
                width: "100%",
                height: "100%",
                cursor_id: "0",
                cursor_index: "{cursor_char}",
                cursor_mode: "editable",
                cursor_color: "{color}",
                max_lines: "{max_lines}",
                highlights: highlights_attr,
                text {
                    "{text}"
=======
                onclick: onclick,
                width: "{width}",
                height: "{height}",
                direction: "vertical",
                color: "{color}",
                background: "{background}",
                shadow: "0 3 15 0 rgb(0, 0, 0, 70)",
                corner_radius: "5",
                padding: "8",
                margin: "4",
                cursor_reference: cursor_attr,
                ScrollView {
                    scroll_with_arrows: false,
                    paragraph {
                        width: "100%",
                        cursor_id: "0",
                        cursor_index: "{cursor_char}",
                        cursor_mode: "editable",
                        cursor_color: "{color}",
                        max_lines: "{max_lines}",
                        onmouseover: onmouseover,
                        onmousedown: onmousedown,
                        highlights: highlights_attr,
                        text {
                            "{text}"
                        }
                    }
>>>>>>> 26fcb540
                }
            }
        }
    )
}<|MERGE_RESOLUTION|>--- conflicted
+++ resolved
@@ -107,16 +107,6 @@
         InputMode::Shown => cx.props.value.clone(),
     };
 
-<<<<<<< HEAD
-    use_memo(cx, &(cx.props.value.to_string(),), {
-        to_owned![editable];
-        move |(text,)| {
-            editable.editor().with_mut(|editor| {
-                editor.set(&text);
-            });
-        }
-    });
-
     use_on_unmount(cx, {
         to_owned![status, platform];
         move || {
@@ -125,9 +115,7 @@
             }
         }
     });
-
-=======
->>>>>>> 26fcb540
+  
     let onkeydown = {
         to_owned![editable, focus_manager];
         move |e: Event<KeyboardData>| {
@@ -209,7 +197,7 @@
             color: "{color}",
             background: "{background}",
             border: "1 solid {border_fill}",
-            shadow: "0 4 5 0 rgb(0, 0, 0, 30)",
+            shadow: "0 3 15 0 rgb(0, 0, 0, 70)",
             corner_radius: "10",
             margin: "4",
             cursor_reference: cursor_attr,
@@ -217,7 +205,6 @@
                 overflow: "clip",
                 margin: "8 12",
                 onkeydown: onkeydown,
-<<<<<<< HEAD
                 onglobalclick: onglobalclick,
                 onmouseenter: onmouseenter,
                 onmouseleave: onmouseleave,
@@ -233,35 +220,6 @@
                 highlights: highlights_attr,
                 text {
                     "{text}"
-=======
-                onclick: onclick,
-                width: "{width}",
-                height: "{height}",
-                direction: "vertical",
-                color: "{color}",
-                background: "{background}",
-                shadow: "0 3 15 0 rgb(0, 0, 0, 70)",
-                corner_radius: "5",
-                padding: "8",
-                margin: "4",
-                cursor_reference: cursor_attr,
-                ScrollView {
-                    scroll_with_arrows: false,
-                    paragraph {
-                        width: "100%",
-                        cursor_id: "0",
-                        cursor_index: "{cursor_char}",
-                        cursor_mode: "editable",
-                        cursor_color: "{color}",
-                        max_lines: "{max_lines}",
-                        onmouseover: onmouseover,
-                        onmousedown: onmousedown,
-                        highlights: highlights_attr,
-                        text {
-                            "{text}"
-                        }
-                    }
->>>>>>> 26fcb540
                 }
             }
         }
