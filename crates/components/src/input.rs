--- conflicted
+++ resolved
@@ -202,11 +202,8 @@
             margin: "{margin}",
             cursor_reference,
             focus_id,
-<<<<<<< HEAD
             focusable: "true",
-=======
             role: "textInput",
->>>>>>> 7eae59eb
             main_align: "center",
             paragraph {
                 margin: "8 12",
