use dioxus::prelude::*;
use freya_elements::{
    elements as dioxus_elements,
    events::{
        KeyboardEvent,
        PointerEvent,
        PointerType,
    },
};
use freya_hooks::{
    use_applied_theme,
    use_focus,
    use_platform,
    ButtonTheme,
    ButtonThemeWith,
};
use winit::{
    event::{
        MouseButton,
        TouchPhase,
    },
    window::CursorIcon,
};

/// Properties for the [`Button`], [`FilledButton`] and [`OutlineButton`] components.
#[derive(Props, Clone, PartialEq)]
pub struct ButtonProps {
    /// Theme override.
    pub theme: Option<ButtonThemeWith>,
    /// Inner children for the button.
    pub children: Element,
    /// Event handler for when the button is pressed.
    pub onpress: Option<EventHandler<PressEvent>>,
    /// Event handler for when the button is clicked. Not recommended, use `onpress` instead.
    pub onclick: Option<EventHandler<()>>,
}

/// Clickable button.
///
/// # Styling
/// Inherits the [`ButtonTheme`](freya_hooks::ButtonTheme) theme.
///
/// # Example
///
/// ```no_run
/// # use freya::prelude::*;
/// fn app() -> Element {
///     rsx!(
///         Button {
///             onpress: |_| println!("clicked"),
///             label {
///                 "Click this"
///             }
///         }
///     )
/// }
/// ```
#[allow(non_snake_case)]
pub fn Button(props: ButtonProps) -> Element {
    let theme = use_applied_theme!(&props.theme, button);
    ButtonBase(BaseButtonProps {
        theme,
        children: props.children,
        onpress: props.onpress,
        onclick: props.onclick,
    })
}

/// Clickable button with a solid fill color.
///
/// # Styling
/// Inherits the filled [`ButtonTheme`](freya_hooks::ButtonTheme) theme.
///
/// # Example
///
/// ```no_run
/// # use freya::prelude::*;
/// fn app() -> Element {
///     rsx!(
///         FilledButton {
///             onpress: |_| println!("clicked"),
///             label {
///                 "Click this"
///             }
///         }
///     )
/// }
/// ```
#[allow(non_snake_case)]
pub fn FilledButton(props: ButtonProps) -> Element {
    let theme = use_applied_theme!(&props.theme, filled_button);
    ButtonBase(BaseButtonProps {
        theme,
        children: props.children,
        onpress: props.onpress,
        onclick: props.onclick,
    })
}

/// Clickable button with an outline style.
///
/// # Styling
/// Inherits the outline [`ButtonTheme`](freya_hooks::ButtonTheme) theme.
///
/// # Example
///
/// ```no_run
/// # use freya::prelude::*;
/// fn app() -> Element {
///     rsx!(
///         OutlineButton {
///             onpress: |_| println!("clicked"),
///             label {
///                 "Click this"
///             }
///         }
///     )
/// }
/// ```
#[allow(non_snake_case)]
pub fn OutlineButton(props: ButtonProps) -> Element {
    let theme = use_applied_theme!(&props.theme, outline_button);
    ButtonBase(BaseButtonProps {
        theme,
        children: props.children,
        onpress: props.onpress,
        onclick: props.onclick,
    })
}

pub enum PressEvent {
    Pointer(PointerEvent),
    Key(KeyboardEvent),
}

impl PressEvent {
    pub fn stop_propagation(&self) {
        match &self {
            Self::Pointer(ev) => ev.stop_propagation(),
            Self::Key(ev) => ev.stop_propagation(),
        }
    }
}

/// Properties for the [`Button`] component.
#[derive(Props, Clone, PartialEq)]
pub struct BaseButtonProps {
    /// Theme.
    pub theme: ButtonTheme,
    /// Inner children for the button.
    pub children: Element,
    /// Event handler for when the button is pressed.
    pub onpress: Option<EventHandler<PressEvent>>,
    /// Event handler for when the button is clicked. Not recommended, use `onpress` instead.
    pub onclick: Option<EventHandler<()>>,
}

/// Identifies the current status of the Button.
#[derive(Debug, Default, PartialEq, Clone, Copy)]
pub enum ButtonStatus {
    /// Default state.
    #[default]
    Idle,
    /// Mouse is hovering the button.
    Hovering,
}

<<<<<<< HEAD
/// Clickable button.
///
/// # Styling
/// Inherits the [`ButtonTheme`](freya_hooks::ButtonTheme) theme.
///
/// # Example
///
/// ```rust
/// # use freya::prelude::*;
/// fn app() -> Element {
///     rsx!(
///         Button {
///             onpress: |_| println!("clicked"),
///             label {
///                 "Click this"
///             }
///         }
///     )
/// }
/// # use freya_testing::prelude::*;
/// # launch_doc(|| {
/// #   rsx!(
/// #       Preview {
/// #           {app()}
/// #       }
/// #   )
/// # }, (200., 150.).into(), "./images/gallery_button.png");
/// ```
///
/// # Preview
/// ![Button Demo][button]
#[embed_doc_image::embed_doc_image("button", "images/gallery_button.png")]
=======
>>>>>>> fe9157ef
#[allow(non_snake_case)]
pub fn ButtonBase(
    BaseButtonProps {
        onpress,
        children,
        theme,
        onclick,
    }: BaseButtonProps,
) -> Element {
    let mut focus = use_focus();
    let mut status = use_signal(ButtonStatus::default);
    let platform = use_platform();

    let a11y_id = focus.attribute();

    let ButtonTheme {
        background,
        hover_background,
        border_fill,
        focus_border_fill,
        padding,
        margin,
        corner_radius,
        width,
        height,
        font_theme,
        shadow,
    } = theme;

    let onpointerup = {
        to_owned![onpress, onclick];
        move |ev: PointerEvent| {
            focus.focus();
            if let Some(onpress) = &onpress {
                let is_valid = match ev.data.pointer_type {
                    PointerType::Mouse {
                        trigger_button: Some(MouseButton::Left),
                    } => true,
                    PointerType::Touch { phase, .. } => phase == TouchPhase::Ended,
                    _ => false,
                };
                if is_valid {
                    onpress.call(PressEvent::Pointer(ev))
                }
            } else if let Some(onclick) = onclick {
                if let PointerType::Mouse {
                    trigger_button: Some(MouseButton::Left),
                    ..
                } = ev.data.pointer_type
                {
                    onclick.call(())
                }
            }
        }
    };

    use_drop(move || {
        if *status.read() == ButtonStatus::Hovering {
            platform.set_cursor(CursorIcon::default());
        }
    });

    let onmouseenter = move |_| {
        platform.set_cursor(CursorIcon::Pointer);
        status.set(ButtonStatus::Hovering);
    };

    let onmouseleave = move |_| {
        platform.set_cursor(CursorIcon::default());
        status.set(ButtonStatus::default());
    };

    let onglobalkeydown = move |ev: KeyboardEvent| {
        if focus.validate_globalkeydown(&ev) {
            if let Some(onpress) = &onpress {
                onpress.call(PressEvent::Key(ev))
            }
        }
    };

    let background = match *status.read() {
        ButtonStatus::Hovering => hover_background,
        ButtonStatus::Idle => background,
    };
    let border = if focus.is_selected() {
        format!("2 inner {focus_border_fill}")
    } else {
        format!("1 inner {border_fill}")
    };

    rsx!(
        rect {
            onpointerup,
            onmouseenter,
            onmouseleave,
            onglobalkeydown,
            a11y_id,
            width: "{width}",
            height: "{height}",
            padding: "{padding}",
            margin: "{margin}",
            overflow: "clip",
            a11y_role:"button",
            color: "{font_theme.color}",
            shadow: "{shadow}",
            border: "{border}",
            corner_radius: "{corner_radius}",
            background: "{background}",
            text_align: "center",
            main_align: "center",
            cross_align: "center",
            {&children}
        }
    )
}

#[cfg(test)]
mod test {
    use freya::prelude::*;
    use freya_testing::prelude::*;

    #[tokio::test]
    pub async fn button() {
        fn button_app() -> Element {
            let mut state = use_signal(|| false);

            rsx!(
                Button {
                    onpress: move |_| state.toggle(),
                    label {
                        "{state}"
                    }
                }
            )
        }

        let mut utils = launch_test(button_app);
        let root = utils.root();
        let label = root.get(0).get(0);
        utils.wait_for_update().await;

        assert_eq!(label.get(0).text(), Some("false"));

        utils.click_cursor((15.0, 15.0)).await;

        assert_eq!(label.get(0).text(), Some("true"));

        utils.push_event(PlatformEvent::Touch {
            name: EventName::TouchStart,
            location: (15.0, 15.0).into(),
            finger_id: 1,
            phase: TouchPhase::Started,
            force: None,
        });
        utils.wait_for_update().await;

        utils.push_event(PlatformEvent::Touch {
            name: EventName::TouchEnd,
            location: (15.0, 15.0).into(),
            finger_id: 1,
            phase: TouchPhase::Ended,
            force: None,
        });
        utils.wait_for_update().await;

        assert_eq!(label.get(0).text(), Some("false"));
    }
}<|MERGE_RESOLUTION|>--- conflicted
+++ resolved
@@ -42,7 +42,7 @@
 ///
 /// # Example
 ///
-/// ```no_run
+/// ```rust
 /// # use freya::prelude::*;
 /// fn app() -> Element {
 ///     rsx!(
@@ -54,7 +54,19 @@
 ///         }
 ///     )
 /// }
+/// # use freya_testing::prelude::*;
+/// # launch_doc(|| {
+/// #   rsx!(
+/// #       Preview {
+/// #           {app()}
+/// #       }
+/// #   )
+/// # }, (200., 150.).into(), "./images/gallery_button.png");
 /// ```
+///
+/// # Preview
+/// ![Button Demo][button]
+#[embed_doc_image::embed_doc_image("button", "images/gallery_button.png")]
 #[allow(non_snake_case)]
 pub fn Button(props: ButtonProps) -> Element {
     let theme = use_applied_theme!(&props.theme, button);
@@ -165,41 +177,6 @@
     Hovering,
 }
 
-<<<<<<< HEAD
-/// Clickable button.
-///
-/// # Styling
-/// Inherits the [`ButtonTheme`](freya_hooks::ButtonTheme) theme.
-///
-/// # Example
-///
-/// ```rust
-/// # use freya::prelude::*;
-/// fn app() -> Element {
-///     rsx!(
-///         Button {
-///             onpress: |_| println!("clicked"),
-///             label {
-///                 "Click this"
-///             }
-///         }
-///     )
-/// }
-/// # use freya_testing::prelude::*;
-/// # launch_doc(|| {
-/// #   rsx!(
-/// #       Preview {
-/// #           {app()}
-/// #       }
-/// #   )
-/// # }, (200., 150.).into(), "./images/gallery_button.png");
-/// ```
-///
-/// # Preview
-/// ![Button Demo][button]
-#[embed_doc_image::embed_doc_image("button", "images/gallery_button.png")]
-=======
->>>>>>> fe9157ef
 #[allow(non_snake_case)]
 pub fn ButtonBase(
     BaseButtonProps {
