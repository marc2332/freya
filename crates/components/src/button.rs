use dioxus::prelude::*;
use freya_core::platform::CursorIcon;
use freya_elements::{
    self as dioxus_elements,
    events::{
        KeyboardEvent,
        PointerEvent,
        PointerType,
    },
    MouseButton,
    TouchPhase,
};
use freya_hooks::{
    use_applied_theme,
    use_focus,
    use_init_surface_theme_indicator,
    use_platform,
    ButtonTheme,
    ButtonThemeWith,
    SurfaceThemeIndicator,
};

/// Properties for the [`Button`], [`FilledButton`] and [`OutlineButton`] components.
#[derive(Props, Clone, PartialEq)]
pub struct ButtonProps {
    /// Theme override.
    pub theme: Option<ButtonThemeWith>,
    /// Inner children for the button.
    pub children: Element,
    /// Event handler for when the button is pressed.
    pub onpress: Option<EventHandler<PressEvent>>,
    /// Event handler for when the button is clicked. Not recommended, use `onpress` instead.
    pub onclick: Option<EventHandler<()>>,

    #[props(default = true)]
    pub enabled: bool,
}

/// Clickable button.
///
/// # Styling
/// Inherits the [`ButtonTheme`](freya_hooks::ButtonTheme) theme.
///
/// # Example
///
/// ```rust
/// # use freya::prelude::*;
/// fn app() -> Element {
///     rsx!(
///         Button {
///             onpress: |_| println!("clicked"),
///             label {
///                 "Click this"
///             }
///         }
///     )
/// }
/// # use freya_testing::prelude::*;
/// # launch_doc(|| {
/// #   rsx!(
/// #       Preview {
/// #           {app()}
/// #       }
/// #   )
/// # }, (250., 250.).into(), "./images/gallery_button.png");
/// ```
///
/// # Preview
/// ![Button Preview][button]
#[cfg_attr(feature = "docs",
    doc = embed_doc_image::embed_image!("button", "images/gallery_button.png")
)]
#[allow(non_snake_case)]
pub fn Button(props: ButtonProps) -> Element {
    let theme = use_applied_theme!(&props.theme, button);
    ButtonBase(BaseButtonProps {
        theme,
        children: props.children,
        onpress: props.onpress,
        onclick: props.onclick,
        enabled: props.enabled,
    })
}

/// Clickable button with a solid fill color.
///
/// # Styling
/// Inherits the filled [`ButtonTheme`](freya_hooks::ButtonTheme) theme.
///
/// # Example
///
/// ```rust
/// # use freya::prelude::*;
/// fn app() -> Element {
///     rsx!(
///         FilledButton {
///             onpress: |_| println!("clicked"),
///             label {
///                 "Click this"
///             }
///         }
///     )
/// }
/// # use freya_testing::prelude::*;
/// # launch_doc(|| {
/// #   rsx!(
/// #       Preview {
/// #           {app()}
/// #       }
/// #   )
/// # }, (250., 250.).into(), "./images/gallery_filled_button.png");
/// ```
///
/// # Preview
/// ![FilledButton Preview][filled_button]
#[cfg_attr(feature = "docs",
    doc = embed_doc_image::embed_image!("filled_button", "images/gallery_filled_button.png")
)]
#[allow(non_snake_case)]
pub fn FilledButton(props: ButtonProps) -> Element {
    let theme = use_applied_theme!(&props.theme, filled_button);
    use_init_surface_theme_indicator(|| SurfaceThemeIndicator::Opposite);
    ButtonBase(BaseButtonProps {
        theme,
        children: props.children,
        onpress: props.onpress,
        onclick: props.onclick,
        enabled: props.enabled,
    })
}

/// Clickable button with an outline style.
///
/// # Styling
/// Inherits the outline [`ButtonTheme`](freya_hooks::ButtonTheme) theme.
///
/// # Example
///
/// ```rust
/// # use freya::prelude::*;
/// fn app() -> Element {
///     rsx!(
///         OutlineButton {
///             onpress: |_| println!("clicked"),
///             label {
///                 "Click this"
///             }
///         }
///     )
/// }
/// # use freya_testing::prelude::*;
/// # launch_doc(|| {
/// #   rsx!(
/// #       Preview {
/// #           {app()}
/// #       }
/// #   )
/// # }, (250., 250.).into(), "./images/gallery_outline_button.png");
/// ```
///
/// # Preview
/// ![OutlineButton Preview][outline_button]
#[cfg_attr(feature = "docs",
    doc = embed_doc_image::embed_image!("outline_button", "images/gallery_outline_button.png")
)]
#[allow(non_snake_case)]
pub fn OutlineButton(props: ButtonProps) -> Element {
    let theme = use_applied_theme!(&props.theme, outline_button);
    ButtonBase(BaseButtonProps {
        theme,
        children: props.children,
        onpress: props.onpress,
        onclick: props.onclick,
        enabled: props.enabled,
    })
}

pub enum PressEvent {
    Pointer(PointerEvent),
    Key(KeyboardEvent),
}

impl PressEvent {
    pub fn stop_propagation(&self) {
        match &self {
            Self::Pointer(ev) => ev.stop_propagation(),
            Self::Key(ev) => ev.stop_propagation(),
        }
    }
}

/// Properties for the [`Button`] component.
#[derive(Props, Clone, PartialEq)]
pub struct BaseButtonProps {
    /// Theme.
    pub theme: ButtonTheme,
    /// Inner children for the button.
    pub children: Element,
    /// Event handler for when the button is pressed.
    ///
    /// This will fire upon **mouse click** or pressing the **enter key**.
    pub onpress: Option<EventHandler<PressEvent>>,
    /// Event handler for when the button is clicked. Not recommended, use `onpress` instead.
    pub onclick: Option<EventHandler<()>>,

    #[props(default = true)]
    pub enabled: bool,
}

/// Identifies the current status of the Button.
#[derive(Debug, Default, PartialEq, Clone, Copy)]
pub enum ButtonStatus {
    /// Default state.
    #[default]
    Idle,
    /// Mouse is hovering the button.
    Hovering,
}

#[allow(non_snake_case)]
pub fn ButtonBase(
    BaseButtonProps {
        onpress,
        children,
        theme,
        onclick,
        enabled,
    }: BaseButtonProps,
) -> Element {
    let mut focus = use_focus();
    let mut status = use_signal(ButtonStatus::default);
    let platform = use_platform();

    let a11y_id = focus.attribute();

    let ButtonTheme {
        background,
        hover_background,
        disabled_background,
        border_fill,
        focus_border_fill,
        padding,
        margin,
        corner_radius,
        width,
        height,
        font_theme,
        shadow,
    } = theme;

    let onpointerpress = {
        to_owned![onpress, onclick];
        move |ev: PointerEvent| {
            if !enabled {
                return;
            }
            focus.request_focus();
            if let Some(onpress) = &onpress {
                let is_valid = match ev.data.pointer_type {
                    PointerType::Mouse {
                        trigger_button: Some(MouseButton::Left),
                    } => true,
                    PointerType::Touch { phase, .. } => phase == TouchPhase::Ended,
                    _ => false,
                };
                if is_valid {
                    onpress.call(PressEvent::Pointer(ev))
                }
            } else if let Some(onclick) = onclick {
                if let PointerType::Mouse {
                    trigger_button: Some(MouseButton::Left),
                    ..
                } = ev.data.pointer_type
                {
                    onclick.call(())
                }
            }
        }
    };

    use_effect(use_reactive!(|enabled| {
        if *status.peek() == ButtonStatus::Hovering && !enabled {
            platform.set_cursor(CursorIcon::default());
        }
    }));

    use_drop(move || {
        if *status.read() == ButtonStatus::Hovering && enabled {
            platform.set_cursor(CursorIcon::default());
        }
    });

<<<<<<< HEAD
    let onpointerenter = move |_| {
        platform.set_cursor(CursorIcon::Pointer);
        status.set(ButtonStatus::Hovering);
=======
    let onmouseenter = move |_| {
        if enabled {
            platform.set_cursor(CursorIcon::Pointer);
            status.set(ButtonStatus::Hovering);
        }
>>>>>>> 7bacf438
    };

    let onpointerleave = move |_| {
        platform.set_cursor(CursorIcon::default());
        status.set(ButtonStatus::default());
    };

    let onkeydown = move |ev: KeyboardEvent| {
        if focus.validate_keydown(&ev) && !enabled {
            if let Some(onpress) = &onpress {
                onpress.call(PressEvent::Key(ev))
            }
        }
    };

    let a11y_focusable = if enabled { "true" } else { "false" };
    let background = match *status.read() {
        _ if !enabled => disabled_background,
        ButtonStatus::Hovering => hover_background,
        ButtonStatus::Idle => background,
    };
    let border = if focus.is_focused_with_keyboard() {
        format!("2 inner {focus_border_fill}")
    } else {
        format!("1 inner {border_fill}")
    };

    rsx!(
        rect {
            onpointerpress,
            onpointerenter,
            onpointerleave,
            onkeydown,
            a11y_id,
            width: "{width}",
            height: "{height}",
            padding: "{padding}",
            margin: "{margin}",
            overflow: "clip",
            a11y_role:"button",
            a11y_focusable,
            color: "{font_theme.color}",
            shadow: "{shadow}",
            border,
            corner_radius: "{corner_radius}",
            background: "{background}",
            text_height: "disable-least-ascent",
            main_align: "center",
            cross_align: "center",
            {&children}
        }
    )
}

#[cfg(test)]
mod test {
    use freya::prelude::*;
    use freya_testing::prelude::*;

    #[tokio::test]
    pub async fn button() {
        fn button_app() -> Element {
            let mut state = use_signal(|| false);

            rsx!(
                Button {
                    onpress: move |_| state.toggle(),
                    label {
                        "{state}"
                    }
                }
            )
        }

        let mut utils = launch_test(button_app);
        let root = utils.root();
        let label = root.get(0).get(0);
        utils.wait_for_update().await;

        assert_eq!(label.get(0).text(), Some("false"));

        utils.click_cursor((15.0, 15.0)).await;

        assert_eq!(label.get(0).text(), Some("true"));

        utils.push_event(TestEvent::Touch {
            name: TouchEventName::TouchStart,
            location: (15.0, 15.0).into(),
            finger_id: 1,
            phase: TouchPhase::Started,
            force: None,
        });
        utils.wait_for_update().await;

        utils.push_event(TestEvent::Touch {
            name: TouchEventName::TouchEnd,
            location: (15.0, 15.0).into(),
            finger_id: 1,
            phase: TouchPhase::Ended,
            force: None,
        });
        utils.wait_for_update().await;

        assert_eq!(label.get(0).text(), Some("false"));
    }
}<|MERGE_RESOLUTION|>--- conflicted
+++ resolved
@@ -290,17 +290,11 @@
         }
     });
 
-<<<<<<< HEAD
-    let onpointerenter = move |_| {
-        platform.set_cursor(CursorIcon::Pointer);
-        status.set(ButtonStatus::Hovering);
-=======
     let onmouseenter = move |_| {
         if enabled {
             platform.set_cursor(CursorIcon::Pointer);
             status.set(ButtonStatus::Hovering);
         }
->>>>>>> 7bacf438
     };
 
     let onpointerleave = move |_| {
