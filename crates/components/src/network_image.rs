--- conflicted
+++ resolved
@@ -31,13 +31,10 @@
     pub alt: Option<String>,
     /// Aspect ratio of the image.
     pub aspect_ratio: Option<String>,
-<<<<<<< HEAD
+    /// Cover of the image.
+    pub cover: Option<String>,
     /// Image sampling algorithm.
     pub sampling: Option<String>,
-=======
-    /// Cover of the image.
-    pub cover: Option<String>,
->>>>>>> f11f551c
 }
 
 /// Image status.
@@ -96,11 +93,8 @@
         loading,
         alt,
         aspect_ratio,
-<<<<<<< HEAD
-        sampling
-=======
         cover,
->>>>>>> f11f551c
+        sampling,
     }: NetworkImageProps,
 ) -> Element {
     let mut asset_cacher = use_asset_cacher();
@@ -167,12 +161,9 @@
                 a11y_role: "image",
                 a11y_name: alt,
                 aspect_ratio,
-<<<<<<< HEAD
+                cover,
+                cache_key: "{url}",
                 sampling,
-=======
-                cover,
-                cache_key: "{url}"
->>>>>>> f11f551c
             })
         }
         ImageState::Loading => {
