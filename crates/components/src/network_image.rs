use crate::Loader;
use bytes::Bytes;
use dioxus::prelude::*;
use freya_elements::elements as dioxus_elements;
use freya_hooks::{
    use_applied_theme, use_asset_cacher, use_focus, AssetAge, AssetConfiguration,
    NetworkImageTheme, NetworkImageThemeWith,
};
use freya_node_state::dynamic_bytes;
use reqwest::Url;

/// [`NetworkImage`] component properties.
#[derive(Props, Clone, PartialEq)]
pub struct NetworkImageProps {
    /// Theme override.
    pub theme: Option<NetworkImageThemeWith>,

    /// URL of the image
    pub url: ReadOnlySignal<Url>,

    /// Fallback element
    pub fallback: Option<Element>,

    /// Loading element
    pub loading: Option<Element>,

    /// Information about the image.
    pub alt: Option<String>,
}

/// Image status.
#[derive(PartialEq)]
pub enum ImageStatus {
    /// Image is being fetched.
    Loading,

    /// Image fetching threw an error.
    Errored,

    /// Image has been fetched.
    Loaded(Signal<Bytes>),
}

/// `NetworkImage` component.
///
/// # Props
/// See [`NetworkImageProps`].
///
/// # Example
///  
/// ```rust,no_run
/// # use freya::prelude::*;
/// fn app() -> Element {
///     rsx!(
///         NetworkImage {
///             url: "https://raw.githubusercontent.com/jigsawpieces/dog-api-images/main/greyhound/Cordelia.jpg".parse().unwrap()
///         }
///     )
/// }
///
#[allow(non_snake_case)]
pub fn NetworkImage(props: NetworkImageProps) -> Element {
    let mut asset_cacher = use_asset_cacher();
    let focus = use_focus();
    let mut status = use_signal(|| ImageStatus::Loading);
    let mut cached_assets = use_signal::<Vec<AssetConfiguration>>(Vec::new);
    let mut assets_tasks = use_signal::<Vec<Task>>(Vec::new);

    let focus_id = focus.attribute();
    let NetworkImageTheme { width, height } = use_applied_theme!(&props.theme, network_image);
    let alt = props.alt.as_deref();

<<<<<<< HEAD
    // TODO: Waiting for a dependency-based use_effect
    let _ = use_memo_with_dependencies(&props.url, move |url| {
        // Cancel previous asset fetching requests
        for asset_task in assets_tasks.write().drain(..) {
            asset_task.cancel();
        }

        // Stop using previous assets
        for cached_asset in cached_assets.write().drain(..) {
            asset_cacher.unuse_asset(cached_asset);
        }

        let asset_configuration = AssetConfiguration {
            age: AssetAge::default(),
            id: url.to_string(),
        };

        // Loading image
        status.set(ImageStatus::Loading);
        if let Some(asset) = asset_cacher.use_asset(&asset_configuration) {
            // Image loaded from cache
            status.set(ImageStatus::Loaded(asset));
            cached_assets.write().push(asset_configuration);
        } else {
            let asset_task = spawn(async move {
                let asset = fetch_image(url).await;
                if let Ok(asset_bytes) = asset {
                    let asset_signal = asset_cacher.cache(asset_configuration.clone(), asset_bytes);
                    // Image loaded
                    status.set(ImageStatus::Loaded(asset_signal));
                    cached_assets.write().push(asset_configuration);
                } else if let Err(_err) = asset {
                    // Image errored
                    status.set(ImageStatus::Errored);
                }
            });

            assets_tasks.write().push(asset_task);
        }
=======
    use_memo(move || {
        let url = props.url.read().clone();
        spawn(async move {
            // Loading image
            status.set(ImageStatus::Loading);
            let img = fetch_image(url).await;
            if let Ok(img) = img {
                // Image loaded
                image_bytes.set(Some(img));
                status.set(ImageStatus::Loaded)
            } else if let Err(_err) = img {
                // Image errored
                image_bytes.set(None);
                status.set(ImageStatus::Errored)
            }
        });
>>>>>>> f5d892c4
    });

    if let ImageStatus::Loaded(bytes) = &*status.read() {
        let image_data = dynamic_bytes(bytes.read().clone());
        rsx!(image {
            height: "{height}",
            width: "{width}",
            focus_id,
            image_data,
            role: "image",
            alt
        })
    } else if *status.read() == ImageStatus::Loading {
        if let Some(loading_element) = &props.loading {
            rsx!({ loading_element })
        } else {
            rsx!(
                rect {
                    height: "{height}",
                    width: "{width}",
                    main_align: "center",
                    cross_align: "center",
                    Loader {}
                }
            )
        }
    } else if let Some(fallback_element) = &props.fallback {
        rsx!({ fallback_element })
    } else {
        rsx!(
            rect {
                height: "{height}",
                width: "{width}",
                main_align: "center",
                cross_align: "center",
                label {
                    text_align: "center",
                    "Error"
                }
            }
        )
    }
}

async fn fetch_image(url: Url) -> reqwest::Result<Bytes> {
    let res = reqwest::get(url).await?;
    res.bytes().await
}<|MERGE_RESOLUTION|>--- conflicted
+++ resolved
@@ -70,9 +70,8 @@
     let NetworkImageTheme { width, height } = use_applied_theme!(&props.theme, network_image);
     let alt = props.alt.as_deref();
 
-<<<<<<< HEAD
-    // TODO: Waiting for a dependency-based use_effect
-    let _ = use_memo_with_dependencies(&props.url, move |url| {
+    use_memo(move || {
+        let url = props.url.read().clone();
         // Cancel previous asset fetching requests
         for asset_task in assets_tasks.write().drain(..) {
             asset_task.cancel();
@@ -110,27 +109,9 @@
 
             assets_tasks.write().push(asset_task);
         }
-=======
-    use_memo(move || {
-        let url = props.url.read().clone();
-        spawn(async move {
-            // Loading image
-            status.set(ImageStatus::Loading);
-            let img = fetch_image(url).await;
-            if let Ok(img) = img {
-                // Image loaded
-                image_bytes.set(Some(img));
-                status.set(ImageStatus::Loaded)
-            } else if let Err(_err) = img {
-                // Image errored
-                image_bytes.set(None);
-                status.set(ImageStatus::Errored)
-            }
-        });
->>>>>>> f5d892c4
     });
 
-    if let ImageStatus::Loaded(bytes) = &*status.read() {
+    if let ImageStatus::Loaded(bytes) = &*status.read_unchecked() {
         let image_data = dynamic_bytes(bytes.read().clone());
         rsx!(image {
             height: "{height}",
