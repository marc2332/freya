use bytes::Bytes;
use dioxus::prelude::*;
use freya_elements as dioxus_elements;
use freya_hooks::{
    use_asset_cacher,
    use_focus,
    AssetAge,
    AssetConfiguration,
};
use freya_node_state::dynamic_bytes;
use reqwest::Url;

use crate::Loader;

/// Properties for the [`NetworkImage`] component.
#[derive(Props, Clone, PartialEq)]
pub struct NetworkImageProps {
    /// Width of the image container. Default to `fill`.
    #[props(default = "fill".into())]
    pub width: String,
    /// Height of the image container. Default to `fill`.
    #[props(default = "fill".into())]
    pub height: String,
    /// URL of the image.
    pub url: ReadOnlySignal<Url>,
    /// Fallback element.
    pub fallback: Option<Element>,
    /// Loading element.
    pub loading: Option<Element>,
    /// Information about the image.
    pub alt: Option<String>,
    /// Aspect ratio of the image.
    pub aspect_ratio: Option<String>,
}

/// Image status.
#[doc(hidden)]
#[derive(PartialEq)]
pub enum ImageState {
    /// Image is being fetched.
    Loading,

    /// Image fetching threw an error.
    Errored,

    /// Image has been fetched.
    Loaded(Bytes),
}

/// Image component that automatically fetches and caches remote (HTTP) images.
///
/// # Example
///
/// ```rust,no_run
/// # use reqwest::Url;
/// # use freya::prelude::*;
/// fn app() -> Element {
///     rsx!(
///         NetworkImage {
///             url: "https://raw.githubusercontent.com/jigsawpieces/dog-api-images/main/greyhound/Cordelia.jpg".parse::<Url>().unwrap()
///         }
///     )
/// }
#[allow(non_snake_case)]
pub fn NetworkImage(
    NetworkImageProps {
        width,
        height,
        url,
        fallback,
        loading,
        alt,
        aspect_ratio,
    }: NetworkImageProps,
) -> Element {
    let mut asset_cacher = use_asset_cacher();
    let focus = use_focus();
    let mut status = use_signal(|| ImageState::Loading);
    let mut cached_assets = use_signal::<Vec<AssetConfiguration>>(Vec::new);
    let mut assets_tasks = use_signal::<Vec<Task>>(Vec::new);

    let a11y_id = focus.attribute();

    use_effect(move || {
        let url = url.read().clone();
        // Cancel previous asset fetching requests
        for asset_task in assets_tasks.write().drain(..) {
            asset_task.cancel();
        }

        // Stop using previous assets
        for cached_asset in cached_assets.write().drain(..) {
            asset_cacher.unuse_asset(cached_asset);
        }

        let asset_configuration = AssetConfiguration {
            age: AssetAge::default(),
            id: url.to_string(),
        };

        // Loading image
        status.set(ImageState::Loading);
        if let Some(asset) = asset_cacher.use_asset(&asset_configuration) {
            // Image loaded from cache
            status.set(ImageState::Loaded(asset));
            cached_assets.write().push(asset_configuration);
        } else {
            let asset_task = spawn(async move {
                let asset = fetch_image(url).await;
                if let Ok(asset_bytes) = asset {
                    asset_cacher.cache_asset(
                        asset_configuration.clone(),
                        asset_bytes.clone(),
                        true,
                    );
                    // Image loaded
                    status.set(ImageState::Loaded(asset_bytes));
                    cached_assets.write().push(asset_configuration);
                } else if let Err(_err) = asset {
                    // Image errored
                    status.set(ImageState::Errored);
                }
            });

            assets_tasks.write().push(asset_task);
        }
    });

    match &*status.read_unchecked() {
        ImageState::Loaded(bytes) => {
            let image_data = dynamic_bytes(bytes.clone());
            rsx!(image {
                height,
                width,
                a11y_id,
                image_data,
                a11y_role: "image",
                a11y_name: alt,
<<<<<<< HEAD
                aspect_ratio
=======
>>>>>>> aeca83da
            })
        }
        ImageState::Loading => {
            if let Some(loading_element) = loading {
                rsx!({ loading_element })
            } else {
                rsx!(
                    rect {
                        height,
                        width,
                        main_align: "center",
                        cross_align: "center",
                        Loader {}
                    }
                )
            }
        }
        _ => {
            if let Some(fallback_element) = fallback {
                rsx!({ fallback_element })
            } else {
                rsx!(
                    rect {
                        height,
                        width,
                        main_align: "center",
                        cross_align: "center",
                        label {
                            text_align: "center",
                            "Error"
                        }
                    }
                )
            }
        }
    }
}

async fn fetch_image(url: Url) -> reqwest::Result<Bytes> {
    let res = reqwest::get(url).await?;
    res.bytes().await
}<|MERGE_RESOLUTION|>--- conflicted
+++ resolved
@@ -136,10 +136,7 @@
                 image_data,
                 a11y_role: "image",
                 a11y_name: alt,
-<<<<<<< HEAD
-                aspect_ratio
-=======
->>>>>>> aeca83da
+                aspect_ratio,
             })
         }
         ImageState::Loading => {
