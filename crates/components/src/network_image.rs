--- conflicted
+++ resolved
@@ -158,11 +158,8 @@
                 a11y_role: "image",
                 a11y_name: alt,
                 aspect_ratio,
-<<<<<<< HEAD
                 cover,
-=======
                 cache_key: "{url}"
->>>>>>> 76e426f7
             })
         }
         ImageState::Loading => {
