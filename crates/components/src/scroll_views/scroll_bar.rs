--- conflicted
+++ resolved
@@ -12,6 +12,10 @@
     pub width: String,
     #[props(into)]
     pub height: String,
+    #[props(default = "0".to_string(), into)]
+    pub offset_x: String,
+    #[props(default = "0".to_string(), into)]
+    pub offset_y: String,
     pub clicking_scrollbar: bool,
 }
 
@@ -21,16 +25,6 @@
 }
 
 #[allow(non_snake_case)]
-<<<<<<< HEAD
-pub fn ScrollBar<'a>(cx: Scope<'a, ScrollBarProps<'a>>) -> Element<'a> {
-    let status = use_state(cx, || ScrollBarStatus::Idle);
-    let ScrollBarTheme {
-        background,
-        offset_x,
-        offset_y,
-        ..
-    } = use_applied_theme!(cx, &cx.props.theme, scroll_bar);
-=======
 pub fn ScrollBar(
     ScrollBarProps {
         width,
@@ -44,18 +38,12 @@
 ) -> Element {
     let mut status = use_signal(|| ScrollBarStatus::Idle);
     let ScrollBarTheme { background, .. } = use_applied_theme!(&theme, scroll_bar);
->>>>>>> bebe6e39
 
     let onmouseenter = move |_| status.set(ScrollBarStatus::Hovering);
     let onmouseleave = move |_| status.set(ScrollBarStatus::Idle);
 
-<<<<<<< HEAD
-    let background = match status.get() {
-        _ if cx.props.clicking_scrollbar => background.as_ref(),
-=======
     let background = match *status.read() {
         _ if clicking_scrollbar => background.as_ref(),
->>>>>>> bebe6e39
         ScrollBarStatus::Hovering => background.as_ref(),
         ScrollBarStatus::Idle => "transparent",
     };
@@ -64,8 +52,8 @@
         rect {
             overflow: "clip",
             role: "scrollBar",
-            width: "{cx.props.width}",
-            height: "{cx.props.height}",
+            width: "{width}",
+            height: "{height}",
             offset_x: "{offset_x}",
             offset_y: "{offset_y}",
             background: "{background}",
