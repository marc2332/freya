use dioxus::prelude::*;
use freya_elements::elements as dioxus_elements;
use freya_elements::events::{keyboard::Key, KeyboardEvent, MouseEvent, WheelEvent};
use freya_hooks::{use_applied_theme, use_focus, use_node, ScrollViewThemeWith};

use crate::{
    get_container_size, get_corrected_scroll_position, get_scroll_position_from_cursor,
    get_scroll_position_from_wheel, get_scrollbar_pos_and_size, is_scrollbar_visible,
    manage_key_event, Axis, ScrollBar, ScrollThumb, SCROLLBAR_SIZE, SCROLL_SPEED_MULTIPLIER,
};

/// [`ScrollView`] component properties.
#[derive(Props, Clone, PartialEq)]
pub struct ScrollViewProps {
    /// Theme override.
    pub theme: Option<ScrollViewThemeWith>,
    /// Inner children for the ScrollView.
    pub children: Element,
    /// Direction of the ScrollView, `vertical` or `horizontal`.
    #[props(default = "vertical".to_string(), into)]
    pub direction: String,
    /// Show the scrollbar, visible by default.
    #[props(default = true, into)]
    pub show_scrollbar: bool,
    /// Enable scrolling with arrow keys.
    #[props(default = true, into)]
    pub scroll_with_arrows: bool,
}

/// `ScrollView` component.
///
/// # Props
/// See [`ScrollViewProps`](ScrollViewProps).
///
/// # Example
///
/// ```no_run
/// # use freya::prelude::*;
/// fn app() -> Element {
///     rsx!(
///         ScrollView {
///              theme: theme_with!(ScrollViewTheme {
///                 width: "100%".into(),
///                 height: "300".into(),
///              }),
///              show_scrollbar: true,
///              rect {
///                 background: "blue",
///                 height: "500",
///                 width: "100%"
///              }
///         }
///     )
/// }
/// ```
///
#[allow(non_snake_case)]
pub fn ScrollView(props: ScrollViewProps) -> Element {
    let clicking_scrollbar = use_signal::<Option<(Axis, f64)>>(|| None);
    let mut clicking_shift = use_signal(|| false);
    let mut clicking_alt = use_signal(|| false);
    let mut scrolled_y = use_signal(|| 0);
    let mut scrolled_x = use_signal(|| 0);
    let (node_ref, size) = use_node();
    let focus = use_focus();
    let theme = use_applied_theme!(&props.theme, scroll_view);

    let padding = &theme.padding;
    let user_container_width = &theme.width;
    let user_container_height = &theme.height;
    let user_direction = &props.direction;
    let show_scrollbar = props.show_scrollbar;
    let scroll_with_arrows = props.scroll_with_arrows;

    let vertical_scrollbar_is_visible =
        is_scrollbar_visible(show_scrollbar, size.inner.height, size.area.height());
    let horizontal_scrollbar_is_visible =
        is_scrollbar_visible(show_scrollbar, size.inner.width, size.area.width());

    let container_width = get_container_size(vertical_scrollbar_is_visible);
    let container_height = get_container_size(horizontal_scrollbar_is_visible);

    let corrected_scrolled_y = get_corrected_scroll_position(
        size.inner.height,
        size.area.height(),
        *scrolled_y.read() as f32,
    );
    let corrected_scrolled_x = get_corrected_scroll_position(
        size.inner.width,
        size.area.width(),
        *scrolled_x.read() as f32,
    );

    let (scrollbar_y, scrollbar_height) =
        get_scrollbar_pos_and_size(size.inner.height, size.area.height(), corrected_scrolled_y);
    let (scrollbar_x, scrollbar_width) =
        get_scrollbar_pos_and_size(size.inner.width, size.area.width(), corrected_scrolled_x);

    // Moves the Y axis when the user scrolls in the container
    let onwheel = {
        to_owned![focus];
        move |e: WheelEvent| {
            let speed_multiplier = if *clicking_alt.read() {
                SCROLL_SPEED_MULTIPLIER
            } else {
                1.0
            };

            if !*clicking_shift.read() {
                let wheel_y = e.get_delta_y() as f32 * speed_multiplier;

                let scroll_position_y = get_scroll_position_from_wheel(
                    wheel_y,
                    size.inner.height,
                    size.area.height(),
                    corrected_scrolled_y,
                );

<<<<<<< HEAD
            // Only scroll when there is still area to scroll
            if *scrolled_y.read() != scroll_position_y {
                e.stop_propagation();
                scrolled_y.with_mut(|y| *y = scroll_position_y);
            } else {
                return;
            }
        }
=======
                scrolled_y.with_mut(|y| *y = scroll_position_y);
            }
>>>>>>> 95b7aaf9

            let wheel_x = if *clicking_shift.read() {
                e.get_delta_y() as f32
            } else {
                e.get_delta_x() as f32
            } * speed_multiplier;

            let scroll_position_x = get_scroll_position_from_wheel(
                wheel_x,
                size.inner.width,
                size.area.width(),
                corrected_scrolled_x,
            );

<<<<<<< HEAD
        // Only scroll when there is still area to scroll
        if *scrolled_x.read() != scroll_position_x {
            e.stop_propagation();
            scrolled_x.with_mut(|x| *x = scroll_position_x);
        } else {
            return;
        }
=======
            scrolled_x.with_mut(|x| *x = scroll_position_x);
>>>>>>> 95b7aaf9

            focus.focus();
        }
    };

    // Drag the scrollbars
    let onmouseover = {
        to_owned![focus];
        move |e: MouseEvent| {
            let clicking_scrollbar = clicking_scrollbar.read();

            if let Some((Axis::Y, y)) = *clicking_scrollbar {
                let coordinates = e.get_element_coordinates();
                let cursor_y = coordinates.y - y - size.area.min_y() as f64;

                let scroll_position = get_scroll_position_from_cursor(
                    cursor_y as f32,
                    size.inner.height,
                    size.area.height(),
                );

                scrolled_y.with_mut(|y| *y = scroll_position);
            } else if let Some((Axis::X, x)) = *clicking_scrollbar {
                let coordinates = e.get_element_coordinates();
                let cursor_x = coordinates.x - x - size.area.min_x() as f64;

                let scroll_position = get_scroll_position_from_cursor(
                    cursor_x as f32,
                    size.inner.width,
                    size.area.width(),
                );

                scrolled_x.with_mut(|x| *x = scroll_position);
            }

            if clicking_scrollbar.is_some() {
                focus.focus();
            }
        }
    };

    let onkeydown = move |e: KeyboardEvent| {
        if !focus.is_focused() {
            return;
        }

        match &e.key {
            Key::Shift => {
                clicking_shift.set(true);
            }
            Key::Alt => {
                clicking_alt.set(true);
            }
            k => {
                if !scroll_with_arrows
                    && (k == &Key::ArrowUp
                        || k == &Key::ArrowRight
                        || k == &Key::ArrowDown
                        || k == &Key::ArrowLeft)
                {
                    return;
                }

                let x = corrected_scrolled_x;
                let y = corrected_scrolled_y;
                let inner_height = size.inner.height;
                let inner_width = size.inner.width;
                let viewport_height = size.area.height();
                let viewport_width = size.area.width();

                let (x, y) = manage_key_event(
                    e,
                    (x, y),
                    inner_height,
                    inner_width,
                    viewport_height,
                    viewport_width,
                );

                scrolled_x.set(x as i32);
                scrolled_y.set(y as i32);
            }
        };
    };

    let onkeyup = move |e: KeyboardEvent| {
        if e.key == Key::Shift {
            clicking_shift.set(false);
        } else if e.key == Key::Alt {
            clicking_alt.set(false);
        }
    };

    // Mark the Y axis scrollbar as the one being dragged
    let onmousedown_y = move |e: MouseEvent| {
        let coordinates = e.get_element_coordinates();
        *clicking_scrollbar.write() = Some((Axis::Y, coordinates.y));
    };

    // Mark the X axis scrollbar as the one being dragged
    let onmousedown_x = move |e: MouseEvent| {
        let coordinates = e.get_element_coordinates();
        *clicking_scrollbar.write() = Some((Axis::X, coordinates.x));
    };

    // Unmark any scrollbar
    let onclick = move |_: MouseEvent| {
        if clicking_scrollbar.read().is_some() {
            *clicking_scrollbar.write() = None;
        }
    };

    let horizontal_scrollbar_size = if horizontal_scrollbar_is_visible {
        SCROLLBAR_SIZE
    } else {
        0
    };
    let vertical_scrollbar_size = if vertical_scrollbar_is_visible {
        SCROLLBAR_SIZE
    } else {
        0
    };

    let is_scrolling_x = clicking_scrollbar
        .read()
        .as_ref()
        .map(|f| f.0 == Axis::X)
        .unwrap_or_default();
    let is_scrolling_y = clicking_scrollbar
        .read()
        .as_ref()
        .map(|f| f.0 == Axis::Y)
        .unwrap_or_default();

    rsx!(
        rect {
            role: "scrollView",
            overflow: "clip",
            direction: "horizontal",
            width: "{user_container_width}",
            height: "{user_container_height}",
            onglobalclick: onclick,
            onglobalmouseover: onmouseover,
            onkeydown: onkeydown,
            onkeyup: onkeyup,
            rect {
                direction: "vertical",
                width: "{container_width}",
                height: "{container_height}",
                rect {
                    overflow: "clip",
                    padding: "{padding}",
                    height: "100%",
                    width: "100%",
                    direction: "{user_direction}",
                    offset_y: "{corrected_scrolled_y}",
                    offset_x: "{corrected_scrolled_x}",
                    reference: node_ref,
                    onwheel: onwheel,
                    {props.children}
                }
                ScrollBar {
                    width: "100%",
                    height: "{horizontal_scrollbar_size}",
                    offset_x: "{scrollbar_x}",
                    clicking_scrollbar: is_scrolling_x,
                    ScrollThumb {
                        clicking_scrollbar: is_scrolling_x,
                        onmousedown: onmousedown_x,
                        width: "{scrollbar_width}",
                        height: "100%"
                    }
                }
            }
            ScrollBar {
                width: "{vertical_scrollbar_size}",
                height: "100%",
                offset_y: "{scrollbar_y}",
                clicking_scrollbar: is_scrolling_y,
                ScrollThumb {
                    clicking_scrollbar: is_scrolling_y,
                    onmousedown: onmousedown_y,
                    width: "100%",
                    height: "{scrollbar_height}"
                }
            }
        }
    )
}<|MERGE_RESOLUTION|>--- conflicted
+++ resolved
@@ -116,19 +116,14 @@
                     corrected_scrolled_y,
                 );
 
-<<<<<<< HEAD
-            // Only scroll when there is still area to scroll
-            if *scrolled_y.read() != scroll_position_y {
-                e.stop_propagation();
-                scrolled_y.with_mut(|y| *y = scroll_position_y);
-            } else {
-                return;
-            }
-        }
-=======
-                scrolled_y.with_mut(|y| *y = scroll_position_y);
-            }
->>>>>>> 95b7aaf9
+                // Only scroll when there is still area to scroll
+                if *scrolled_y.peek() != scroll_position_y {
+                    e.stop_propagation();
+                    scrolled_y.with_mut(|y| *y = scroll_position_y);
+                } else {
+                    return;
+                }
+            }
 
             let wheel_x = if *clicking_shift.read() {
                 e.get_delta_y() as f32
@@ -143,17 +138,13 @@
                 corrected_scrolled_x,
             );
 
-<<<<<<< HEAD
-        // Only scroll when there is still area to scroll
-        if *scrolled_x.read() != scroll_position_x {
-            e.stop_propagation();
-            scrolled_x.with_mut(|x| *x = scroll_position_x);
-        } else {
-            return;
-        }
-=======
-            scrolled_x.with_mut(|x| *x = scroll_position_x);
->>>>>>> 95b7aaf9
+            // Only scroll when there is still area to scroll
+            if *scrolled_x.peek() != scroll_position_x {
+                e.stop_propagation();
+                scrolled_x.with_mut(|x| *x = scroll_position_x);
+            } else {
+                return;
+            }
 
             focus.focus();
         }
