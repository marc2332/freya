--- conflicted
+++ resolved
@@ -431,8 +431,7 @@
 
     let (offset_x, offset_y) = match direction.as_str() {
         "vertical" => {
-<<<<<<< HEAD
-            let offset_y_min = (-corrected_scrolled_y / item_size).floor() * item_size;
+          let offset_y_min = (-corrected_scrolled_y / item_size).floor() * item_size;
             let offset_y = -corrected_scrolled_y - offset_y_min;
 
             let offset_x = -corrected_scrolled_x;
@@ -446,20 +445,6 @@
             let offset_y = -corrected_scrolled_y;
 
             (offset_x, offset_y)
-        }
-    };
-=======
-            let min = (-corrected_scrolled_y / item_size).floor() * item_size;
-            let offset = -(-corrected_scrolled_y - min);
->>>>>>> 463df294
-
-            (None, Some(offset.to_string()))
-        }
-        _ => {
-            let min = (-corrected_scrolled_x / item_size).floor() * item_size;
-            let offset = -(-corrected_scrolled_x - min);
-
-            (Some(offset.to_string()), None)
         }
     };
     let a11y_id = focus.attribute();
@@ -486,13 +471,8 @@
                     height: "{content_height}",
                     width: "{content_width}",
                     direction: "{direction}",
-<<<<<<< HEAD
                     offset_x: "{-offset_x}",
                     offset_y: "{-offset_y}",
-=======
-                    offset_x,
-                    offset_y,
->>>>>>> 463df294
                     reference: node_ref,
                     onwheel: onwheel,
                     {children}
