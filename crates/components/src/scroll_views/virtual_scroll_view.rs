#![allow(clippy::type_complexity)]

use dioxus::prelude::*;
use freya_elements::elements as dioxus_elements;
use freya_elements::events::{keyboard::Key, KeyboardEvent, MouseEvent, WheelEvent};
use freya_hooks::{use_applied_theme, use_focus, use_node, ScrollViewThemeWith};
use std::ops::Range;

use crate::{
    get_container_size, get_corrected_scroll_position, get_scroll_position_from_cursor,
    get_scroll_position_from_wheel, get_scrollbar_pos_and_size, is_scrollbar_visible,
    manage_key_event, Axis, ScrollBar, ScrollThumb, SCROLLBAR_SIZE, SCROLL_SPEED_MULTIPLIER,
};

/// [`VirtualScrollView`] component properties.
#[derive(Props, Clone)]
pub struct VirtualScrollViewProps<F: 'static + Clone + Fn(usize) -> Element> {
    /// Theme override.
    pub theme: Option<ScrollViewThemeWith>,
    /// Quantity of items in the VirtualScrollView.
    pub length: usize,
    /// Size of the items, height for vertical direction and width for horizontal.
    pub item_size: f32,
    /// The item builder function.
    pub builder: F,
    /// Direction of the VirtualScrollView, `vertical` or `horizontal`.
    #[props(default = "vertical".to_string(), into)]
    pub direction: String,
    /// Show the scrollbar, visible by default.
    #[props(default = true, into)]
    pub show_scrollbar: bool,
    /// Enable scrolling with arrow keys.
    #[props(default = true, into)]
    pub scroll_with_arrows: bool,
}

impl<T: Clone> PartialEq for VirtualScrollViewProps<T> {
    fn eq(&self, other: &Self) -> bool {
        self.theme == other.theme
            && self.length == other.length
            && self.item_size == other.item_size
            && Rc::ptr_eq(&self.builder, &other.builder)
            && self.direction == other.direction
            && self.show_scrollbar == other.show_scrollbar
            && self.scroll_with_arrows == other.scroll_with_arrows
    }
}

fn get_render_range(
    viewport_size: f32,
    scroll_position: f32,
    item_size: f32,
    item_length: f32,
) -> Range<usize> {
    let render_index_start = (-scroll_position) / item_size;
    let potentially_visible_length = viewport_size / item_size;
    let remaining_length = item_length - render_index_start;

    let render_index_end = if remaining_length <= potentially_visible_length {
        item_length
    } else {
        render_index_start + potentially_visible_length
    };

    render_index_start as usize..(render_index_end as usize)
}

/// `VirtualScrollView` component.
///
/// # Props
/// See [`VirtualScrollViewProps`](VirtualScrollViewProps).
///
/// # Example
///
/// ```no_run
/// # use freya::prelude::*;
/// # use std::rc::Rc;
/// fn app() -> Element {
///     rsx!(
///         VirtualScrollView {
///             show_scrollbar: true,
///             length: 5,
///             item_size: 80.0,
///             direction: "vertical",
///             builder: move |i| {
///                 rsx! {
///                     label {
///                         key: "{i}",
///                         height: "80",
///                         "Number {i}"
///                     }
///                 }
///             }
///         }
///     )
/// }
/// ```
#[allow(non_snake_case)]
<<<<<<< HEAD
pub fn VirtualScrollView<F: Clone + Fn(usize) -> Element>(
    props: VirtualScrollViewProps<F>,
) -> Element {
    let clicking_scrollbar = use_signal::<Option<(Axis, f64)>>(|| None);
=======
pub fn VirtualScrollView<T: Clone>(props: VirtualScrollViewProps<T>) -> Element {
    let mut clicking_scrollbar = use_signal::<Option<(Axis, f64)>>(|| None);
>>>>>>> 590a0e08
    let mut clicking_shift = use_signal(|| false);
    let mut clicking_alt = use_signal(|| false);
    let mut scrolled_y = use_signal(|| 0);
    let mut scrolled_x = use_signal(|| 0);
    let (node_ref, size) = use_node();
    let mut focus = use_focus();
    let theme = use_applied_theme!(&props.theme, scroll_view);

    let padding = &theme.padding;
    let user_container_width = &theme.width;
    let user_container_height = &theme.height;
    let user_direction = &props.direction;
    let show_scrollbar = props.show_scrollbar;
    let items_length = props.length;
    let items_size = props.item_size;
    let scroll_with_arrows = props.scroll_with_arrows;

    let inner_size = items_size + (items_size * items_length as f32);

    let vertical_scrollbar_is_visible = user_direction != "horizontal"
        && is_scrollbar_visible(show_scrollbar, inner_size, size.area.height());
    let horizontal_scrollbar_is_visible = user_direction != "vertical"
        && is_scrollbar_visible(show_scrollbar, inner_size, size.area.width());

    let container_width = get_container_size(vertical_scrollbar_is_visible);
    let container_height = get_container_size(horizontal_scrollbar_is_visible);

    let corrected_scrolled_y =
        get_corrected_scroll_position(inner_size, size.area.height(), *scrolled_y.read() as f32);
    let corrected_scrolled_x =
        get_corrected_scroll_position(inner_size, size.area.width(), *scrolled_x.read() as f32);

    let (scrollbar_y, scrollbar_height) =
        get_scrollbar_pos_and_size(inner_size, size.area.height(), corrected_scrolled_y);
    let (scrollbar_x, scrollbar_width) =
        get_scrollbar_pos_and_size(inner_size, size.area.width(), corrected_scrolled_x);

    // Moves the Y axis when the user scrolls in the container
    let onwheel = move |e: WheelEvent| {
        let speed_multiplier = if *clicking_alt.peek() {
            SCROLL_SPEED_MULTIPLIER
        } else {
            1.0
        };

        if !*clicking_shift.peek() {
            let wheel_y = e.get_delta_y() as f32 * speed_multiplier;

            let scroll_position_y = get_scroll_position_from_wheel(
                wheel_y,
                inner_size,
                size.area.height(),
                corrected_scrolled_y,
            );

            // Only scroll when there is still area to scroll
            if *scrolled_y.peek() != scroll_position_y {
                e.stop_propagation();
                *scrolled_y.write() = scroll_position_y;
            } else {
                return;
            }
        }

        let wheel_x = if *clicking_shift.peek() {
            e.get_delta_y() as f32
        } else {
            e.get_delta_x() as f32
        } * speed_multiplier;

        let scroll_position_x = get_scroll_position_from_wheel(
            wheel_x,
            inner_size,
            size.area.width(),
            corrected_scrolled_x,
        );

        // Only scroll when there is still area to scroll
        if *scrolled_x.peek() != scroll_position_x {
            e.stop_propagation();
            *scrolled_x.write() = scroll_position_x;
        } else {
            return;
        }

        focus.focus();
    };

    // Drag the scrollbars
    let onmouseover = move |e: MouseEvent| {
        let clicking_scrollbar = clicking_scrollbar.read();

        if let Some((Axis::Y, y)) = *clicking_scrollbar {
            let coordinates = e.get_element_coordinates();
            let cursor_y = coordinates.y - y - size.area.min_y() as f64;

            let scroll_position =
                get_scroll_position_from_cursor(cursor_y as f32, inner_size, size.area.height());

            *scrolled_y.write() = scroll_position;
        } else if let Some((Axis::X, x)) = *clicking_scrollbar {
            let coordinates = e.get_element_coordinates();
            let cursor_x = coordinates.x - x - size.area.min_x() as f64;

            let scroll_position =
                get_scroll_position_from_cursor(cursor_x as f32, inner_size, size.area.width());

            *scrolled_x.write() = scroll_position;
        }

        if clicking_scrollbar.is_some() {
            focus.focus();
        }
    };

    let onkeydown = move |e: KeyboardEvent| {
        if !focus.is_focused() {
            return;
        }

        match &e.key {
            Key::Shift => {
                clicking_shift.set(true);
            }
            Key::Alt => {
                clicking_alt.set(true);
            }
            k => {
                if !scroll_with_arrows
                    && (k == &Key::ArrowUp
                        || k == &Key::ArrowRight
                        || k == &Key::ArrowDown
                        || k == &Key::ArrowLeft)
                {
                    return;
                }

                let x = corrected_scrolled_x;
                let y = corrected_scrolled_y;
                let inner_height = inner_size;
                let inner_width = inner_size;
                let viewport_height = size.area.height();
                let viewport_width = size.area.width();

                let (x, y) = manage_key_event(
                    e,
                    (x, y),
                    inner_height,
                    inner_width,
                    viewport_height,
                    viewport_width,
                );

                scrolled_x.set(x as i32);
                scrolled_y.set(y as i32);
            }
        };
    };

    let onkeyup = move |e: KeyboardEvent| {
        if e.key == Key::Shift {
            clicking_shift.set(false);
        } else if e.key == Key::Alt {
            clicking_alt.set(false);
        }
    };

    // Mark the Y axis scrollbar as the one being dragged
    let onmousedown_y = move |e: MouseEvent| {
        let coordinates = e.get_element_coordinates();
        *clicking_scrollbar.write() = Some((Axis::Y, coordinates.y));
    };

    // Mark the X axis scrollbar as the one being dragged
    let onmousedown_x = move |e: MouseEvent| {
        let coordinates = e.get_element_coordinates();
        *clicking_scrollbar.write() = Some((Axis::X, coordinates.x));
    };

    // Unmark any scrollbar
    let onclick = move |_: MouseEvent| {
        if clicking_scrollbar.read().is_some() {
            *clicking_scrollbar.write() = None;
        }
    };

    let horizontal_scrollbar_size = if horizontal_scrollbar_is_visible {
        SCROLLBAR_SIZE
    } else {
        0
    };

    let vertical_scrollbar_size = if vertical_scrollbar_is_visible {
        SCROLLBAR_SIZE
    } else {
        0
    };

    let (viewport_size, scroll_position) = if user_direction == "vertical" {
        (size.area.height(), corrected_scrolled_y)
    } else {
        (size.area.width(), corrected_scrolled_x)
    };

    // Calculate from what to what items must be rendered
    let render_range = get_render_range(
        viewport_size,
        scroll_position,
        items_size,
        items_length as f32,
    );

    let children = use_memo_with_dependencies(&render_range, move |render_range| {
        render_range
            .map(|i| (props.builder)(i))
            .collect::<Vec<Element>>()
    });

    let is_scrolling_x = clicking_scrollbar
        .read()
        .as_ref()
        .map(|f| f.0 == Axis::X)
        .unwrap_or_default();
    let is_scrolling_y = clicking_scrollbar
        .read()
        .as_ref()
        .map(|f| f.0 == Axis::Y)
        .unwrap_or_default();

    rsx!(
        rect {
            role: "scrollView",
            overflow: "clip",
            direction: "horizontal",
            width: "{user_container_width}",
            height: "{user_container_height}",
            onglobalclick: onclick,
            onglobalmouseover: onmouseover,
            onkeydown,
            onkeyup,
            rect {
                direction: "vertical",
                width: "{container_width}",
                height: "{container_height}",
                rect {
                    overflow: "clip",
                    padding: "{padding}",
                    height: "100%",
                    width: "100%",
                    direction: "{user_direction}",
                    reference: node_ref,
                    onwheel: onwheel,
                    {children.read().iter()}
                }
                ScrollBar {
                    width: "100%",
                    height: "{horizontal_scrollbar_size}",
                    offset_x: "{scrollbar_x}",
                    clicking_scrollbar: is_scrolling_x,
                    ScrollThumb {
                        clicking_scrollbar: is_scrolling_x,
                        onmousedown: onmousedown_x,
                        width: "{scrollbar_width}",
                        height: "100%"
                    }
                }
            }
            ScrollBar {
                width: "{vertical_scrollbar_size}",
                height: "100%",
                offset_y: "{scrollbar_y}",
                clicking_scrollbar: is_scrolling_y,
                ScrollThumb {
                    clicking_scrollbar: is_scrolling_y,
                    onmousedown: onmousedown_y,
                    width: "100%",
                    height: "{scrollbar_height}"
                }
            }
        }
    )
}<|MERGE_RESOLUTION|>--- conflicted
+++ resolved
@@ -34,12 +34,11 @@
     pub scroll_with_arrows: bool,
 }
 
-impl<T: Clone> PartialEq for VirtualScrollViewProps<T> {
+impl<T: Clone + Fn(usize) -> Element> PartialEq for VirtualScrollViewProps<T> {
     fn eq(&self, other: &Self) -> bool {
         self.theme == other.theme
             && self.length == other.length
             && self.item_size == other.item_size
-            && Rc::ptr_eq(&self.builder, &other.builder)
             && self.direction == other.direction
             && self.show_scrollbar == other.show_scrollbar
             && self.scroll_with_arrows == other.scroll_with_arrows
@@ -96,15 +95,10 @@
 /// }
 /// ```
 #[allow(non_snake_case)]
-<<<<<<< HEAD
 pub fn VirtualScrollView<F: Clone + Fn(usize) -> Element>(
     props: VirtualScrollViewProps<F>,
 ) -> Element {
-    let clicking_scrollbar = use_signal::<Option<(Axis, f64)>>(|| None);
-=======
-pub fn VirtualScrollView<T: Clone>(props: VirtualScrollViewProps<T>) -> Element {
     let mut clicking_scrollbar = use_signal::<Option<(Axis, f64)>>(|| None);
->>>>>>> 590a0e08
     let mut clicking_shift = use_signal(|| false);
     let mut clicking_alt = use_signal(|| false);
     let mut scrolled_y = use_signal(|| 0);
