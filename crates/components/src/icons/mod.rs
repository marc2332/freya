mod arrow;
<<<<<<< HEAD
mod tick;

pub use arrow::*;
pub use tick::*;

=======
mod cross;

pub use arrow::*;
pub use cross::*;

>>>>>>> 915f9311
<|MERGE_RESOLUTION|>--- conflicted
+++ resolved
@@ -1,14 +1,7 @@
 mod arrow;
-<<<<<<< HEAD
+mod cross;
 mod tick;
 
 pub use arrow::*;
-pub use tick::*;
-
-=======
-mod cross;
-
-pub use arrow::*;
 pub use cross::*;
-
->>>>>>> 915f9311
+pub use tick::*;