/// Generate a Dioxus component rendering the specified SVG.
///
/// Example:
///
/// ```no_run
/// # use freya::prelude::*;
///
/// import_svg!(Ferris, "../../../examples/ferris.svg", "100%", "100%");
/// import_svg!(FerrisWithRequiredSize, "../../../examples/ferris.svg");
///
/// fn app() -> Element {
///     rsx!(Ferris {})
/// }
///
/// fn another_app() -> Element {
///     rsx!(FerrisWithRequiredSize {
///         width: "150",
///         height: "40%",
///     })
/// }
/// ```
#[macro_export]
macro_rules! import_svg {
    ($component_name:ident, $path:expr, $width: expr, $height: expr) => {
        // Generate a function with the name derived from the file name
        #[allow(non_snake_case)]
        #[dioxus::prelude::component]
        pub fn $component_name(
            #[props(default = $width.to_string())] width: String,
            #[props(default = $height.to_string())] height: String,
            color: Option<String>,
            fill: Option<String>,
            stroke: Option<String>,
        ) -> freya::prelude::Element {
            use freya::prelude::*;
            let svg_data = static_bytes(include_bytes!($path));

            rsx!(svg {
                color,
                fill,
                stroke,
                width,
                height,
<<<<<<< HEAD
                svg_content,
=======
                svg_data
            })
        }
    };
    ($component_name:ident, $path:expr) => {
        // Generate a function with the name derived from the file name
        #[allow(non_snake_case)]
        #[dioxus::prelude::component]
        pub fn $component_name(
            width: String,
            height: String,
            color: Option<String>,
            fill: Option<String>,
            stroke: Option<String>,
        ) -> freya::prelude::Element {
            use freya::prelude::*;
            let svg_data = static_bytes(include_bytes!($path));

            rsx!(svg {
                color,
                fill,
                stroke,
                width,
                height,
                svg_data
>>>>>>> 8bd52cbb
            })
        }
    };
}<|MERGE_RESOLUTION|>--- conflicted
+++ resolved
@@ -41,9 +41,6 @@
                 stroke,
                 width,
                 height,
-<<<<<<< HEAD
-                svg_content,
-=======
                 svg_data
             })
         }
@@ -69,7 +66,6 @@
                 width,
                 height,
                 svg_data
->>>>>>> 8bd52cbb
             })
         }
     };
