use std::borrow::Cow;

use dioxus::prelude::*;
use dioxus_router::prelude::{
    navigator,
    IntoRoutable,
};
use freya_elements::{
    elements as dioxus_elements,
    events::MouseEvent,
};
use freya_hooks::{
    use_applied_theme,
    LinkThemeWith,
};
use winit::event::MouseButton;

use crate::{
    Tooltip,
    TooltipContainer,
};

/// Tooltip configuration for the [`Link`] component.
#[derive(Clone, PartialEq)]
pub enum LinkTooltip {
    /// No tooltip at all.
    None,
    /// Default tooltip.
    ///
    /// - For a route, this is the same as [`None`](crate::LinkTooltip::None).
    /// - For a URL, this is the value of that URL.
    Default,
    /// Custom tooltip to always show.
    Custom(String),
}

/// Similar to [`Link`](dioxus_router::components::Link), but you can use it in Freya.
/// Both internal routes (dioxus-router) and external links are supported. When using internal routes
/// make sure the Link is descendant of a [`Router`](dioxus_router::components::Router) component.
///
/// # Styling
///
/// Inherits the [`LinkTheme`](freya_hooks::LinkTheme) theme.
///
/// # Example
///
/// With Dioxus Router:
///
/// ```rust
/// # use dioxus::prelude::*;
/// # use dioxus_router::prelude::*;
/// # use freya_elements::elements as dioxus_elements;
/// # use freya_components::Link;
/// # #[derive(Routable, Clone)]
/// # #[rustfmt::skip]
/// # enum AppRouter {
/// #     #[route("/")]
/// #     Settings,
/// #     #[route("/..routes")]
/// #     NotFound
/// # }
/// # #[component]
/// # fn Settings() -> Element { rsx!(rect { })}
/// # #[component]
/// # fn NotFound() -> Element { rsx!(rect { })}
/// # fn link_example_good() -> Element {
/// rsx! {
///     Link {
///         to: AppRouter::Settings,
///         label { "App Settings" }
///     }
/// }
/// # }
/// ```
///
/// With external routes:
///
/// ```rust
/// # use dioxus::prelude::*;
/// # use freya_elements::elements as dioxus_elements;
/// # use freya_components::Link;
/// # fn link_example_good() -> Element {
/// rsx! {
///     Link {
///         to: "https://crates.io/crates/freya",
///         label { "Freya crates.io" }
///     }
/// }
/// # }
/// ```
#[allow(non_snake_case)]
#[component]
pub fn Link(
    /// Theme override.
    #[props(optional)]
    theme: Option<LinkThemeWith>,
    /// The route or external URL string to navigate to.
    #[props(into)]
    to: IntoRoutable,
    /// Inner children for the Link.
    children: Element,
    /// This event will be fired if opening an external link fails.
    #[props(optional)]
    onerror: Option<EventHandler<()>>,
    /// A little text hint to show when hovering over the anchor.
    ///
    /// Setting this to [`None`] is the same as [`LinkTooltip::Default`].
    /// To remove the tooltip, set this to [`LinkTooltip::None`].
    #[props(optional)]
    tooltip: Option<LinkTooltip>,
) -> Element {
    let theme = use_applied_theme!(&theme, link);
    let mut is_hovering = use_signal(|| false);

    let url = if let IntoRoutable::FromStr(ref url) = to {
        Some(url.clone())
    } else {
        None
    };

    let onmouseenter = move |_: MouseEvent| {
        is_hovering.set(true);
    };

    let onmouseleave = move |_: MouseEvent| {
        is_hovering.set(false);
    };

    let onclick = {
        to_owned![url, to];
        move |event: MouseEvent| {
            if !matches!(event.trigger_button, Some(MouseButton::Left)) {
                return;
            }

            // Open the url if there is any
            // otherwise change the dioxus router route
            if let Some(url) = &url {
                let res = open::that(url);

                if let (Err(_), Some(onerror)) = (res, onerror.as_ref()) {
                    onerror.call(());
                }

                // TODO(marc2332): Log unhandled errors
            } else {
                let router = navigator();
                router.push(to.clone());
            }
        }
    };

    let color = if *is_hovering.read() {
        theme.highlight_color
    } else {
        Cow::Borrowed("inherit")
    };

    let tooltip = match tooltip {
        None | Some(LinkTooltip::Default) => url.clone(),
        Some(LinkTooltip::None) => None,
        Some(LinkTooltip::Custom(str)) => Some(str),
    };

    let link = rsx! {
        rect {
            onmouseenter,
            onmouseleave,
            onclick,
            color: "{color}",
            {children}
        }
    };

<<<<<<< HEAD
    let Some(tooltip) = tooltip else {
        return rsx!({ main_rect });
    };

    rsx! {
        rect {
            {main_rect}
            rect {
                height: "0",
                width: "0",
                layer: "-1500",
                rect {
                    width: "100v",
                    if *is_hovering.read() {
                        Tooltip {
                            url: tooltip
                        }
=======
    if let Some(tooltip) = tooltip {
        rsx!(
            TooltipContainer {
                tooltip: rsx!(
                    Tooltip {
                        text: tooltip
>>>>>>> ffca92a3
                    }
                )
                {link}
            }
        )
    } else {
        link
    }
}

#[cfg(test)]
mod test {
    use dioxus_router::prelude::{
        Outlet,
        Routable,
        Router,
    };
    use freya::prelude::*;
    use freya_testing::prelude::*;

    #[tokio::test]
    pub async fn link() {
        #[derive(Routable, Clone)]
        #[rustfmt::skip]
        enum Route {
            #[layout(Layout)]
            #[route("/")]
            Home,
            #[route("/somewhere")]
            Somewhere,
            #[route("/..routes")]
            NotFound
        }

        #[allow(non_snake_case)]
        #[component]
        fn NotFound() -> Element {
            rsx! {
                label {
                    "Not found"
                }
            }
        }

        #[allow(non_snake_case)]
        #[component]
        fn Home() -> Element {
            rsx! {
                label {
                    "Home"
                }
            }
        }

        #[allow(non_snake_case)]
        #[component]
        fn Somewhere() -> Element {
            rsx! {
                label {
                    "Somewhere"
                }
            }
        }

        #[allow(non_snake_case)]
        #[component]
        fn Layout() -> Element {
            rsx!(
                Link {
                    to: Route::Home,
                    Button {
                        label { "Home" }
                    }
                }
                Link {
                    to: Route::Somewhere,
                    Button {
                        label { "Somewhere" }
                    }
                }
                Outlet::<Route> {}
            )
        }

        fn link_app() -> Element {
            rsx!(Router::<Route> {})
        }

        let mut utils = launch_test(link_app);

        // Check route is Home
        assert_eq!(utils.root().get(2).get(0).text(), Some("Home"));

        // Go to the "Somewhere" route
        utils.click_cursor((5., 60.)).await;

        // Check route is Somewhere
        assert_eq!(utils.root().get(2).get(0).text(), Some("Somewhere"));

        // Go to the "Home" route again
        utils.click_cursor((5., 5.)).await;

        // Check route is Home
        assert_eq!(utils.root().get(2).get(0).text(), Some("Home"));
    }
}<|MERGE_RESOLUTION|>--- conflicted
+++ resolved
@@ -172,32 +172,12 @@
         }
     };
 
-<<<<<<< HEAD
-    let Some(tooltip) = tooltip else {
-        return rsx!({ main_rect });
-    };
-
-    rsx! {
-        rect {
-            {main_rect}
-            rect {
-                height: "0",
-                width: "0",
-                layer: "-1500",
-                rect {
-                    width: "100v",
-                    if *is_hovering.read() {
-                        Tooltip {
-                            url: tooltip
-                        }
-=======
     if let Some(tooltip) = tooltip {
         rsx!(
             TooltipContainer {
                 tooltip: rsx!(
                     Tooltip {
                         text: tooltip
->>>>>>> ffca92a3
                     }
                 )
                 {link}
