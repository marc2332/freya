--- conflicted
+++ resolved
@@ -52,43 +52,6 @@
     let canvas = use_canvas_with_deps(&props, move |props| {
         platform.invalidate_drawing_area(size.peek().area);
         platform.request_animation_frame();
-<<<<<<< HEAD
-        Box::new(
-            move |canvas: &Canvas, font_collection: &mut FontCollection, region: Area, _: f32| {
-                canvas.translate((region.min_x(), region.min_y()));
-
-                let mut paragraph_style = ParagraphStyle::default();
-                paragraph_style.set_text_align(TextAlign::Center);
-
-                let mut text_style = TextStyle::new();
-                text_style.set_color(Color::BLACK);
-                paragraph_style.set_text_style(&text_style);
-
-                let x_labels = &props.labels;
-                let x_height: f32 = 50.0;
-
-                let start_x = region.min_x();
-                let start_y = region.height() - x_height;
-                let height = region.height() - x_height;
-
-                let space_x = region.width() / x_labels.len() as f32;
-
-                // Calculate the smallest and biggest items
-                let (smallest_y, biggest_y) = {
-                    let mut smallest_y = 0;
-                    let mut biggest_y = 0;
-                    for line in props.data.iter() {
-                        let max = line.points.iter().max().unwrap();
-                        let min = line.points.iter().min().unwrap();
-
-                        if let Some(max) = *max {
-                            if max > biggest_y {
-                                biggest_y = max;
-                            }
-=======
-    }));
-
-    let canvas = use_canvas_with_deps(&props, |props| {
         Box::new(move |ctx: &mut CanvasRunnerContext| {
             ctx.canvas.translate((ctx.area.min_x(), ctx.area.min_y()));
 
@@ -119,7 +82,6 @@
                     if let Some(max) = *max {
                         if max > biggest_y {
                             biggest_y = max;
->>>>>>> 0fb66619
                         }
                     }
                     if let Some(min) = *min {
