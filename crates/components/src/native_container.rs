use dioxus::prelude::*;
use freya_core::prelude::EventMessage;
use freya_elements::{
<<<<<<< HEAD
    self as dioxus_elements,
    events::{
        Key,
        KeyboardEvent,
        Modifiers,
=======
    elements as dioxus_elements,
    events::{
        keyboard::{
            Key,
            Modifiers,
        },
        KeyboardEvent,
>>>>>>> 8bd52cbb
    },
};
use freya_hooks::{
    use_init_native_platform,
    use_platform,
};

#[allow(non_snake_case)]
#[component]
pub fn NativeContainer(children: Element) -> Element {
    let mut native_platform = use_init_native_platform();
    let platform = use_platform();

    let onglobalkeydown = move |e: KeyboardEvent| {
        let allowed_to_navigate = native_platform.navigation_mark.peek().allowed();
        if e.key == Key::Tab && allowed_to_navigate {
            if e.modifiers.contains(Modifiers::SHIFT) {
                platform
                    .send(EventMessage::FocusPrevAccessibilityNode)
                    .unwrap();
            } else {
                platform
                    .send(EventMessage::FocusNextAccessibilityNode)
                    .unwrap();
            }
        } else {
            native_platform.navigation_mark.write().set_allowed(true)
        }
    };

    rsx!(rect {
        width: "100%",
        height: "100%",
        onglobalkeydown,
        {children}
    })
}<|MERGE_RESOLUTION|>--- conflicted
+++ resolved
@@ -1,21 +1,11 @@
 use dioxus::prelude::*;
 use freya_core::prelude::EventMessage;
 use freya_elements::{
-<<<<<<< HEAD
     self as dioxus_elements,
     events::{
         Key,
         KeyboardEvent,
         Modifiers,
-=======
-    elements as dioxus_elements,
-    events::{
-        keyboard::{
-            Key,
-            Modifiers,
-        },
-        KeyboardEvent,
->>>>>>> 8bd52cbb
     },
 };
 use freya_hooks::{
