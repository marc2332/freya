--- conflicted
+++ resolved
@@ -138,11 +138,8 @@
     let onmousedown = {
         to_owned![clicking, onmoved, focus];
         move |e: MouseEvent| {
-<<<<<<< HEAD
-            e.stop_propagation();
-=======
+            e.stop_propagation();
             focus.focus();
->>>>>>> a4825903
             clicking.set(true);
             let coordinates = e.get_element_coordinates();
             let x = coordinates.x - 6.0;
