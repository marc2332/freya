--- conflicted
+++ resolved
@@ -102,38 +102,17 @@
 
     let onmouseleave = {
         to_owned![platform, status];
-<<<<<<< HEAD
-        move |e: MouseEvent| {
-            e.stop_propagation();
-            *status.write_silent() = SliderStatus::Idle;
-=======
-        move |_: MouseEvent| {
+        move |e: MouseEvent| {
+            e.stop_propagation();
             *status.write() = SliderStatus::Idle;
->>>>>>> 95b7aaf9
             platform.set_cursor(CursorIcon::default());
         }
     };
 
-<<<<<<< HEAD
-    let onmouseenter = move |e: MouseEvent| {
-        e.stop_propagation();
-        *status.write_silent() = SliderStatus::Hovering;
-        platform.set_cursor(CursorIcon::Hand);
-    };
-
-    let onmouseover = move |e: MouseEvent| {
-        e.stop_propagation();
-        if *clicking.get() {
-            let coordinates = e.get_element_coordinates();
-            let mut x = coordinates.x - 7.5 - size.read().area.min_x() as f64;
-            x = x.clamp(0.0, width);
-
-            let mut percentage = x / cx.props.width * 100.0;
-            percentage = percentage.clamp(0.0, 100.0);
-=======
     let onmouseenter = {
         to_owned![status];
-        move |_: MouseEvent| {
+        move |e: MouseEvent| {
+            e.stop_propagation();
             *status.write() = SliderStatus::Hovering;
             platform.set_cursor(CursorIcon::Hand);
         }
@@ -142,30 +121,22 @@
     let onmouseover = {
         to_owned![clicking, onmoved];
         move |e: MouseEvent| {
+            e.stop_propagation();
             if *clicking.peek() {
                 let coordinates = e.get_element_coordinates();
                 let x = coordinates.x - size.area.min_x() as f64 - 6.0;
                 let percentage = x / (size.area.width() as f64 - 15.0) * 100.0;
                 let percentage = percentage.clamp(0.0, 100.0);
->>>>>>> 95b7aaf9
 
                 onmoved.call(percentage);
             }
         }
     };
 
-<<<<<<< HEAD
-    let onmousedown = |e: MouseEvent| {
-        e.stop_propagation();
-        clicking.set(true);
-    };
-
-    let onclick = |e: MouseEvent| {
-        e.stop_propagation();
-=======
     let onmousedown = {
         to_owned![clicking, onmoved];
         move |e: MouseEvent| {
+            e.stop_propagation();
             clicking.set(true);
             let coordinates = e.get_element_coordinates();
             let x = coordinates.x - 6.0;
@@ -177,20 +148,14 @@
     };
 
     let onclick = move |_: MouseEvent| {
->>>>>>> 95b7aaf9
         clicking.set(false);
     };
 
     let onwheel = move |e: WheelEvent| {
-<<<<<<< HEAD
         e.stop_propagation();
-        let wheel_y = e.get_delta_y();
-        let progress_x = (value / 100.0) * cx.props.width;
-=======
         let wheel_y = e.get_delta_y().clamp(-1.0, 1.0);
         let percentage = value + (wheel_y * 2.0);
         let percentage = percentage.clamp(0.0, 100.0);
->>>>>>> 95b7aaf9
 
         onmoved.call(percentage);
     };
