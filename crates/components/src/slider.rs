--- conflicted
+++ resolved
@@ -99,24 +99,6 @@
         }
     });
 
-<<<<<<< HEAD
-    let onmouseleave = {
-        to_owned![platform, status];
-        move |e: MouseEvent| {
-            e.stop_propagation();
-            *status.write() = SliderStatus::Idle;
-            platform.set_cursor(CursorIcon::default());
-        }
-    };
-
-    let onmouseenter = {
-        to_owned![status];
-        move |e: MouseEvent| {
-            e.stop_propagation();
-            *status.write() = SliderStatus::Hovering;
-            platform.set_cursor(CursorIcon::Pointer);
-        }
-=======
     let onmouseleave = move |e: MouseEvent| {
         e.stop_propagation();
         *status.write() = SliderStatus::Idle;
@@ -127,7 +109,6 @@
         e.stop_propagation();
         *status.write() = SliderStatus::Hovering;
         platform.set_cursor(CursorIcon::Pointer);
->>>>>>> 590a0e08
     };
 
     let onmouseover = {
