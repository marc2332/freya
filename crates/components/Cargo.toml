[package]
name = "freya-components"
description = "Components library desgined for Freya."
version = "0.3.3"
edition = "2021"
license = "MIT"
authors = ["Marc Espín <mespinsanz@gmail.com>"]
readme = "../../README.md"
homepage = "https://freyaui.dev/"
repository = "https://github.com/marc2332/freya"
keywords = ["gui", "ui", "desktop", "skia", "dioxus"]
categories = ["gui", "asynchronous"]

[package.metadata.docs.rs]
features = ["freya-engine/mocked-engine", "docs"]

[features]
skia-engine = ["freya-engine/skia-engine"]
<<<<<<< HEAD
docs = ["network-image"]
network-image = ["dep:reqwest", "dep:bytes"]
=======
docs = ["embed-doc-image"]
>>>>>>> 2282f2f3

[dependencies]
freya-elements = { workspace = true }
freya-hooks = { workspace = true }
freya-core = { workspace = true }
freya-engine = { workspace = true }
torin = { workspace = true }

dioxus-router = { workspace = true, default-features = false }
dioxus = { workspace = true }

futures-util = { workspace = true }
tokio = { workspace = true }
tracing = { workspace = true }

open = "5"
<<<<<<< HEAD
reqwest = { version = "0.12.0", optional = true }
bytes = { version = "1.5.0", optional = true }
embed-doc-image = "0.1.4"
=======
reqwest = "0.12.0"
bytes = "1.5.0"
embed-doc-image = { version = "0.1.4", optional = true }
>>>>>>> 2282f2f3

[dev-dependencies]
freya = { path = "../freya" }
freya-testing = { path = "../testing" }<|MERGE_RESOLUTION|>--- conflicted
+++ resolved
@@ -16,12 +16,8 @@
 
 [features]
 skia-engine = ["freya-engine/skia-engine"]
-<<<<<<< HEAD
-docs = ["network-image"]
+docs = ["network-image", "dep:embed-doc-image"]
 network-image = ["dep:reqwest", "dep:bytes"]
-=======
-docs = ["embed-doc-image"]
->>>>>>> 2282f2f3
 
 [dependencies]
 freya-elements = { workspace = true }
@@ -38,15 +34,9 @@
 tracing = { workspace = true }
 
 open = "5"
-<<<<<<< HEAD
 reqwest = { version = "0.12.0", optional = true }
 bytes = { version = "1.5.0", optional = true }
-embed-doc-image = "0.1.4"
-=======
-reqwest = "0.12.0"
-bytes = "1.5.0"
 embed-doc-image = { version = "0.1.4", optional = true }
->>>>>>> 2282f2f3
 
 [dev-dependencies]
 freya = { path = "../freya" }
