[package]
name = "freya-components"
description = "Components library desgined for Freya."
version = "0.1.5"
edition = "2021"
license = "MIT"
authors = ["Marc Espín <mespinsanz@gmail.com>"]
readme = "../../readme.md"
homepage = "https://freyaui.dev/"
repository = "https://github.com/marc2332/freya"
keywords = ["gui", "ui", "desktop", "skia", "dioxus"]
categories = ["gui", "asynchronous"]

[package.metadata.docs.rs]
features = ["freya-engine/mocked-engine"]

[features]
skia-engine = ["freya-engine/skia-engine"]

[dependencies]
freya-elements = { workspace = true }
freya-node-state = { workspace = true }
freya-hooks = { workspace = true }
freya-common = { workspace = true }
freya-core = { path = "../core", version = "0.1" }
freya-engine = { path = "../engine", version = "0.1" }
torin = { workspace = true }

dioxus = { workspace = true }
dioxus-router = { workspace = true }

winit = { workspace = true }
tokio = { workspace = true }
tracing = { workspace = true }

<<<<<<< HEAD
open = "1"
=======
open = "5"
>>>>>>> 75072ae8
reqwest = { version = "0.11.22", features = ["json"] }

[dev-dependencies]
freya = { path = "../freya" }
freya-testing = { path = "../testing" }<|MERGE_RESOLUTION|>--- conflicted
+++ resolved
@@ -33,11 +33,7 @@
 tokio = { workspace = true }
 tracing = { workspace = true }
 
-<<<<<<< HEAD
-open = "1"
-=======
 open = "5"
->>>>>>> 75072ae8
 reqwest = { version = "0.11.22", features = ["json"] }
 
 [dev-dependencies]
