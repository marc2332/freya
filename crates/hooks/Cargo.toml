[package]
name = "freya-hooks"
description = "Hooks library designed for Freya."
version = "0.1.3"
edition = "2021"
license = "MIT"
authors = ["Marc Espín <mespinsanz@gmail.com>"]
readme = "../../readme.md"
homepage = "https://freyaui.dev/"
repository = "https://github.com/marc2332/freya"
keywords = ["gui", "ui", "desktop", "skia", "dioxus"]
categories = ["gui", "asynchronous"]

[package.metadata.docs.rs]
features = ["freya-engine/mocked-engine"]

[features]
use_camera = ["dep:nokhwa"]
skia-engine = ["freya-engine/skia-engine"]

[dependencies]
freya-elements = { workspace = true }
freya-node-state = { workspace = true }
freya-common = { workspace = true }
freya-core = { workspace = true }
freya-engine = { workspace = true }
torin = { workspace = true }

dioxus-hooks = { workspace = true }
dioxus-signals = { workspace = true }
dioxus-core = { workspace = true }
dioxus-sdk = { workspace = true }

tokio = { workspace = true }
winit = { workspace = true }

<<<<<<< HEAD
paste = { workspace = true }
euclid = { workspace = true }
=======
>>>>>>> e04f2ecc
uuid = { workspace = true }
easer = "0.3.0"
ropey = "1.6.0"
nokhwa = { version = "0.10.4", features = ["input-native"], optional = true }
<<<<<<< HEAD
bytes = "1.5.0"
=======
paste = "1.0.14"
>>>>>>> e04f2ecc
bitflags = "2.4.1"
bytes = "1.5.0"

[dev-dependencies]
dioxus = { workspace = true }
freya = { path = "../freya" }
freya-testing = { path = "../testing" }<|MERGE_RESOLUTION|>--- conflicted
+++ resolved
@@ -34,20 +34,11 @@
 tokio = { workspace = true }
 winit = { workspace = true }
 
-<<<<<<< HEAD
-paste = { workspace = true }
-euclid = { workspace = true }
-=======
->>>>>>> e04f2ecc
 uuid = { workspace = true }
 easer = "0.3.0"
 ropey = "1.6.0"
 nokhwa = { version = "0.10.4", features = ["input-native"], optional = true }
-<<<<<<< HEAD
-bytes = "1.5.0"
-=======
 paste = "1.0.14"
->>>>>>> e04f2ecc
 bitflags = "2.4.1"
 bytes = "1.5.0"
 
