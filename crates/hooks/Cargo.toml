--- conflicted
+++ resolved
@@ -43,11 +43,7 @@
 ropey = "1.6.0"
 nokhwa = { version = "0.10.4", features = ["input-native"], optional = true }
 bytes = "1.5.0"
-<<<<<<< HEAD
-=======
-paste = "1.0.14"
 bitflags = "2.4.1"
->>>>>>> 1cd0d375
 
 [dev-dependencies]
 dioxus = { workspace = true }
