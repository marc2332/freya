--- conflicted
+++ resolved
@@ -146,14 +146,13 @@
         },
         border_fill: cow_borrowed!("rgb(210, 210, 210)"),
     },
-<<<<<<< HEAD
     tile: TileTheme {
         padding: cow_borrowed!("4 6"),
     },
     radio: RadioTheme {
         unselected_fill: cow_borrowed!("rgb(35, 35, 35)"),
         selected_fill: cow_borrowed!("rgb(103, 80, 164)"),
-=======
+    },
     menu_item: MenuItemTheme {
         hover_background: cow_borrowed!("rgb(235, 235, 235)"),
         corner_radius: cow_borrowed!("8"),
@@ -165,7 +164,6 @@
         background: cow_borrowed!("rgb(245, 245, 245)"),
         padding: cow_borrowed!("4"),
         shadow: cow_borrowed!("0 2 5 2 rgb(0, 0, 0, 0.1)"),
->>>>>>> cd30fe22
     },
     snackbar: SnackBarTheme {
         background: cow_borrowed!("rgb(235, 235, 235)"),
