--- conflicted
+++ resolved
@@ -146,7 +146,6 @@
         },
         border_fill: cow_borrowed!("rgb(210, 210, 210)"),
     },
-<<<<<<< HEAD
     menu_item: MenuItemTheme {
         hover_background: cow_borrowed!("rgb(235, 235, 235)"),
         corner_radius: cow_borrowed!("8"),
@@ -158,7 +157,7 @@
         background: cow_borrowed!("rgb(245, 245, 245)"),
         padding: cow_borrowed!("4"),
         shadow: cow_borrowed!("0 2 5 2 rgb(0, 0, 0, 0.1)"),
-=======
+    },
     snackbar: SnackBarTheme {
         background: cow_borrowed!("rgb(235, 235, 235)"),
         color: cow_borrowed!("rgb(103, 80, 164)"),
@@ -169,6 +168,5 @@
         cross_fill: cow_borrowed!("rgb(40, 40, 40)"),
         width: cow_borrowed!("350"),
         height: cow_borrowed!("200"),
->>>>>>> b7136544
     },
 };