use crate::cow_borrowed;
use crate::theming::*;

pub const LIGHT_THEME: Theme = Theme {
    name: "light",
    body: BodyTheme {
        background: cow_borrowed!("white"),
        color: cow_borrowed!("black"),
        padding: cow_borrowed!("none"),
    },
    slider: SliderTheme {
        background: cow_borrowed!("rgb(210, 210, 210)"),
        thumb_background: cow_borrowed!("rgb(210, 210, 210)"),
        thumb_inner_background: cow_borrowed!("rgb(103, 80, 164)"),
        border_fill: cow_borrowed!("rgb(210, 210, 210)"),
    },
    button: ButtonTheme {
        background: cow_borrowed!("rgb(245, 245, 245)"),
        hover_background: cow_borrowed!("rgb(235, 235, 235)"),
        font_theme: FontTheme {
            color: cow_borrowed!("rgb(10, 10, 10)"),
        },
        border_fill: cow_borrowed!("rgb(210, 210, 210)"),
        focus_border_fill: cow_borrowed!("rgb(180, 180, 180)"),
        shadow: cow_borrowed!("0 4 5 0 rgb(0, 0, 0, 0.1)"),
        padding: cow_borrowed!("8 16"),
        margin: cow_borrowed!("4"),
        corner_radius: cow_borrowed!("8"),
        width: cow_borrowed!("auto"),
        height: cow_borrowed!("auto"),
    },
    input: InputTheme {
        background: cow_borrowed!("rgb(245, 245, 245)"),
        hover_background: cow_borrowed!("rgb(235, 235, 235)"),
        font_theme: FontTheme {
            color: cow_borrowed!("rgb(10, 10, 10)"),
        },
        border_fill: cow_borrowed!("rgb(210, 210, 210)"),
        width: cow_borrowed!("150"),
        margin: cow_borrowed!("4"),
        corner_radius: cow_borrowed!("10"),
    },
    switch: SwitchTheme {
        background: cow_borrowed!("rgb(121, 116, 126)"),
        thumb_background: cow_borrowed!("rgb(231, 224, 236)"),
        enabled_background: cow_borrowed!("rgb(103, 80, 164)"),
        enabled_thumb_background: cow_borrowed!("rgb(234, 221, 255)"),
        focus_border_fill: cow_borrowed!("rgb(180, 180, 180)"),
        enabled_focus_border_fill: cow_borrowed!("rgb(180, 180, 180)"),
    },
    scroll_bar: ScrollBarTheme {
        background: cow_borrowed!("rgb(225, 225, 225)"),
        thumb_background: cow_borrowed!("rgb(135, 135, 135)"),
        hover_thumb_background: cow_borrowed!("rgb(115, 115, 115)"),
        active_thumb_background: cow_borrowed!("rgb(95, 95, 95)"),
    },
    scroll_view: ScrollViewTheme {
        height: cow_borrowed!("100%"),
        width: cow_borrowed!("100%"),
        padding: cow_borrowed!("0"),
    },
    tooltip: TooltipTheme {
        background: cow_borrowed!("rgb(245, 245, 245)"),
        color: cow_borrowed!("rgb(25,25,25)"),
        border_fill: cow_borrowed!("rgb(210, 210, 210)"),
    },
    dropdown: DropdownTheme {
        dropdown_background: cow_borrowed!("white"),
        background_button: cow_borrowed!("rgb(245, 245, 245)"),
        hover_background: cow_borrowed!("rgb(235, 235, 235)"),
        font_theme: FontTheme {
            color: cow_borrowed!("rgb(10, 10, 10)"),
        },
        border_fill: cow_borrowed!("rgb(210, 210, 210)"),
        arrow_fill: cow_borrowed!("rgb(40, 40, 40)"),
    },
    dropdown_item: DropdownItemTheme {
        background: cow_borrowed!("white"),
        select_background: cow_borrowed!("rgb(240, 240, 240)"),
        hover_background: cow_borrowed!("rgb(220, 220, 220)"),
        font_theme: FontTheme {
            color: cow_borrowed!("rgb(10, 10, 10)"),
        },
    },
    accordion: AccordionTheme {
        color: cow_borrowed!("black"),
        background: cow_borrowed!("rgb(245, 245, 245)"),
        border_fill: cow_borrowed!("rgb(210, 210, 210)"),
    },
    loader: LoaderTheme {
        primary_color: cow_borrowed!("rgb(50, 50, 50)"),
        secondary_color: cow_borrowed!("rgb(150, 150, 150)"),
    },
    link: LinkTheme {
        highlight_color: cow_borrowed!("rgb(43,106,208)"),
    },
    progress_bar: ProgressBarTheme {
        color: cow_borrowed!("white"),
        background: cow_borrowed!("rgb(210, 210, 210)"),
        progress_background: cow_borrowed!("rgb(103, 80, 164)"),
        width: cow_borrowed!("fill"),
        height: cow_borrowed!("20"),
    },
    table: TableTheme {
        font_theme: FontTheme {
            color: cow_borrowed!("black"),
        },
        background: cow_borrowed!("white"),
        arrow_fill: cow_borrowed!("rgb(40, 40, 40)"),
        row_background: cow_borrowed!("transparent"),
        alternate_row_background: cow_borrowed!("rgb(240, 240, 240)"),
        divider_fill: cow_borrowed!("rgb(200, 200, 200)"),
        height: cow_borrowed!("auto"),
        corner_radius: cow_borrowed!("6"),
        shadow: cow_borrowed!("0 2 15 5 rgb(35, 35, 35, 70)"),
    },
    canvas: CanvasTheme {
        width: cow_borrowed!("300"),
        height: cow_borrowed!("150"),
        background: cow_borrowed!("white"),
    },
    graph: GraphTheme {
        width: cow_borrowed!("100%"),
        height: cow_borrowed!("100%"),
    },
    network_image: NetworkImageTheme {
        width: cow_borrowed!("100%"),
        height: cow_borrowed!("100%"),
    },
    icon: IconTheme {
        width: cow_borrowed!("10"),
        height: cow_borrowed!("10"),
        margin: cow_borrowed!("none"),
    },
    sidebar: SidebarTheme {
        background: cow_borrowed!("rgb(245, 245, 245)"),
        font_theme: FontTheme {
            color: cow_borrowed!("rgb(10, 10, 10)"),
        },
    },
    sidebar_item: SidebarItemTheme {
        background: cow_borrowed!("rgb(245, 245, 245)"),
        hover_background: cow_borrowed!("rgb(235, 235, 235)"),
        font_theme: FontTheme {
            color: cow_borrowed!("rgb(10, 10, 10)"),
        },
        border_fill: cow_borrowed!("rgb(210, 210, 210)"),
    },
    tile: TileTheme {
        padding: cow_borrowed!("4 6"),
    },
    radio: RadioTheme {
        unselected_fill: cow_borrowed!("rgb(35, 35, 35)"),
        selected_fill: cow_borrowed!("rgb(103, 80, 164)"),
    },
<<<<<<< HEAD
    checkbox: CheckboxTheme {
        unselected_fill: cow_borrowed!("rgb(80, 80, 80)"),
        selected_fill: cow_borrowed!("rgb(103, 80, 164)"),
        selected_icon_fill: cow_borrowed!("white"),
=======
    menu_item: MenuItemTheme {
        hover_background: cow_borrowed!("rgb(235, 235, 235)"),
        corner_radius: cow_borrowed!("8"),
        font_theme: FontTheme {
            color: cow_borrowed!("rgb(10, 10, 10)"),
        },
    },
    menu_container: MenuContainerTheme {
        background: cow_borrowed!("rgb(245, 245, 245)"),
        padding: cow_borrowed!("4"),
        shadow: cow_borrowed!("0 2 5 2 rgb(0, 0, 0, 0.1)"),
    },
    snackbar: SnackBarTheme {
        background: cow_borrowed!("rgb(235, 235, 235)"),
        color: cow_borrowed!("rgb(103, 80, 164)"),
    },
    popup: PopupTheme {
        background: cow_borrowed!("white"),
        color: cow_borrowed!("black"),
        cross_fill: cow_borrowed!("rgb(40, 40, 40)"),
        width: cow_borrowed!("350"),
        height: cow_borrowed!("200"),
>>>>>>> 915f9311
    },
};<|MERGE_RESOLUTION|>--- conflicted
+++ resolved
@@ -153,12 +153,11 @@
         unselected_fill: cow_borrowed!("rgb(35, 35, 35)"),
         selected_fill: cow_borrowed!("rgb(103, 80, 164)"),
     },
-<<<<<<< HEAD
     checkbox: CheckboxTheme {
         unselected_fill: cow_borrowed!("rgb(80, 80, 80)"),
         selected_fill: cow_borrowed!("rgb(103, 80, 164)"),
         selected_icon_fill: cow_borrowed!("white"),
-=======
+    },
     menu_item: MenuItemTheme {
         hover_background: cow_borrowed!("rgb(235, 235, 235)"),
         corner_radius: cow_borrowed!("8"),
@@ -181,6 +180,5 @@
         cross_fill: cow_borrowed!("rgb(40, 40, 40)"),
         width: cow_borrowed!("350"),
         height: cow_borrowed!("200"),
->>>>>>> 915f9311
     },
 };