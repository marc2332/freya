use crate::cow_borrowed;
use crate::theming::*;

pub const DARK_THEME: Theme = Theme {
    name: "dark",
    body: BodyTheme {
        background: cow_borrowed!("rgb(25, 25, 25)"),
        color: cow_borrowed!("white"),
        padding: LIGHT_THEME.body.padding,
    },
    slider: SliderTheme {
        background: cow_borrowed!("rgb(60, 60, 60)"),
        thumb_background: cow_borrowed!("rgb(60, 60, 60)"),
        thumb_inner_background: cow_borrowed!("rgb(255, 95, 0)"),
        border_fill: cow_borrowed!("rgb(110, 110, 110)"),
    },
    button: ButtonTheme {
        background: cow_borrowed!("rgb(35, 35, 35)"),
        hover_background: cow_borrowed!("rgb(45, 45, 45)"),
        font_theme: FontTheme {
            color: cow_borrowed!("white"),
        },
        border_fill: cow_borrowed!("rgb(80, 80, 80)"),
        focus_border_fill: cow_borrowed!("rgb(110, 110, 110)"),
        shadow: cow_borrowed!("0 4 5 0 rgb(0, 0, 0, 0.1)"),
        padding: LIGHT_THEME.button.padding,
        margin: LIGHT_THEME.button.margin,
        corner_radius: LIGHT_THEME.button.corner_radius,
        width: LIGHT_THEME.button.width,
        height: LIGHT_THEME.button.height,
    },
    input: InputTheme {
        background: cow_borrowed!("rgb(35, 35, 35)"),
        hover_background: cow_borrowed!("rgb(45, 45, 45)"),
        font_theme: FontTheme {
            color: cow_borrowed!("white"),
        },
        border_fill: cow_borrowed!("rgb(80, 80, 80)"),
        width: LIGHT_THEME.input.width,
        margin: LIGHT_THEME.input.margin,
        corner_radius: LIGHT_THEME.input.corner_radius,
    },
    switch: SwitchTheme {
        background: cow_borrowed!("rgb(60, 60, 60)"),
        thumb_background: cow_borrowed!("rgb(200, 200, 200)"),
        enabled_background: cow_borrowed!("rgb(255, 95, 0)"),
        enabled_thumb_background: cow_borrowed!("rgb(234, 221, 255)"),
        focus_border_fill: cow_borrowed!("rgb(110, 110, 110)"),
        enabled_focus_border_fill: cow_borrowed!("rgb(170, 170, 170)"),
    },
    scroll_bar: ScrollBarTheme {
        background: cow_borrowed!("rgb(35, 35, 35)"),
        thumb_background: cow_borrowed!("rgb(100, 100, 100)"),
        hover_thumb_background: cow_borrowed!("rgb(120, 120, 120)"),
        active_thumb_background: cow_borrowed!("rgb(140, 140, 140)"),
    },
    scroll_view: ScrollViewTheme {
        height: LIGHT_THEME.scroll_view.height,
        width: LIGHT_THEME.scroll_view.width,
        padding: LIGHT_THEME.scroll_view.padding,
    },
    tooltip: TooltipTheme {
        background: cow_borrowed!("rgb(35,35,35)"),
        color: cow_borrowed!("rgb(240,240,240)"),
        border_fill: cow_borrowed!("rgb(80, 80, 80)"),
    },
    dropdown: DropdownTheme {
        dropdown_background: cow_borrowed!("rgb(25, 25, 25)"),
        background_button: cow_borrowed!("rgb(35, 35, 35)"),
        hover_background: cow_borrowed!("rgb(45, 45, 45)"),
        font_theme: FontTheme {
            color: cow_borrowed!("white"),
        },
        border_fill: cow_borrowed!("rgb(80, 80, 80)"),
        arrow_fill: cow_borrowed!("rgb(150, 150, 150)"),
    },
    dropdown_item: DropdownItemTheme {
        background: cow_borrowed!("rgb(35, 35, 35)"),
        select_background: cow_borrowed!("rgb(80, 80, 80)"),
        hover_background: cow_borrowed!("rgb(55, 55, 55)"),
        font_theme: FontTheme {
            color: cow_borrowed!("white"),
        },
    },
    accordion: AccordionTheme {
        color: cow_borrowed!("white"),
        background: cow_borrowed!("rgb(60, 60, 60)"),
        border_fill: cow_borrowed!("rgb(80, 80, 80)"),
    },
    loader: LoaderTheme {
        primary_color: cow_borrowed!("rgb(150, 150, 150)"),
        secondary_color: cow_borrowed!("rgb(255, 255, 255)"),
    },
    link: LinkTheme {
        highlight_color: cow_borrowed!("rgb(43,106,208)"),
    },
    progress_bar: ProgressBarTheme {
        color: cow_borrowed!("white"),
        background: cow_borrowed!("rgb(60, 60, 60)"),
        progress_background: cow_borrowed!("rgb(255, 95, 0)"),
        width: LIGHT_THEME.progress_bar.width,
        height: LIGHT_THEME.progress_bar.height,
    },
    table: TableTheme {
        font_theme: FontTheme {
            color: cow_borrowed!("white"),
        },
        background: cow_borrowed!("rgb(25, 25, 25)"),
        arrow_fill: cow_borrowed!("rgb(150, 150, 150)"),
        row_background: cow_borrowed!("transparent"),
        alternate_row_background: cow_borrowed!("rgb(50, 50, 50)"),
        divider_fill: cow_borrowed!("rgb(100, 100, 100)"),
        height: LIGHT_THEME.table.height,
        corner_radius: LIGHT_THEME.table.corner_radius,
        shadow: LIGHT_THEME.table.shadow,
    },
    canvas: CanvasTheme {
        width: LIGHT_THEME.canvas.width,
        height: LIGHT_THEME.canvas.height,
        background: cow_borrowed!("white"),
    },
    graph: GraphTheme {
        width: LIGHT_THEME.graph.width,
        height: LIGHT_THEME.graph.height,
    },
    network_image: NetworkImageTheme {
        width: LIGHT_THEME.network_image.width,
        height: LIGHT_THEME.network_image.height,
    },
    icon: IconTheme {
        width: LIGHT_THEME.icon.width,
        height: LIGHT_THEME.icon.height,
        margin: LIGHT_THEME.icon.margin,
    },
    sidebar: SidebarTheme {
        background: cow_borrowed!("rgb(20, 20, 20)"),
        font_theme: FontTheme {
            color: cow_borrowed!("white"),
        },
    },
    sidebar_item: SidebarItemTheme {
        background: cow_borrowed!("rgb(35, 35, 35)"),
        hover_background: cow_borrowed!("rgb(45, 45, 45)"),
        border_fill: cow_borrowed!("rgb(80, 80, 80)"),
        font_theme: FontTheme {
            color: cow_borrowed!("white"),
        },
    },
<<<<<<< HEAD
    tile: TileTheme {
        padding: LIGHT_THEME.tile.padding,
    },
    radio: RadioTheme {
        unselected_fill: cow_borrowed!("rgb(245, 245, 245)"),
        selected_fill: cow_borrowed!("rgbrgb(103, 80, 164)"),
=======
    snackbar: SnackBarTheme {
        background: cow_borrowed!("rgb(35, 35, 35)"),
        color: cow_borrowed!("white"),
    },
    popup: PopupTheme {
        background: cow_borrowed!("rgb(25, 25, 25)"),
        color: cow_borrowed!("white"),
        cross_fill: cow_borrowed!("rgb(150, 150, 150)"),
        width: LIGHT_THEME.popup.width,
        height: LIGHT_THEME.popup.height,
>>>>>>> b8d1e341
    },
};<|MERGE_RESOLUTION|>--- conflicted
+++ resolved
@@ -146,14 +146,13 @@
             color: cow_borrowed!("white"),
         },
     },
-<<<<<<< HEAD
     tile: TileTheme {
         padding: LIGHT_THEME.tile.padding,
     },
     radio: RadioTheme {
         unselected_fill: cow_borrowed!("rgb(245, 245, 245)"),
         selected_fill: cow_borrowed!("rgbrgb(103, 80, 164)"),
-=======
+    },
     snackbar: SnackBarTheme {
         background: cow_borrowed!("rgb(35, 35, 35)"),
         color: cow_borrowed!("white"),
@@ -164,6 +163,5 @@
         cross_fill: cow_borrowed!("rgb(150, 150, 150)"),
         width: LIGHT_THEME.popup.width,
         height: LIGHT_THEME.popup.height,
->>>>>>> b8d1e341
     },
 };