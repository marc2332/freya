--- conflicted
+++ resolved
@@ -146,17 +146,15 @@
             color: cow_borrowed!("white"),
         },
     },
-<<<<<<< HEAD
     snackbar: SnackBarTheme {
         background: cow_borrowed!("rgb(35, 35, 35)"),
         color: cow_borrowed!("white"),
-=======
+    },
     popup: PopupTheme {
         background: cow_borrowed!("rgb(25, 25, 25)"),
         color: cow_borrowed!("white"),
         cross_fill: cow_borrowed!("rgb(150, 150, 150)"),
         width: LIGHT_THEME.popup.width,
         height: LIGHT_THEME.popup.height,
->>>>>>> 27ebbe5a
     },
 };