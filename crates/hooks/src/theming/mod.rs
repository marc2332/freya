mod dark;
mod light;

pub use dark::*;
pub use light::*;

#[doc(hidden)]
pub use ::core::default::Default;
#[doc(hidden)]
pub use ::paste::paste;
#[doc(hidden)]
pub use ::std::borrow::Cow;

/// Alias for `Cow::Borrowed`, because that's used a million times so shortening it is nice.
/// Makes the code more readable.
#[macro_export]
macro_rules! cow_borrowed {
    ($val:expr) => {
        $crate::Cow::Borrowed($val)
    };
}

/// Example usage:
///
/// ```rust
/// # use crate::freya_hooks::define_theme;
/// # use crate::freya_hooks::FontTheme;
/// # use crate::freya_hooks::FontThemeWith;
/// # #[derive(Clone, Debug, PartialEq, Eq)]
/// # struct Bar;
/// # #[derive(Clone, Debug, PartialEq, Eq)]
/// # struct Foo;
/// define_theme! {
///     %[component]
///     pub Test<'a> {
///         %[cows]
///         cow_string: str,
///         %[borrowed]
///         borrowed_data: &'a Foo,
///         %[owned]
///         owned_data: Bar,
///         %[subthemes]
///         font_theme: FontTheme,
///     }
/// }
/// ```
#[macro_export]
macro_rules! define_theme {
    (NOTHING=) => {};

    (
        $(#[$attrs:meta])*
        $(%[component$($component_attr_control:tt)?])?
        $vis:vis $name:ident $(<$lifetime:lifetime>)? {
            $(
                %[cows$($cows_attr_control:tt)?]
                $(
                    $(#[$cow_field_attrs:meta])*
                    $cow_field_name:ident: $cow_field_ty:ty,
                )*
            )?
            $(
                %[borrowed$($borrowed_attr_control:tt)?]
                $(
                    $(#[$borrowed_field_attrs:meta])*
                    $borrowed_field_name:ident: $borrowed_field_ty:ty,
                )*
            )?
            $(
                %[owned$($owned_attr_control:tt)?]
                $(
                    $(#[$owned_field_attrs:meta])*
                    $owned_field_name:ident: $owned_field_ty:ty,
                )*
            )?
            $(
                %[subthemes$($subthemes_attr_control:tt)?]
                $(
                    $(#[$subtheme_field_attrs:meta])*
                    $subtheme_field_name:ident: $subtheme_field_ty_name:ident $(<$subtheme_field_ty_lifetime:lifetime>)?,
                )*
            )?
    }) => {
        $crate::define_theme!(NOTHING=$($($component_attr_control)?)?);
        $crate::define_theme!(NOTHING=$($($cows_attr_control)?)?);
        $crate::define_theme!(NOTHING=$($($borrowed_attr_control)?)?);
        $crate::define_theme!(NOTHING=$($($owned_attr_control)?)?);
        $crate::define_theme!(NOTHING=$($($subthemes_attr_control)?)?);
        $crate::paste! {
            #[derive(Default, Clone, Debug, PartialEq, Eq)]
            #[doc = "You can use this to change a theme for only one component, with the `theme` property."]
            $(#[$attrs])*
            $vis struct [<$name ThemeWith>] $(<$lifetime>)? {
                $($(
                    $(#[$borrowed_field_attrs])*
                    pub $borrowed_field_name: Option<$borrowed_field_ty>,
                )*)?
                $($(
                    $(#[$owned_field_attrs])*
                    pub $owned_field_name: Option<$owned_field_ty>,
                )*)?
                $($(
                    $(#[$subtheme_field_attrs])*
                    pub $subtheme_field_name: Option< [<$subtheme_field_ty_name With>] $(<$subtheme_field_ty_lifetime>)? >,
                )*)?
                $($(
                    $(#[$cow_field_attrs])*
                    pub $cow_field_name: Option<$crate::Cow<'static, $cow_field_ty>>,
                )*)?
            }

            #[derive(Clone, Debug, PartialEq, Eq)]
            $(#[doc = "Theming properties for the `" $name "` component."] $($component_attr_control)?)?
            $(#[$attrs])*
            $vis struct [<$name Theme>] $(<$lifetime>)? {
                $($(
                    $(#[$borrowed_field_attrs])*
                    pub $borrowed_field_name: $borrowed_field_ty,
                )*)?
                $($(
                    $(#[$owned_field_attrs])*
                    pub $owned_field_name: $owned_field_ty,
                )*)?
                $($(
                    $(#[$subtheme_field_attrs])*
                    pub $subtheme_field_name: $subtheme_field_ty_name $(<$subtheme_field_ty_lifetime>)?,
                )*)?
                $($(
                    $(#[$cow_field_attrs])*
                    pub $cow_field_name: $crate::Cow<'static, $cow_field_ty>,
                )*)?
            }

            impl $(<$lifetime>)? [<$name Theme>] $(<$lifetime>)? {
                #[doc = "Checks each field in `optional` and if it's `Some`, it overwrites the corresponding `self` field."]
                pub fn apply_optional(&mut self, optional: & $($lifetime)? [<$name ThemeWith>]) {
                    $($(
                        if let Some($borrowed_field_name) = optional.$borrowed_field_name {
                            self.$borrowed_field_name = $borrowed_field_name;
                        }
                    )*)?

                    $($(
                        if let Some($owned_field_name) = &optional.$owned_field_name {
                            self.$owned_field_name = $owned_field_name.clone();
                        }
                    )*)?

                    $($(
                        if let Some($subtheme_field_name) = &optional.$subtheme_field_name {
                            self.$subtheme_field_name.apply_optional($subtheme_field_name);
                        }
                    )*)?

                    $($(
                        if let Some($cow_field_name) = &optional.$cow_field_name {
                            self.$cow_field_name = $cow_field_name.clone();
                        }
                    )*)?
                }
            }
        }
    };
}

/// Create `FooThemeWith` structs without having to deal with the verbose syntax.
///
/// # Examples
///
/// Without the macro:
///
/// ```no_run
/// # use freya::prelude::*;
/// # fn theme_with_example_no_macro() -> Element {
/// rsx! {
///     Button {
///         theme: ButtonThemeWith {
///             background: Some("blue".into()),
///             font_theme: FontThemeWith {
///                 color: Some("white".into()),
///                 ..Default::default()
///             }.into(),
///             ..Default::default()
///         }
///     }
/// }
/// # }
/// ```
///
/// With the macro:
///
/// ```no_run
/// # use freya::prelude::*;
/// # fn theme_with_example_no_macro() -> Element {
/// rsx! {
///     Button {
///         theme: theme_with!(ButtonTheme {
///             background: "blue".into(),
///             font_theme: theme_with!(FontTheme {
///                 color: "white".into(),
///             }),
///         })
///     }
/// }
/// # }
/// ```
#[macro_export]
macro_rules! theme_with {
    ($theme_name:ident {
        $(
            $theme_field_name:ident: $theme_field_val:expr
        ),* $(,)?
    }) => {
        $crate::paste! {
            #[allow(clippy::needless_update)]
            [<$theme_name With>] {
                $($theme_field_name: Some($theme_field_val),)*
                ..$crate::Default::default()
            }
        }
    };
}

define_theme! {
    %[component]
    pub Dropdown {
        %[cows]
        dropdown_background: str,
        background_button: str,
        hover_background: str,
        border_fill: str,
        arrow_fill: str,
        %[subthemes]
        font_theme: FontTheme,
    }
}

define_theme! {
    %[component]
    pub DropdownItem {
        %[cows]
        background: str,
        select_background: str,
        hover_background: str,
        %[subthemes]
        font_theme: FontTheme,
    }
}

define_theme! {
    %[component]
    pub Button {
        %[cows]
        background: str,
        hover_background: str,
        border_fill: str,
        focus_border_fill: str,
        shadow: str,
        margin: str,
        corner_radius: str,
        width: str,
        height: str,
        padding: str,
        %[subthemes]
        font_theme: FontTheme,
    }
}

define_theme! {
    %[component]
    pub Input {
        %[cows]
        background: str,
        hover_background: str,
        border_fill: str,
        width: str,
        margin: str,
        corner_radius: str,
        %[subthemes]
        font_theme: FontTheme,
    }
}

define_theme! {
    /// Theming properties for Fonts.
    pub Font {
        %[cows]
        color: str,
    }
}

define_theme! {
    %[component]
    pub Switch {
        %[cows]
        background: str,
        thumb_background: str,
        enabled_background: str,
        enabled_thumb_background: str,
        focus_border_fill: str,
        enabled_focus_border_fill: str,
    }
}

define_theme! {
    %[component]
    pub ScrollBar {
        %[cows]
        background: str,
        thumb_background: str,
        hover_thumb_background: str,
        active_thumb_background: str,
    }
}

define_theme! {
    /// Also used by `VirtualScrollView`.
    %[component]
    pub ScrollView {
        %[cows]
        height: str,
        width: str,
        padding: str,
    }
}

define_theme! {
    %[component]
    pub Body {
        %[cows]
        background: str,
        color: str,
        padding: str,
    }
}

define_theme! {
    %[component]
    pub Slider {
        %[cows]
        background: str,
        thumb_background: str,
        thumb_inner_background: str,
        border_fill: str,
    }
}

define_theme! {
    %[component]
    pub Tooltip {
        %[cows]
        background: str,
        color: str,
        border_fill: str,
    }
}

define_theme! {
    %[component]
    pub Accordion {
        %[cows]
        color: str,
        background: str,
        border_fill: str,
    }
}

define_theme! {
    %[component]
    pub Loader {
        %[cows]
        primary_color: str,
        secondary_color: str,
    }
}

define_theme! {
    %[component]
    pub Link {
        %[cows]
        highlight_color: str,
    }
}

define_theme! {
    %[component]
    pub ProgressBar {
        %[cows]
        color: str,
        background: str,
        progress_background: str,
        width: str,
        height: str,
    }
}

define_theme! {
    %[component]
    pub Table {
        %[cows]
        background: str,
        arrow_fill: str,
        alternate_row_background: str,
        row_background: str,
        divider_fill: str,
        height: str,
        corner_radius: str,
        shadow: str,
        %[subthemes]
        font_theme: FontTheme,
    }
}

define_theme! {
    %[component]
    pub Canvas {
        %[cows]
        width: str,
        height: str,
        background: str,
    }
}

define_theme! {
    %[component]
    pub Graph {
        %[cows]
        width: str,
        height: str,
    }
}

define_theme! {
    %[component]
    pub NetworkImage {
        %[cows]
        width: str,
        height: str,
    }
}

define_theme! {
    %[component]
    pub Icon {
        %[cows]
        margin: str,
        width: str,
        height: str,
    }
}

define_theme! {
    %[component]
    pub Sidebar {
        %[cows]
        background: str,
        %[subthemes]
        font_theme: FontTheme,
    }
}

define_theme! {
    %[component]
    pub SidebarItem {
        %[cows]
        background: str,
        hover_background: str,
        border_fill: str,
        %[subthemes]
        font_theme: FontTheme,
    }
}

define_theme! {
    %[component]
<<<<<<< HEAD
    pub MenuItem {
        %[cows]
        hover_background: str,
        corner_radius: str,
        %[subthemes]
        font_theme: FontTheme,
    }
=======
    pub SnackBar {
        %[cows]
        background: str,
        color: str,
  }
>>>>>>> b7136544
}

define_theme! {
    %[component]
<<<<<<< HEAD
    pub MenuContainer {
        %[cows]
        background: str,
        padding: str,
        shadow: str,
=======
    pub Popup {
        %[cows]
        background: str,
        color: str,
        cross_fill: str,
        width: str,
        height: str,
>>>>>>> b7136544
    }
}

#[derive(Clone, Debug, PartialEq, Eq)]
pub struct Theme {
    pub name: &'static str,
    pub body: BodyTheme,
    pub button: ButtonTheme,
    pub switch: SwitchTheme,
    pub scroll_bar: ScrollBarTheme,
    pub scroll_view: ScrollViewTheme,
    pub slider: SliderTheme,
    pub tooltip: TooltipTheme,
    pub dropdown: DropdownTheme,
    pub dropdown_item: DropdownItemTheme,
    pub accordion: AccordionTheme,
    pub loader: LoaderTheme,
    pub link: LinkTheme,
    pub progress_bar: ProgressBarTheme,
    pub table: TableTheme,
    pub input: InputTheme,
    pub canvas: CanvasTheme,
    pub graph: GraphTheme,
    pub network_image: NetworkImageTheme,
    pub icon: IconTheme,
    pub sidebar: SidebarTheme,
    pub sidebar_item: SidebarItemTheme,
<<<<<<< HEAD
    pub menu_item: MenuItemTheme,
    pub menu_container: MenuContainerTheme,
=======
    pub snackbar: SnackBarTheme,
    pub popup: PopupTheme,
>>>>>>> b7136544
}

impl Default for Theme {
    fn default() -> Self {
        LIGHT_THEME
    }
}<|MERGE_RESOLUTION|>--- conflicted
+++ resolved
@@ -473,7 +473,6 @@
 
 define_theme! {
     %[component]
-<<<<<<< HEAD
     pub MenuItem {
         %[cows]
         hover_background: str,
@@ -481,24 +480,29 @@
         %[subthemes]
         font_theme: FontTheme,
     }
-=======
-    pub SnackBar {
-        %[cows]
-        background: str,
-        color: str,
-  }
->>>>>>> b7136544
-}
-
-define_theme! {
-    %[component]
-<<<<<<< HEAD
+}
+
+define_theme! {
+    %[component]
     pub MenuContainer {
         %[cows]
         background: str,
         padding: str,
         shadow: str,
-=======
+    }
+}
+
+define_theme! {
+    %[component]
+    pub SnackBar {
+        %[cows]
+        background: str,
+        color: str,
+     }
+}
+
+define_theme! {
+    %[component]
     pub Popup {
         %[cows]
         background: str,
@@ -506,7 +510,6 @@
         cross_fill: str,
         width: str,
         height: str,
->>>>>>> b7136544
     }
 }
 
@@ -534,13 +537,10 @@
     pub icon: IconTheme,
     pub sidebar: SidebarTheme,
     pub sidebar_item: SidebarItemTheme,
-<<<<<<< HEAD
     pub menu_item: MenuItemTheme,
     pub menu_container: MenuContainerTheme,
-=======
     pub snackbar: SnackBarTheme,
     pub popup: PopupTheme,
->>>>>>> b7136544
 }
 
 impl Default for Theme {
