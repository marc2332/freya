mod dark;
mod light;

pub use dark::*;
pub use light::*;

#[doc(hidden)]
pub use ::core::default::Default;
#[doc(hidden)]
pub use ::paste::paste;
#[doc(hidden)]
pub use ::std::borrow::Cow;

/// Alias for `Cow::Borrowed`, because that's used a million times so shortening it is nice.
/// Makes the code more readable.
#[macro_export]
macro_rules! cow_borrowed {
    ($val:expr) => {
        $crate::Cow::Borrowed($val)
    };
}

/// Example usage:
///
/// ```rust
/// # use crate::freya_hooks::define_theme;
/// # use crate::freya_hooks::FontTheme;
/// # use crate::freya_hooks::FontThemeWith;
/// # #[derive(Clone, Debug, PartialEq, Eq)]
/// # struct Bar;
/// # #[derive(Clone, Debug, PartialEq, Eq)]
/// # struct Foo;
/// define_theme! {
///     %[component]
///     pub Test<'a> {
///         %[cows]
///         cow_string: str,
///         %[borrowed]
///         borrowed_data: &'a Foo,
///         %[owned]
///         owned_data: Bar,
///         %[subthemes]
///         font_theme: FontTheme,
///     }
/// }
/// ```
#[macro_export]
macro_rules! define_theme {
    (NOTHING=) => {};

    (
        $(#[$attrs:meta])*
        $(%[component$($component_attr_control:tt)?])?
        $vis:vis $name:ident $(<$lifetime:lifetime>)? {
            $(
                %[cows$($cows_attr_control:tt)?]
                $(
                    $(#[$cow_field_attrs:meta])*
                    $cow_field_name:ident: $cow_field_ty:ty,
                )*
            )?
            $(
                %[borrowed$($borrowed_attr_control:tt)?]
                $(
                    $(#[$borrowed_field_attrs:meta])*
                    $borrowed_field_name:ident: $borrowed_field_ty:ty,
                )*
            )?
            $(
                %[owned$($owned_attr_control:tt)?]
                $(
                    $(#[$owned_field_attrs:meta])*
                    $owned_field_name:ident: $owned_field_ty:ty,
                )*
            )?
            $(
                %[subthemes$($subthemes_attr_control:tt)?]
                $(
                    $(#[$subtheme_field_attrs:meta])*
                    $subtheme_field_name:ident: $subtheme_field_ty_name:ident $(<$subtheme_field_ty_lifetime:lifetime>)?,
                )*
            )?
    }) => {
        $crate::define_theme!(NOTHING=$($($component_attr_control)?)?);
        $crate::define_theme!(NOTHING=$($($cows_attr_control)?)?);
        $crate::define_theme!(NOTHING=$($($borrowed_attr_control)?)?);
        $crate::define_theme!(NOTHING=$($($owned_attr_control)?)?);
        $crate::define_theme!(NOTHING=$($($subthemes_attr_control)?)?);
        $crate::paste! {
            #[derive(Default, Clone, Debug, PartialEq, Eq)]
            #[doc = "You can use this to change a theme for only one component, with the `theme` property."]
            $(#[$attrs])*
            $vis struct [<$name ThemeWith>] $(<$lifetime>)? {
                $($(
                    $(#[$borrowed_field_attrs])*
                    pub $borrowed_field_name: Option<$borrowed_field_ty>,
                )*)?
                $($(
                    $(#[$owned_field_attrs])*
                    pub $owned_field_name: Option<$owned_field_ty>,
                )*)?
                $($(
                    $(#[$subtheme_field_attrs])*
                    pub $subtheme_field_name: Option< [<$subtheme_field_ty_name With>] $(<$subtheme_field_ty_lifetime>)? >,
                )*)?
                $($(
                    $(#[$cow_field_attrs])*
                    pub $cow_field_name: Option<$crate::Cow<'static, $cow_field_ty>>,
                )*)?
            }

            #[derive(Clone, Debug, PartialEq, Eq)]
            $(#[doc = "Theming properties for the `" $name "` component."] $($component_attr_control)?)?
            $(#[$attrs])*
            $vis struct [<$name Theme>] $(<$lifetime>)? {
                $($(
                    $(#[$borrowed_field_attrs])*
                    pub $borrowed_field_name: $borrowed_field_ty,
                )*)?
                $($(
                    $(#[$owned_field_attrs])*
                    pub $owned_field_name: $owned_field_ty,
                )*)?
                $($(
                    $(#[$subtheme_field_attrs])*
                    pub $subtheme_field_name: $subtheme_field_ty_name $(<$subtheme_field_ty_lifetime>)?,
                )*)?
                $($(
                    $(#[$cow_field_attrs])*
                    pub $cow_field_name: $crate::Cow<'static, $cow_field_ty>,
                )*)?
            }

            impl $(<$lifetime>)? [<$name Theme>] $(<$lifetime>)? {
                #[doc = "Checks each field in `optional` and if it's `Some`, it overwrites the corresponding `self` field."]
                pub fn apply_optional(&mut self, optional: & $($lifetime)? [<$name ThemeWith>]) {
                    $($(
                        if let Some($borrowed_field_name) = optional.$borrowed_field_name {
                            self.$borrowed_field_name = $borrowed_field_name;
                        }
                    )*)?

                    $($(
                        if let Some($owned_field_name) = &optional.$owned_field_name {
                            self.$owned_field_name = $owned_field_name.clone();
                        }
                    )*)?

                    $($(
                        if let Some($subtheme_field_name) = &optional.$subtheme_field_name {
                            self.$subtheme_field_name.apply_optional($subtheme_field_name);
                        }
                    )*)?

                    $($(
                        if let Some($cow_field_name) = &optional.$cow_field_name {
                            self.$cow_field_name = $cow_field_name.clone();
                        }
                    )*)?
                }
            }
        }
    };
}

/// Create `FooThemeWith` structs without having to deal with the verbose syntax.
///
/// # Examples
///
/// Without the macro:
///
/// ```no_run
/// # use freya::prelude::*;
/// # fn theme_with_example_no_macro() -> Element {
/// rsx! {
///     Button {
///         theme: ButtonThemeWith {
///             background: Some("blue".into()),
///             font_theme: FontThemeWith {
///                 color: Some("white".into()),
///                 ..Default::default()
///             }.into(),
///             ..Default::default()
///         }
///     }
/// }
/// # }
/// ```
///
/// With the macro:
///
/// ```no_run
/// # use freya::prelude::*;
/// # fn theme_with_example_no_macro() -> Element {
/// rsx! {
///     Button {
///         theme: theme_with!(ButtonTheme {
///             background: "blue".into(),
///             font_theme: theme_with!(FontTheme {
///                 color: "white".into(),
///             }),
///         })
///     }
/// }
/// # }
/// ```
#[macro_export]
macro_rules! theme_with {
    ($theme_name:ident {
        $(
            $theme_field_name:ident: $theme_field_val:expr
        ),* $(,)?
    }) => {
        $crate::paste! {
            #[allow(clippy::needless_update)]
            [<$theme_name With>] {
                $($theme_field_name: Some($theme_field_val),)*
                ..$crate::Default::default()
            }
        }
    };
}

define_theme! {
    %[component]
    pub Dropdown {
        %[cows]
        dropdown_background: str,
        background_button: str,
        hover_background: str,
        border_fill: str,
        arrow_fill: str,
        %[subthemes]
        font_theme: FontTheme,
    }
}

define_theme! {
    %[component]
    pub DropdownItem {
        %[cows]
        background: str,
        select_background: str,
        hover_background: str,
        %[subthemes]
        font_theme: FontTheme,
    }
}

define_theme! {
    %[component]
    pub Button {
        %[cows]
        background: str,
        hover_background: str,
        border_fill: str,
        focus_border_fill: str,
        shadow: str,
        margin: str,
        corner_radius: str,
        width: str,
        height: str,
        padding: str,
        %[subthemes]
        font_theme: FontTheme,
    }
}

define_theme! {
    %[component]
    pub Input {
        %[cows]
        background: str,
        hover_background: str,
        border_fill: str,
        width: str,
        margin: str,
        corner_radius: str,
        %[subthemes]
        font_theme: FontTheme,
    }
}

define_theme! {
    /// Theming properties for Fonts.
    pub Font {
        %[cows]
        color: str,
    }
}

define_theme! {
    %[component]
    pub Switch {
        %[cows]
        background: str,
        thumb_background: str,
        enabled_background: str,
        enabled_thumb_background: str,
        focus_border_fill: str,
        enabled_focus_border_fill: str,
    }
}

define_theme! {
    %[component]
    pub ScrollBar {
        %[cows]
        background: str,
        thumb_background: str,
        hover_thumb_background: str,
        active_thumb_background: str,
    }
}

define_theme! {
    /// Also used by `VirtualScrollView`.
    %[component]
    pub ScrollView {
        %[cows]
        height: str,
        width: str,
        padding: str,
    }
}

define_theme! {
    %[component]
    pub Body {
        %[cows]
        background: str,
        color: str,
        padding: str,
    }
}

define_theme! {
    %[component]
    pub Slider {
        %[cows]
        background: str,
        thumb_background: str,
        thumb_inner_background: str,
        border_fill: str,
    }
}

define_theme! {
    %[component]
    pub Tooltip {
        %[cows]
        background: str,
        color: str,
        border_fill: str,
    }
}

define_theme! {
    %[component]
    pub Accordion {
        %[cows]
        color: str,
        background: str,
        border_fill: str,
    }
}

define_theme! {
    %[component]
    pub Loader {
        %[cows]
        primary_color: str,
        secondary_color: str,
    }
}

define_theme! {
    %[component]
    pub Link {
        %[cows]
        highlight_color: str,
    }
}

define_theme! {
    %[component]
    pub ProgressBar {
        %[cows]
        color: str,
        background: str,
        progress_background: str,
        width: str,
        height: str,
    }
}

define_theme! {
    %[component]
    pub Table {
        %[cows]
        background: str,
        arrow_fill: str,
        alternate_row_background: str,
        row_background: str,
        divider_fill: str,
        height: str,
        corner_radius: str,
        shadow: str,
        %[subthemes]
        font_theme: FontTheme,
    }
}

define_theme! {
    %[component]
    pub Canvas {
        %[cows]
        width: str,
        height: str,
        background: str,
    }
}

define_theme! {
    %[component]
    pub Graph {
        %[cows]
        width: str,
        height: str,
    }
}

define_theme! {
    %[component]
    pub NetworkImage {
        %[cows]
        width: str,
        height: str,
    }
}

define_theme! {
    %[component]
    pub Icon {
        %[cows]
        margin: str,
        width: str,
        height: str,
    }
}

define_theme! {
    %[component]
    pub Sidebar {
        %[cows]
        background: str,
        %[subthemes]
        font_theme: FontTheme,
    }
}

define_theme! {
    %[component]
    pub SidebarItem {
        %[cows]
        background: str,
        hover_background: str,
        border_fill: str,
        %[subthemes]
        font_theme: FontTheme,
    }
}

define_theme! {
    %[component]
<<<<<<< HEAD
    pub SnackBar {
        %[cows]
        background: str,
        color: str,
=======
    pub Popup {
        %[cows]
        background: str,
        color: str,
        cross_fill: str,
        width: str,
        height: str,
>>>>>>> 27ebbe5a
    }
}

#[derive(Clone, Debug, PartialEq, Eq)]
pub struct Theme {
    pub name: &'static str,
    pub body: BodyTheme,
    pub button: ButtonTheme,
    pub switch: SwitchTheme,
    pub scroll_bar: ScrollBarTheme,
    pub scroll_view: ScrollViewTheme,
    pub slider: SliderTheme,
    pub tooltip: TooltipTheme,
    pub dropdown: DropdownTheme,
    pub dropdown_item: DropdownItemTheme,
    pub accordion: AccordionTheme,
    pub loader: LoaderTheme,
    pub link: LinkTheme,
    pub progress_bar: ProgressBarTheme,
    pub table: TableTheme,
    pub input: InputTheme,
    pub canvas: CanvasTheme,
    pub graph: GraphTheme,
    pub network_image: NetworkImageTheme,
    pub icon: IconTheme,
    pub sidebar: SidebarTheme,
    pub sidebar_item: SidebarItemTheme,
<<<<<<< HEAD
    pub snackbar: SnackBarTheme,
=======
    pub popup: PopupTheme,
>>>>>>> 27ebbe5a
}

impl Default for Theme {
    fn default() -> Self {
        LIGHT_THEME
    }
}<|MERGE_RESOLUTION|>--- conflicted
+++ resolved
@@ -473,12 +473,15 @@
 
 define_theme! {
     %[component]
-<<<<<<< HEAD
     pub SnackBar {
         %[cows]
         background: str,
         color: str,
-=======
+  }
+}
+
+define_theme! {
+    %[component]
     pub Popup {
         %[cows]
         background: str,
@@ -486,7 +489,6 @@
         cross_fill: str,
         width: str,
         height: str,
->>>>>>> 27ebbe5a
     }
 }
 
@@ -514,11 +516,8 @@
     pub icon: IconTheme,
     pub sidebar: SidebarTheme,
     pub sidebar_item: SidebarItemTheme,
-<<<<<<< HEAD
     pub snackbar: SnackBarTheme,
-=======
     pub popup: PopupTheme,
->>>>>>> 27ebbe5a
 }
 
 impl Default for Theme {
