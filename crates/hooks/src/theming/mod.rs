mod dark;
mod light;

pub use dark::*;
pub use light::*;

#[doc(hidden)]
pub use ::core::default::Default;
#[doc(hidden)]
pub use ::paste::paste;
#[doc(hidden)]
pub use ::std::borrow::Cow;

/// Alias for `Cow::Borrowed`, because that's used a million times so shortening it is nice.
/// Makes the code more readable.
#[macro_export]
macro_rules! cow_borrowed {
    ($val:expr) => {
        $crate::Cow::Borrowed($val)
    };
}

/// Example usage:
///
/// ```rust
/// # use crate::freya_hooks::define_theme;
/// # use crate::freya_hooks::FontTheme;
/// # use crate::freya_hooks::FontThemeWith;
/// # #[derive(Clone, Debug, PartialEq, Eq)]
/// # struct Bar;
/// # #[derive(Clone, Debug, PartialEq, Eq)]
/// # struct Foo;
/// define_theme! {
///     %[component]
///     pub Test<'a> {
///         %[cows]
///         cow_string: str,
///         %[borrowed]
///         borrowed_data: &'a Foo,
///         %[owned]
///         owned_data: Bar,
///         %[subthemes]
///         font_theme: FontTheme,
///     }
/// }
/// ```
#[macro_export]
macro_rules! define_theme {
    (NOTHING=) => {};

    (
        $(#[$attrs:meta])*
        $(%[component$($component_attr_control:tt)?])?
        $vis:vis $name:ident $(<$lifetime:lifetime>)? {
            $(
                %[cows$($cows_attr_control:tt)?]
                $(
                    $(#[$cow_field_attrs:meta])*
                    $cow_field_name:ident: $cow_field_ty:ty,
                )*
            )?
            $(
                %[borrowed$($borrowed_attr_control:tt)?]
                $(
                    $(#[$borrowed_field_attrs:meta])*
                    $borrowed_field_name:ident: $borrowed_field_ty:ty,
                )*
            )?
            $(
                %[owned$($owned_attr_control:tt)?]
                $(
                    $(#[$owned_field_attrs:meta])*
                    $owned_field_name:ident: $owned_field_ty:ty,
                )*
            )?
            $(
                %[subthemes$($subthemes_attr_control:tt)?]
                $(
                    $(#[$subtheme_field_attrs:meta])*
                    $subtheme_field_name:ident: $subtheme_field_ty_name:ident $(<$subtheme_field_ty_lifetime:lifetime>)?,
                )*
            )?
    }) => {
        $crate::define_theme!(NOTHING=$($($component_attr_control)?)?);
        $crate::define_theme!(NOTHING=$($($cows_attr_control)?)?);
        $crate::define_theme!(NOTHING=$($($borrowed_attr_control)?)?);
        $crate::define_theme!(NOTHING=$($($owned_attr_control)?)?);
        $crate::define_theme!(NOTHING=$($($subthemes_attr_control)?)?);
        $crate::paste! {
            #[derive(Default, Clone, Debug, PartialEq, Eq)]
            #[doc = "You can use this to change a theme for only one component, with the `theme` property."]
            $(#[$attrs])*
            $vis struct [<$name ThemeWith>] $(<$lifetime>)? {
                $($(
                    $(#[$borrowed_field_attrs])*
                    pub $borrowed_field_name: Option<$borrowed_field_ty>,
                )*)?
                $($(
                    $(#[$owned_field_attrs])*
                    pub $owned_field_name: Option<$owned_field_ty>,
                )*)?
                $($(
                    $(#[$subtheme_field_attrs])*
                    pub $subtheme_field_name: Option< [<$subtheme_field_ty_name With>] $(<$subtheme_field_ty_lifetime>)? >,
                )*)?
                $($(
                    $(#[$cow_field_attrs])*
                    pub $cow_field_name: Option<$crate::Cow<'static, $cow_field_ty>>,
                )*)?
            }

            #[derive(Clone, Debug, PartialEq, Eq)]
            $(#[doc = "Theming properties for the `" $name "` component."] $($component_attr_control)?)?
            $(#[$attrs])*
            $vis struct [<$name Theme>] $(<$lifetime>)? {
                $($(
                    $(#[$borrowed_field_attrs])*
                    pub $borrowed_field_name: $borrowed_field_ty,
                )*)?
                $($(
                    $(#[$owned_field_attrs])*
                    pub $owned_field_name: $owned_field_ty,
                )*)?
                $($(
                    $(#[$subtheme_field_attrs])*
                    pub $subtheme_field_name: $subtheme_field_ty_name $(<$subtheme_field_ty_lifetime>)?,
                )*)?
                $($(
                    $(#[$cow_field_attrs])*
                    pub $cow_field_name: $crate::Cow<'static, $cow_field_ty>,
                )*)?
            }

            impl $(<$lifetime>)? [<$name Theme>] $(<$lifetime>)? {
                #[doc = "Checks each field in `optional` and if it's `Some`, it overwrites the corresponding `self` field."]
                pub fn apply_optional(&mut self, optional: & $($lifetime)? [<$name ThemeWith>]) {
                    $($(
                        if let Some($borrowed_field_name) = optional.$borrowed_field_name {
                            self.$borrowed_field_name = $borrowed_field_name;
                        }
                    )*)?

                    $($(
                        if let Some($owned_field_name) = &optional.$owned_field_name {
                            self.$owned_field_name = $owned_field_name.clone();
                        }
                    )*)?

                    $($(
                        if let Some($subtheme_field_name) = &optional.$subtheme_field_name {
                            self.$subtheme_field_name.apply_optional($subtheme_field_name);
                        }
                    )*)?

                    $($(
                        if let Some($cow_field_name) = &optional.$cow_field_name {
                            self.$cow_field_name = $cow_field_name.clone();
                        }
                    )*)?
                }
            }
        }
    };
}

/// Create `FooThemeWith` structs without having to deal with the verbose syntax.
///
/// # Examples
///
/// Without the macro:
///
/// ```no_run
/// # use freya::prelude::*;
/// # fn theme_with_example_no_macro() -> Element {
/// rsx! {
///     Button {
///         theme: ButtonThemeWith {
///             background: Some("blue".into()),
///             font_theme: FontThemeWith {
///                 color: Some("white".into()),
///                 ..Default::default()
///             }.into(),
///             ..Default::default()
///         }
///     }
/// }
/// # }
/// ```
///
/// With the macro:
///
/// ```no_run
/// # use freya::prelude::*;
/// # fn theme_with_example_no_macro() -> Element {
/// rsx! {
///     Button {
///         theme: theme_with!(ButtonTheme {
///             background: "blue".into(),
///             font_theme: theme_with!(FontTheme {
///                 color: "white".into(),
///             }),
///         })
///     }
/// }
/// # }
/// ```
#[macro_export]
macro_rules! theme_with {
    ($theme_name:ident {
        $(
            $theme_field_name:ident: $theme_field_val:expr
        ),* $(,)?
    }) => {
        $crate::paste! {
            #[allow(clippy::needless_update)]
            [<$theme_name With>] {
                $($theme_field_name: Some($theme_field_val),)*
                ..$crate::Default::default()
            }
        }
    };
}

define_theme! {
    %[component]
    pub Dropdown {
        %[cows]
        dropdown_background: str,
        background_button: str,
        hover_background: str,
        border_fill: str,
        arrow_fill: str,
        %[subthemes]
        font_theme: FontTheme,
    }
}

define_theme! {
    %[component]
    pub DropdownItem {
        %[cows]
        background: str,
        select_background: str,
        hover_background: str,
        %[subthemes]
        font_theme: FontTheme,
    }
}

define_theme! {
    %[component]
    pub Button {
        %[cows]
        background: str,
        hover_background: str,
        border_fill: str,
        focus_border_fill: str,
        shadow: str,
        margin: str,
        corner_radius: str,
        width: str,
        height: str,
        padding: str,
        %[subthemes]
        font_theme: FontTheme,
    }
}

define_theme! {
    %[component]
    pub Input {
        %[cows]
        background: str,
        hover_background: str,
        border_fill: str,
        width: str,
        margin: str,
        corner_radius: str,
        %[subthemes]
        font_theme: FontTheme,
    }
}

define_theme! {
    /// Theming properties for Fonts.
    pub Font {
        %[cows]
        color: str,
    }
}

define_theme! {
    %[component]
    pub Switch {
        %[cows]
        background: str,
        thumb_background: str,
        enabled_background: str,
        enabled_thumb_background: str,
        focus_border_fill: str,
        enabled_focus_border_fill: str,
    }
}

define_theme! {
    %[component]
    pub ScrollBar {
        %[cows]
        background: str,
        thumb_background: str,
        hover_thumb_background: str,
        active_thumb_background: str,
    }
}

define_theme! {
    /// Also used by `VirtualScrollView`.
    %[component]
    pub ScrollView {
        %[cows]
        height: str,
        width: str,
        padding: str,
    }
}

define_theme! {
    %[component]
    pub Body {
        %[cows]
        background: str,
        color: str,
        padding: str,
    }
}

define_theme! {
    %[component]
    pub Slider {
        %[cows]
        background: str,
        thumb_background: str,
        thumb_inner_background: str,
        border_fill: str,
    }
}

define_theme! {
    %[component]
    pub Tooltip {
        %[cows]
        background: str,
        color: str,
        border_fill: str,
    }
}

define_theme! {
    %[component]
    pub Accordion {
        %[cows]
        color: str,
        background: str,
        border_fill: str,
    }
}

define_theme! {
    %[component]
    pub Loader {
        %[cows]
        primary_color: str,
        secondary_color: str,
    }
}

define_theme! {
    %[component]
    pub Link {
        %[cows]
        highlight_color: str,
    }
}

define_theme! {
    %[component]
    pub ProgressBar {
        %[cows]
        color: str,
        background: str,
        progress_background: str,
        width: str,
        height: str,
    }
}

define_theme! {
    %[component]
    pub Table {
        %[cows]
        background: str,
        arrow_fill: str,
        alternate_row_background: str,
        row_background: str,
        divider_fill: str,
        height: str,
        corner_radius: str,
        shadow: str,
        %[subthemes]
        font_theme: FontTheme,
    }
}

define_theme! {
    %[component]
    pub Canvas {
        %[cows]
        width: str,
        height: str,
        background: str,
    }
}

define_theme! {
    %[component]
    pub Graph {
        %[cows]
        width: str,
        height: str,
    }
}

define_theme! {
    %[component]
    pub NetworkImage {
        %[cows]
        width: str,
        height: str,
    }
}

define_theme! {
    %[component]
    pub Icon {
        %[cows]
        margin: str,
        width: str,
        height: str,
    }
}

define_theme! {
    %[component]
    pub Sidebar {
        %[cows]
        background: str,
        %[subthemes]
        font_theme: FontTheme,
    }
}

define_theme! {
    %[component]
    pub SidebarItem {
        %[cows]
        background: str,
        hover_background: str,
        border_fill: str,
        %[subthemes]
        font_theme: FontTheme,
    }
}

define_theme! {
    %[component]
<<<<<<< HEAD
    pub Tile {
        %[cows]
        padding: str,
    }
=======
    pub SnackBar {
        %[cows]
        background: str,
        color: str,
  }
>>>>>>> b8d1e341
}

define_theme! {
    %[component]
<<<<<<< HEAD
    pub Radio {
        %[cows]
        unselected_fill: str,
        selected_fill: str,
=======
    pub Popup {
        %[cows]
        background: str,
        color: str,
        cross_fill: str,
        width: str,
        height: str,
>>>>>>> b8d1e341
    }
}

#[derive(Clone, Debug, PartialEq, Eq)]
pub struct Theme {
    pub name: &'static str,
    pub body: BodyTheme,
    pub button: ButtonTheme,
    pub switch: SwitchTheme,
    pub scroll_bar: ScrollBarTheme,
    pub scroll_view: ScrollViewTheme,
    pub slider: SliderTheme,
    pub tooltip: TooltipTheme,
    pub dropdown: DropdownTheme,
    pub dropdown_item: DropdownItemTheme,
    pub accordion: AccordionTheme,
    pub loader: LoaderTheme,
    pub link: LinkTheme,
    pub progress_bar: ProgressBarTheme,
    pub table: TableTheme,
    pub input: InputTheme,
    pub canvas: CanvasTheme,
    pub graph: GraphTheme,
    pub network_image: NetworkImageTheme,
    pub icon: IconTheme,
    pub sidebar: SidebarTheme,
    pub sidebar_item: SidebarItemTheme,
<<<<<<< HEAD
    pub tile: TileTheme,
    pub radio: RadioTheme,
=======
    pub snackbar: SnackBarTheme,
    pub popup: PopupTheme,
>>>>>>> b8d1e341
}

impl Default for Theme {
    fn default() -> Self {
        LIGHT_THEME
    }
}<|MERGE_RESOLUTION|>--- conflicted
+++ resolved
@@ -473,28 +473,32 @@
 
 define_theme! {
     %[component]
-<<<<<<< HEAD
     pub Tile {
         %[cows]
         padding: str,
     }
-=======
+}
+
+define_theme! {
+    %[component]
     pub SnackBar {
         %[cows]
         background: str,
         color: str,
   }
->>>>>>> b8d1e341
-}
-
-define_theme! {
-    %[component]
-<<<<<<< HEAD
+}
+
+define_theme! {
+    %[component]
     pub Radio {
         %[cows]
         unselected_fill: str,
         selected_fill: str,
-=======
+    }
+}
+
+define_theme! {
+    %[component]
     pub Popup {
         %[cows]
         background: str,
@@ -502,7 +506,6 @@
         cross_fill: str,
         width: str,
         height: str,
->>>>>>> b8d1e341
     }
 }
 
@@ -530,13 +533,10 @@
     pub icon: IconTheme,
     pub sidebar: SidebarTheme,
     pub sidebar_item: SidebarItemTheme,
-<<<<<<< HEAD
     pub tile: TileTheme,
     pub radio: RadioTheme,
-=======
     pub snackbar: SnackBarTheme,
     pub popup: PopupTheme,
->>>>>>> b8d1e341
 }
 
 impl Default for Theme {
