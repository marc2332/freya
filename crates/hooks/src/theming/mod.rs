--- conflicted
+++ resolved
@@ -481,8 +481,6 @@
 
 define_theme! {
     %[component]
-<<<<<<< HEAD
-=======
     pub MenuItem {
         %[cows]
         hover_background: str,
@@ -513,7 +511,6 @@
 
 define_theme! {
     %[component]
->>>>>>> 915f9311
     pub Radio {
         %[cows]
         unselected_fill: str,
@@ -523,13 +520,16 @@
 
 define_theme! {
     %[component]
-<<<<<<< HEAD
     pub Checkbox {
         %[cows]
         unselected_fill: str,
         selected_fill: str,
         selected_icon_fill: str,
-=======
+    }
+}
+
+define_theme! {
+    %[component]
     pub Popup {
         %[cows]
         background: str,
@@ -537,7 +537,6 @@
         cross_fill: str,
         width: str,
         height: str,
->>>>>>> 915f9311
     }
 }
 
@@ -567,14 +566,11 @@
     pub sidebar_item: SidebarItemTheme,
     pub tile: TileTheme,
     pub radio: RadioTheme,
-<<<<<<< HEAD
     pub checkbox: CheckboxTheme,
-=======
     pub menu_item: MenuItemTheme,
     pub menu_container: MenuContainerTheme,
     pub snackbar: SnackBarTheme,
     pub popup: PopupTheme,
->>>>>>> 915f9311
 }
 
 impl Default for Theme {
