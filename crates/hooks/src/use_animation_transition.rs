use dioxus_core::prelude::spawn;
use dioxus_signals::{use_memo_with_dependencies, Dependency, Readable, Signal, Writable};
use freya_engine::prelude::Color;
use freya_node_state::Parse;
use tokio::time::Instant;
use uuid::Uuid;

use crate::{use_platform, Animation, TransitionAnimation, UsePlatform};

/// Configure a `Transition` animation.
#[derive(Clone, Debug, Copy, PartialEq)]
pub enum Transition {
    /// Transition from one size to another.
    Size(f64, f64),
    /// Transition from one color to another.
    Color(Color, Color),
}

impl Transition {
    /// Create a Size transition.
    pub fn new_size(start: f64, end: f64) -> Self {
        Self::Size(start, end)
    }

    /// Create a Color transition.
    pub fn new_color(start: &str, end: &str) -> Self {
        let start = Color::parse(start).unwrap();
        let end = Color::parse(end).unwrap();

        Self::Color(start, end)
    }
}

/// Stores the current state for a [`Transition`].
#[derive(Clone, Debug, Copy, PartialEq)]
pub enum TransitionState {
    Size(f64),
    Color(Color),
}

impl From<&Transition> for TransitionState {
    fn from(value: &Transition) -> Self {
        match *value {
            Transition::Size(start, _) => Self::Size(start),
            Transition::Color(start, _) => Self::Color(start),
        }
    }
}

impl TransitionState {
    /// Process the new value in this transition.
    pub fn set_value(&mut self, animate: &Transition, value: f64) {
        match (self, animate) {
            (Self::Size(current), Transition::Size(start, end)) => {
                let road = *end - *start;
                let walked = (road / 100.0) * value;
                *current = walked;
            }
            (Self::Color(current), Transition::Color(start, end)) => {
                let apply_index = |v: u8, d: u8, value: f64| -> u8 {
                    let road = if d > v { d - v } else { v - d };
                    let walked = (road as f64 / 100.0) * value;

                    if d > v {
                        v + walked.round() as u8
                    } else {
                        v - walked.round() as u8
                    }
                };
                let r = apply_index(start.r(), end.r(), value);
                let g = apply_index(start.g(), end.g(), value);
                let b = apply_index(start.b(), end.b(), value);
                *current = Color::from_rgb(r, g, b)
            }
            _ => {}
        }
    }

    /// Reset the current value back to the starting value.
    pub fn clear(&mut self, animate: &Transition) {
        match (self, animate) {
            (Self::Size(current), Transition::Size(start, _)) => {
                *current = *start;
            }
            (Self::Color(current), Transition::Color(start, _)) => {
                *current = *start;
            }
            _ => {}
        }
    }

    /// Cast as a size transition. This could panic if the tranistion of type Size.
    pub fn as_size(&self) -> f64 {
        self.to_size().unwrap()
    }

    /// Cast as a Color transition. This could panic if the tranistion of type Color.
    pub fn as_color(&self) -> String {
        self.to_color().unwrap()
    }

    /// Try casting to a Size transition.
    pub fn to_size(&self) -> Option<f64> {
        match self {
            Self::Size(current) => Some(*current),
            _ => None,
        }
    }

    /// Try casting to a stringified Color transition.
    pub fn to_color(&self) -> Option<String> {
        match self {
            Self::Color(current) => Some(format!(
                "rgb({}, {}, {})",
                current.r(),
                current.g(),
                current.b()
            )),
            _ => None,
        }
    }

    /// Try casting to a raw Color transition.
    pub fn to_raw_color(&self) -> Option<Color> {
        match self {
            Self::Color(current) => Some(*current),
            _ => None,
        }
    }
}

/// Manage the lifecyle of a collection of transitions.
#[derive(Clone, PartialEq)]
pub struct TransitionsManager {
    /// Registered transitions
    transitions: Signal<Vec<Transition>>,
    /// The registered transition states
    transitions_storage: Signal<Vec<TransitionState>>,
    /// The transition animation type
    transition_animation: TransitionAnimation,
    /// Currently running animation.
    current_animation_id: Signal<Option<Uuid>>,
    /// Platform APIs
    platform: UsePlatform,
}

impl TransitionsManager {
    /// Animate from the end to the start.
    pub fn reverse(&mut self) {
        self.clear();
        let animation = self.transition_animation.to_animation(100.0..=0.0);
        self.run_with_animation(animation);
    }

    /// Animate from the start to the end.
    pub fn start(&mut self) {
        self.clear();
        let animation = self.transition_animation.to_animation(0.0..=100.0);
        self.run_with_animation(animation);
    }

    fn run_with_animation(&self, mut animation: Animation) {
        let animation_id = Uuid::new_v4();

        let platform = self.platform.clone();
        let mut ticker = platform.new_ticker();
        let transitions = self.transitions;
        let transitions_storage = self.transitions_storage;
        let mut current_animation_id = self.current_animation_id;

        // Set as current this new animation
        current_animation_id.set(Some(animation_id));

<<<<<<< HEAD
        self.cx.spawn(async move {
=======
        // Spawn the animation that will run at 1ms speed
        spawn(async move {
>>>>>>> 928a7893
            platform.request_animation_frame();

            let mut index = 0;
            let mut prev_frame = Instant::now();

            loop {
                // Wait for the event loop to tick
                ticker.tick().await;
                platform.request_animation_frame();

                // Stop running the animation if it's no longer selected
                if *current_animation_id.peek() == Some(animation_id) {
                    // Remove the current animation if it has finished
                    if animation.is_finished() {
                        current_animation_id.set(None);
                        break;
                    }

                    index += prev_frame.elapsed().as_millis() as i32;
                    let value = animation.move_value(index);
                    transitions_storage.with_mut(|storage| {
                        for (i, storage) in storage.iter_mut().enumerate() {
                            if let Some(conf) = transitions.peek().get(i) {
                                storage.set_value(conf, value);
                            }
                        }
                    });

                    prev_frame = Instant::now();
                } else {
                    break;
                }
            }
        });
    }

    /// Clear all the currently running [Transition]s.
    pub fn clear(&mut self) {
        self.current_animation_id.set(None);
        self.transitions_storage.with_mut(|storage| {
            for (i, storage) in storage.iter_mut().enumerate() {
                if let Some(conf) = self.transitions.peek().get(i) {
                    storage.clear(conf);
                }
            }
        })
    }

    /// Check whether there are [Transition]s running or not.
    pub fn is_animating(&self) -> bool {
        self.current_animation_id.peek().is_some()
    }

    /// Check whether the [Transition]s are at the start or at the end.
    pub fn is_at_start(&self) -> bool {
        if let Some(storage) = self.get(0) {
            let anim = self.transitions.peek()[0];
            match anim {
                Transition::Size(start, _) => start == storage.to_size().unwrap_or(start),
                Transition::Color(start, _) => start == storage.to_raw_color().unwrap_or(start),
            }
        } else {
            true
        }
    }

    /// Get an [TransitionState]
    pub fn get(&self, index: usize) -> Option<TransitionState> {
        self.transitions_storage.read().get(index).copied()
    }
}

/// Run a group of animated transitions.
///
/// ## Usage
/// ```rust,no_run
/// # use freya::prelude::*;
/// fn app() -> Element {
///     let mut animation = use_animation_transition(TransitionAnimation::new_linear(50), (), |_| vec![
///         Transition::new_size(0.0, 100.0)
///     ]);
///
///     let progress = animation.get(0).unwrap().as_size();
///
///     use_hook(move || {
///         animation.start();
///     });
///
///     rsx!(
///         rect {
///             width: "{progress}",
///         }
///     )
/// }
/// ```
///
pub fn use_animation_transition<D>(
    transition: TransitionAnimation,
    dependencies: D,
    init: impl Fn(D::Out) -> Vec<Transition> + 'static,
) -> TransitionsManager
where
    D: Dependency + 'static,
{
    use_memo_with_dependencies(dependencies.clone(), move |deps| {
        let platform = use_platform();
        let transitions = init(deps);
        let transitions_states = animations_map(&transitions);

        TransitionsManager {
            current_animation_id: Signal::new(None),
            transitions: Signal::new(transitions),
            transitions_storage: Signal::new(transitions_states),
            transition_animation: transition,
            platform,
        }
    })
    .read()
    .clone()
}

fn animations_map(animations: &[Transition]) -> Vec<TransitionState> {
    animations
        .iter()
        .map(TransitionState::from)
        .collect::<Vec<TransitionState>>()
}

#[cfg(test)]
mod test {
    use std::time::Duration;

    use crate::{use_animation_transition, Transition, TransitionAnimation};
    use dioxus_core::use_hook;
    use freya::prelude::*;
    use freya_testing::launch_test;
    use tokio::time::sleep;

    #[tokio::test]
    pub async fn track_progress() {
        fn use_animation_transition_app() -> Element {
            let mut animation =
                use_animation_transition(TransitionAnimation::new_linear(50), (), |_| {
                    vec![Transition::new_size(0.0, 100.0)]
                });

            let progress = animation.get(0).unwrap().as_size();

            use_hook(move || {
                animation.start();
            });

            rsx!(rect {
                width: "{progress}",
            })
        }

        let mut utils = launch_test(use_animation_transition_app);

        // Disable event loop ticker
        utils.config().enable_ticker(false);

        // Initial state
        utils.wait_for_update().await;

        assert_eq!(utils.root().get(0).layout().unwrap().width(), 0.0);

        // State somewhere in the middle
        sleep(Duration::from_millis(15)).await;
        utils.wait_for_update().await;

        let width = utils.root().get(0).layout().unwrap().width();
        assert!(width > 0.0);

        // Enable event loop ticker
        utils.config().enable_ticker(true);

        // Already finished
        sleep(Duration::from_millis(50)).await;

        // State in the end
        utils.wait_for_update().await;

        let width = utils.root().get(0).layout().unwrap().width();
        assert_eq!(width, 100.0);
    }
}<|MERGE_RESOLUTION|>--- conflicted
+++ resolved
@@ -171,12 +171,8 @@
         // Set as current this new animation
         current_animation_id.set(Some(animation_id));
 
-<<<<<<< HEAD
-        self.cx.spawn(async move {
-=======
         // Spawn the animation that will run at 1ms speed
         spawn(async move {
->>>>>>> 928a7893
             platform.request_animation_frame();
 
             let mut index = 0;
