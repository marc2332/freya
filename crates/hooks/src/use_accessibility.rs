use std::{cell::RefCell, rc::Rc};

use dioxus_core::{
    prelude::{consume_context, spawn, try_consume_context},
    use_hook,
};
use dioxus_hooks::{use_context_provider, use_effect};
use dioxus_signals::{Readable, Signal, Writable};
use freya_common::EventMessage;
use freya_core::{
    navigation_mode::{NavigationMode, NavigatorState},
    types::FocusReceiver,
};

use freya_core::{accessibility::ACCESSIBILITY_ROOT_ID, types::AccessibilityId};

use crate::use_platform;

pub type AccessibilityIdCounter = Rc<RefCell<u64>>;

/// Sync both the Focus shared state and the platform accessibility focus
pub fn use_init_accessibility() {
    let mut focused_id =
        use_context_provider::<Signal<AccessibilityId>>(|| Signal::new(ACCESSIBILITY_ROOT_ID));
    let mut navigation_mode =
        use_context_provider::<Signal<NavigationMode>>(|| Signal::new(NavigationMode::NotKeyboard));
    use_context_provider(|| Rc::new(RefCell::new(0u64)));
    let platform = use_platform();

    // Tell the renderer the new focused node
    use_effect(move || {
        platform
            .send(EventMessage::FocusAccessibilityNode(*focused_id.read()))
            .unwrap();
    });

    use_hook(|| {
        let focus_id_listener = try_consume_context::<FocusReceiver>();
        let navigation_state = consume_context::<NavigatorState>();

        // Listen for focus changes
        spawn(async move {
            let focus_id_listener = focus_id_listener.clone();
            if let Some(mut focus_id_listener) = focus_id_listener {
                while focus_id_listener.changed().await.is_ok() {
                    *focused_id.write() = *focus_id_listener.borrow();
                }
            }
        });

        // Listen for navigation mode changes
        spawn(async move {
            let mut getter = navigation_state.getter();
            while getter.changed().await.is_ok() {
                *navigation_mode.write() = *getter.borrow();
            }
        });
    });
}

#[cfg(test)]
mod test {
    use freya::prelude::*;
<<<<<<< HEAD
    use freya_testing::{launch_test_with_config, FreyaEvent, MouseButton, TestingConfig};
=======
    use freya_core::accessibility::ACCESSIBILITY_ROOT_ID;
    use freya_testing::{
        events::pointer::MouseButton, launch_test_with_config, FreyaEvent, TestingConfig,
    };
>>>>>>> bebe6e39

    #[tokio::test]
    pub async fn focus_accessibility() {
        #[allow(non_snake_case)]
        fn OherChild() -> Element {
            let mut focus_manager = use_focus();

            rsx!(rect {
                width: "100%",
                height: "50%",
                onclick: move |_| focus_manager.focus(),
            })
        }

        fn use_focus_app() -> Element {
            rsx!(
                rect {
                    width: "100%",
                    height: "100%",
                    OherChild {},
                    OherChild {}
                }
            )
        }

        let mut utils = launch_test_with_config(
            use_focus_app,
            TestingConfig {
                size: (100.0, 100.0).into(),
                ..TestingConfig::default()
            },
        );

        // Initial state
        utils.wait_for_update().await;
        assert_eq!(utils.focus_id(), ACCESSIBILITY_ROOT_ID);

        // Click on the first rect
        utils.push_event(FreyaEvent::Mouse {
            name: "click".to_string(),
            cursor: (5.0, 5.0).into(),
            button: Some(MouseButton::Left),
        });

        // First rect is now focused
        utils.wait_for_update().await;
        utils.wait_for_update().await;
        let first_focus_id = utils.focus_id();
        assert_ne!(first_focus_id, ACCESSIBILITY_ROOT_ID);

        // Click on the second rect
        utils.push_event(FreyaEvent::Mouse {
            name: "click".to_string(),
            cursor: (5.0, 75.0).into(),
            button: Some(MouseButton::Left),
        });

        // Second rect is now focused
        utils.wait_for_update().await;
        utils.wait_for_update().await;
        let second_focus_id = utils.focus_id();
        assert_ne!(first_focus_id, second_focus_id);
        assert_ne!(second_focus_id, ACCESSIBILITY_ROOT_ID);
    }
}<|MERGE_RESOLUTION|>--- conflicted
+++ resolved
@@ -61,14 +61,10 @@
 #[cfg(test)]
 mod test {
     use freya::prelude::*;
-<<<<<<< HEAD
-    use freya_testing::{launch_test_with_config, FreyaEvent, MouseButton, TestingConfig};
-=======
     use freya_core::accessibility::ACCESSIBILITY_ROOT_ID;
     use freya_testing::{
         events::pointer::MouseButton, launch_test_with_config, FreyaEvent, TestingConfig,
     };
->>>>>>> bebe6e39
 
     #[tokio::test]
     pub async fn focus_accessibility() {
