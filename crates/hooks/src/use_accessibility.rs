--- conflicted
+++ resolved
@@ -1,30 +1,21 @@
 use std::rc::Rc;
 
 use dioxus_core::ScopeState;
-<<<<<<< HEAD
+use freya_common::EventMessage;
+use freya_core::{navigation_mode::NavigatorState, types::FocusReceiver};
+
 use dioxus_hooks::{
-    to_owned, use_context_provider, use_effect, use_memo, use_shared_state,
-    use_shared_state_provider, RefCell,
+    to_owned, use_context_provider, use_memo, use_shared_state, use_shared_state_provider, RefCell,
 };
-use freya_common::EventMessage;
-use freya_core::{
-    accessibility::ACCESSIBILITY_ROOT_ID,
-    types::{AccessibilityId, FocusReceiver},
-};
+use freya_core::{accessibility::ACCESSIBILITY_ROOT_ID, types::AccessibilityId};
 
 use crate::use_platform;
-=======
-use dioxus_hooks::{to_owned, use_memo, use_shared_state};
-use freya_common::EventMessage;
-use freya_core::{navigation_mode::NavigatorState, types::FocusReceiver};
->>>>>>> 6b07a429
 
 pub type AccessibilityIdCounter = Rc<RefCell<u64>>;
 
 /// Sync both the Focus shared state and the platform accessibility focus
 pub fn use_init_accessibility(cx: &ScopeState) {
     let platform = use_platform(cx);
-<<<<<<< HEAD
     use_context_provider(cx, || Rc::new(RefCell::new(0u64)));
     use_shared_state_provider::<AccessibilityId>(cx, || ACCESSIBILITY_ROOT_ID);
     let focused_id = use_shared_state::<AccessibilityId>(cx).unwrap();
@@ -32,25 +23,13 @@
     let current_focused_id = *focused_id.read();
 
     // Notify the platform that a new Node has been focused manually
-=======
-    let focused_id = use_shared_state::<Option<FocusId>>(cx).unwrap();
-
-    let current_focused_id = *focused_id.read();
-
-    // Tell the renderer the new focused node
->>>>>>> 6b07a429
     let _ = use_memo(cx, &(current_focused_id,), move |(focused_id,)| {
         platform
             .send(EventMessage::FocusAccessibilityNode(focused_id))
             .unwrap();
     });
 
-<<<<<<< HEAD
-    // Notify the app that a new Node has been focusd by the platform
-    use_effect(cx, (), {
-=======
     cx.use_hook(|| {
->>>>>>> 6b07a429
         to_owned![focused_id];
 
         let focus_id_listener = cx.consume_context::<FocusReceiver>();
