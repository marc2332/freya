use dioxus_core::prelude::{
    consume_context,
    spawn,
    use_hook,
    Task,
};
use dioxus_hooks::{
    use_effect,
    use_memo,
    use_reactive,
    use_signal,
    Dependency,
};
use dioxus_signals::{
    CopyValue,
    MappedSignal,
    Readable,
    Signal,
    Writable,
};
use freya_core::animation_clock::AnimationClock;
use tokio::time::Instant;

use super::AnimatedValue;
use crate::{
    use_platform,
    UsePlatform,
};

#[derive(Default, PartialEq, Clone)]
pub struct AnimConfiguration {
    on_finish: OnFinish,
    on_creation: OnCreation,
    on_deps_change: OnDepsChange,
}

impl AnimConfiguration {
    pub fn on_finish(&mut self, on_finish: OnFinish) -> &mut Self {
        self.on_finish = on_finish;
        self
    }

    pub fn on_creation(&mut self, on_creation: OnCreation) -> &mut Self {
        self.on_creation = on_creation;
        self
    }

    pub fn on_deps_change(&mut self, on_deps_change: OnDepsChange) -> &mut Self {
        self.on_deps_change = on_deps_change;
        self
    }
}

/// Controls the direction of the animation.
#[derive(Clone, Copy)]
pub enum AnimDirection {
    Forward,
    Reverse,
}

impl AnimDirection {
    pub fn toggle(&mut self) {
        match self {
            Self::Forward => *self = Self::Reverse,
            Self::Reverse => *self = Self::Forward,
        }
    }
}

/// What to do once the animation finishes.
///
/// By default it is [OnFinish::Nothing].
#[derive(PartialEq, Clone, Copy, Default)]
pub enum OnFinish {
    /// Does nothing at all.
    #[default]
    Nothing,
    /// Runs the animation in reverse direction.
    Reverse,
    /// Runs the animation in the same direction again.
    Restart,
}

/// What to do once the animation gets created.
///
/// By default it is [OnCreation::Nothing]
#[derive(PartialEq, Clone, Copy, Default)]
pub enum OnCreation {
    /// Does nothing at all.
    #[default]
    Nothing,
    /// Runs the animation.
    Run,
    /// Set the values to the end of the animation. As if it had actually run.
    Finish,
}

/// What to do once the animation dependencies change.
///
/// By default it is [OnDepsChange::Reset]
#[derive(PartialEq, Clone, Copy, Default)]
pub enum OnDepsChange {
    /// Reset to the initial state.
    #[default]
    Reset,
    /// Set the values to the end of the animation.
    Finish,
    /// Reruns the animation.
    Rerun,
}

/// Animate your elements. Use [`use_animation`] to use this.
#[derive(Clone, PartialEq)]
pub struct UseAnimation<Animated: AnimatedValue> {
    pub(crate) animated_value: Signal<Option<Animated>>,
    pub(crate) conf: Signal<AnimConfiguration>,
    pub(crate) platform: UsePlatform,
    pub(crate) animation_clock: CopyValue<AnimationClock>,
    pub(crate) is_running: Signal<bool>,
    pub(crate) has_run_yet: Signal<bool>,
    pub(crate) task: Signal<Option<Task>>,
    pub(crate) last_direction: Signal<AnimDirection>,
}
impl<T: AnimatedValue> Copy for UseAnimation<T> {}

impl<Animated: AnimatedValue> UseAnimation<Animated> {
    /// Get the animated value.
    pub fn get(&self) -> MappedSignal<Animated> {
        self.animated_value.map(|a| a.as_ref().unwrap())
    }

    /// Reset the animation to the default state.
    pub fn reset(&self) {
        let mut has_run_yet = self.has_run_yet;
        let mut task = self.task;

        has_run_yet.set(false);

        if let Some(task) = task.write().take() {
            task.cancel();
        }

        self.animated_value
            .write_unchecked()
            .as_mut()
            .unwrap()
            .prepare(AnimDirection::Forward);
    }

    /// Finish the animation with the final state.
    pub fn finish(&self) {
        let mut task = self.task;

        if let Some(task) = task.write().take() {
            task.cancel();
        }

        self.animated_value
            .write_unchecked()
            .as_mut()
            .unwrap()
            .finish(*self.last_direction.peek());

        *self.has_run_yet.write_unchecked() = true;
    }

    /// Checks if there is any animation running.
    pub fn is_running(&self) -> bool {
        *self.is_running.read()
    }

    /// Checks if it has run yet, by subscribing.
    pub fn has_run_yet(&self) -> bool {
        *self.has_run_yet.read()
    }

    /// Checks if it has run yet, doesn't subscribe. Useful for when you just mounted your component.
    pub fn peek_has_run_yet(&self) -> bool {
        *self.has_run_yet.peek()
    }

    /// Runs the animation in reverse direction.
    pub fn reverse(&self) {
        self.run(AnimDirection::Reverse)
    }

    /// Runs the animation normally.
    pub fn start(&self) {
        self.run(AnimDirection::Forward)
    }

    /// Run the animation with a given [`AnimDirection`]
    pub fn run(&self, mut direction: AnimDirection) {
        let platform = self.platform;
        let mut is_running = self.is_running;
        let mut has_run_yet = self.has_run_yet;
        let mut task = self.task;
        let mut last_direction = self.last_direction;
        let animation_clock = self.animation_clock;

        let on_finish = self.conf.peek().on_finish;
        let mut animated_value = self.animated_value;

        last_direction.set(direction);

        // Cancel previous animations
        if let Some(task) = task.write().take() {
            task.cancel();
        }

        let peek_has_run_yet = self.peek_has_run_yet();
        let mut ticker = platform.new_ticker();

        let animation_task = spawn(async move {
            platform.request_animation_frame();

            let mut index = 0u128;
            let mut prev_frame = Instant::now();

            // Prepare the animations with the the proper direction
            animated_value.write().as_mut().unwrap().prepare(direction);

            if !peek_has_run_yet {
                *has_run_yet.write() = true;
            }
            is_running.set(true);

            loop {
                // Wait for the event loop to tick
                ticker.tick().await;

                let Ok(mut animated_value) = animated_value.try_write() else {
                    // Its okay to stop this animation if the animated_value has been dropped
                    break;
                };
                let animated_value = animated_value.as_mut().unwrap();

                platform.request_animation_frame();

                let elapsed = animation_clock
                    .peek()
                    .correct_elapsed_duration(prev_frame.elapsed());

                index += elapsed.as_millis();

                let is_finished = animated_value.is_finished(index, direction);

                // Advance the animations
                animated_value.advance(index, direction);

                prev_frame = Instant::now();

                if is_finished {
                    if OnFinish::Reverse == on_finish {
                        // Toggle direction
                        direction.toggle();
                    }
                    match on_finish {
                        OnFinish::Restart | OnFinish::Reverse => {
                            index = 0;

                            // Restart the animation
                            animated_value.prepare(direction);
                        }
                        OnFinish::Nothing => {
                            // Stop if all the animations are finished
                            break;
                        }
                    }
                }
            }

            is_running.set(false);
            task.write().take();
        });

        // Cancel previous animations
        task.write().replace(animation_task);
    }
}

/// Animate your elements easily.
///
/// [`use_animation`] takes an callback to initialize the animated values and related configuration.
///
/// To animate a group of values at once you can just return a tuple of them.
///
/// Currently supports animating numeric values (e.g width, padding, rotation, offsets) using [crate::AnimNum] or colors using [crate::AnimColor].
/// For each animated value you will need specify the duration, optionally an ease function or what type of easing you want.
///
/// For animations where you want to animate a value after one another you may use [crate::AnimSequential].
///
/// # Example
///
/// Here is an example that animates a value from `0.0` to `100.0` in `50` milliseconds.
///
/// ```rust, no_run
/// # use freya::prelude::*;
/// fn main() {
///     launch(app);
/// }
///
/// fn app() -> Element {
///     let animation = use_animation(|conf| {
///         conf.on_creation(OnCreation::Run);
///         AnimNum::new(0., 100.).time(50)
///     });
///
///     let width = animation.get().read().read();
///
///     rsx!(rect {
///         width: "{width}",
///         height: "100%",
///         background: "blue"
///     })
/// }
/// ```
///
/// You are not limited to just one animation per call, you can have as many as you want.
///
/// ```rust,no_run
/// # use freya::prelude::*;
/// fn app() -> Element {
///     let animation = use_animation(|conf| {
///         conf.on_creation(OnCreation::Run);
///         (
///             AnimNum::new(0., 100.).time(50),
///             AnimColor::new("red", "blue").time(50),
///         )
///     });
///
///     let (width, color) = &*animation.get().read_unchecked();
///
///     rsx!(rect {
///         width: "{width.read()}",
///         height: "100%",
///         background: "{color.read()}"
///     })
/// }
/// ```
///
/// You can also tweak what to do once the animation has finished with [`AnimConfiguration::on_finish`].
///
/// ```rust,no_run
/// # use freya::prelude::*;
/// fn app() -> Element {
///     let animation = use_animation(|conf| {
///         conf.on_finish(OnFinish::Restart);
///         (
///             AnimNum::new(0., 100.).time(50),
///             AnimColor::new("red", "blue").time(50),
///         )
///     });
///
///     let (width, color) = &*animation.get().read_unchecked();
///
///     rsx!(rect {
///         width: "{width.read()}",
///         height: "100%",
///         background: "{color.read()}"
///     })
/// }
/// ```
pub fn use_animation<Animated: AnimatedValue>(
    run: impl 'static + Fn(&mut AnimConfiguration) -> Animated,
) -> UseAnimation<Animated> {
    let platform = use_platform();
    let animation_clock = use_animation_clock();
    let is_running = use_signal(|| false);
    let has_run_yet = use_signal(|| false);
    let task = use_signal(|| None);
<<<<<<< HEAD
    let last_direction = use_signal(|| AnimDirection::Reverse);
    let mut animated_value = use_signal(|| None);
    let mut conf = use_signal(AnimConfiguration::default);
=======
    let last_direction = use_signal(|| AnimDirection::Forward);
    let mut context = use_signal(|| None);
>>>>>>> e15f3acf

    use_memo(move || {
        let mut anim_conf = AnimConfiguration::default();
        let value = run(&mut anim_conf);
        conf.replace(anim_conf);
        animated_value.replace(Some(value));
    });

    let animation = UseAnimation {
        conf,
        animated_value,
        platform,
        is_running,
        has_run_yet,
        task,
        last_direction,
        animation_clock,
    };

    use_effect(move || {
        if *has_run_yet.peek() {
            match conf.read().on_deps_change {
                OnDepsChange::Finish => animation.finish(),
                OnDepsChange::Rerun => {
                    let last_direction = *animation.last_direction.peek();
                    animation.run(last_direction);
                }
                _ => {}
            }
        }
    });

    use_hook(move || match conf.read().on_creation {
        OnCreation::Run => {
            animation.run(AnimDirection::Forward);
        }
        OnCreation::Finish => {
            animation.finish();
        }
        _ => {}
    });

    animation
}

pub fn use_animation_with_dependencies<Animated: PartialEq + AnimatedValue, D: Dependency>(
    deps: D,
    run: impl 'static + Fn(&mut AnimConfiguration, D::Out) -> Animated,
) -> UseAnimation<Animated>
where
    D::Out: 'static + Clone,
{
    let platform = use_platform();
    let animation_clock = use_animation_clock();
    let is_running = use_signal(|| false);
    let has_run_yet = use_signal(|| false);
    let task = use_signal(|| None);
<<<<<<< HEAD
    let last_direction = use_signal(|| AnimDirection::Reverse);
    let mut conf = use_signal(AnimConfiguration::default);
    let mut animated_value = use_signal(|| None);
=======
    let last_direction = use_signal(|| AnimDirection::Forward);

    let mut context = use_signal(|| None);
>>>>>>> e15f3acf

    use_memo(use_reactive(deps, move |deps| {
        let mut anim_conf = AnimConfiguration::default();
        let value = run(&mut anim_conf, deps);
        conf.replace(anim_conf);
        animated_value.replace(Some(value));
    }));

    let animation = UseAnimation {
        conf,
        animated_value,
        platform,
        is_running,
        has_run_yet,
        task,
        last_direction,
        animation_clock,
    };

    use_effect(move || {
        if *has_run_yet.peek() {
            match conf.read().on_deps_change {
                OnDepsChange::Finish => animation.finish(),
                OnDepsChange::Rerun => {
                    let last_direction = *animation.last_direction.peek();
                    animation.run(last_direction);
                }
                _ => {}
            }
        }
    });

    use_hook(move || match conf.read().on_creation {
        OnCreation::Run => {
            animation.run(AnimDirection::Forward);
        }
        OnCreation::Finish => {
            animation.finish();
        }
        _ => {}
    });

    animation
}

pub fn use_animation_clock() -> CopyValue<AnimationClock> {
    use_hook(|| CopyValue::new(consume_context()))
}

macro_rules! impl_tuple_call {
    ($(($($type:ident),*)),*) => {
        $(
            impl<$($type,)*> AnimatedValue for ($($type,)*)
            where
                $($type: AnimatedValue,)*
            {
                fn prepare(&mut self, direction: AnimDirection) {
                    #[allow(non_snake_case)]
                    let ($($type,)*) = self;
                    $(
                        $type.prepare(direction);
                    )*
                }

                fn is_finished(&self, index: u128, direction: AnimDirection) -> bool {
                    #[allow(non_snake_case)]
                    let ($($type,)*) = self;
                    $(
                        if !$type.is_finished(index, direction) {
                            return false;
                        }
                    )*
                    true
                }

                fn advance(&mut self, index: u128, direction: AnimDirection) {
                    #[allow(non_snake_case)]
                    let ($($type,)*) = self;
                    $(
                        $type.advance(index, direction);
                    )*
                }

                fn finish(&mut self, direction: AnimDirection) {
                    #[allow(non_snake_case)]
                    let ($($type,)*) = self;
                    $(
                        $type.finish(direction);
                    )*
                }
            }
        )*
    };
}

impl_tuple_call!(
    (T1),
    (T1, T2),
    (T1, T2, T3),
    (T1, T2, T3, T4),
    (T1, T2, T3, T4, T5),
    (T1, T2, T3, T4, T5, T6),
    (T1, T2, T3, T4, T5, T6, T7),
    (T1, T2, T3, T4, T5, T6, T7, T8),
    (T1, T2, T3, T4, T5, T6, T7, T8, T9),
    (T1, T2, T3, T4, T5, T6, T7, T8, T9, T10),
    (T1, T2, T3, T4, T5, T6, T7, T8, T9, T10, T11),
    (T1, T2, T3, T4, T5, T6, T7, T8, T9, T10, T11, T12),
    (T1, T2, T3, T4, T5, T6, T7, T8, T9, T10, T11, T12, T13),
    (T1, T2, T3, T4, T5, T6, T7, T8, T9, T10, T11, T12, T13, T14),
    (T1, T2, T3, T4, T5, T6, T7, T8, T9, T10, T11, T12, T13, T14, T15),
    (T1, T2, T3, T4, T5, T6, T7, T8, T9, T10, T11, T12, T13, T14, T15, T16),
    (T1, T2, T3, T4, T5, T6, T7, T8, T9, T10, T11, T12, T13, T14, T15, T16, T17),
    (T1, T2, T3, T4, T5, T6, T7, T8, T9, T10, T11, T12, T13, T14, T15, T16, T17, T18)
);<|MERGE_RESOLUTION|>--- conflicted
+++ resolved
@@ -369,14 +369,9 @@
     let is_running = use_signal(|| false);
     let has_run_yet = use_signal(|| false);
     let task = use_signal(|| None);
-<<<<<<< HEAD
-    let last_direction = use_signal(|| AnimDirection::Reverse);
+    let last_direction = use_signal(|| AnimDirection::Forward);
     let mut animated_value = use_signal(|| None);
     let mut conf = use_signal(AnimConfiguration::default);
-=======
-    let last_direction = use_signal(|| AnimDirection::Forward);
-    let mut context = use_signal(|| None);
->>>>>>> e15f3acf
 
     use_memo(move || {
         let mut anim_conf = AnimConfiguration::default();
@@ -434,15 +429,9 @@
     let is_running = use_signal(|| false);
     let has_run_yet = use_signal(|| false);
     let task = use_signal(|| None);
-<<<<<<< HEAD
-    let last_direction = use_signal(|| AnimDirection::Reverse);
+    let last_direction = use_signal(|| AnimDirection::Forward);
     let mut conf = use_signal(AnimConfiguration::default);
     let mut animated_value = use_signal(|| None);
-=======
-    let last_direction = use_signal(|| AnimDirection::Forward);
-
-    let mut context = use_signal(|| None);
->>>>>>> e15f3acf
 
     use_memo(use_reactive(deps, move |deps| {
         let mut anim_conf = AnimConfiguration::default();
