--- conflicted
+++ resolved
@@ -12,13 +12,8 @@
     Dependency,
 };
 use dioxus_signals::{
-<<<<<<< HEAD
+    CopyValue,
     MappedSignal,
-=======
-    CopyValue,
-    Memo,
-    ReadOnlySignal,
->>>>>>> 4914378e
     Readable,
     Signal,
     Writable,
@@ -400,12 +395,7 @@
         animation_clock,
     };
 
-<<<<<<< HEAD
     use_effect(move || {
-=======
-    use_memo(move || {
-        let context = context.read();
->>>>>>> 4914378e
         if *has_run_yet.peek() {
             match context.read().as_ref().unwrap().conf.on_deps_change {
                 OnDepsChange::Finish => animation.finish(),
@@ -418,7 +408,6 @@
         }
     });
 
-<<<<<<< HEAD
     use_hook(
         move || match animation.context.read().as_ref().unwrap().conf.on_creation {
             OnCreation::Run => {
@@ -430,17 +419,6 @@
             _ => {}
         },
     );
-=======
-    use_hook(move || match animation.context.read().conf.on_creation {
-        OnCreation::Run => {
-            animation.run(AnimDirection::Forward);
-        }
-        OnCreation::Finish => {
-            animation.finish();
-        }
-        _ => {}
-    });
->>>>>>> 4914378e
 
     animation
 }
@@ -490,7 +468,6 @@
         }
     });
 
-<<<<<<< HEAD
     use_hook(
         move || match animation.context.peek().as_ref().unwrap().conf.on_creation {
             OnCreation::Run => {
@@ -502,13 +479,6 @@
             _ => {}
         },
     );
-=======
-    use_hook(move || {
-        if animation.context.read().conf.on_creation == OnCreation::Run {
-            animation.run(AnimDirection::Forward);
-        }
-    });
->>>>>>> 4914378e
 
     animation
 }
