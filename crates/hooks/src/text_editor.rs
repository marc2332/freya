use std::{borrow::Cow, cmp::Ordering, fmt::Display, ops::Range};

use dioxus_std::clipboard::UseClipboard;
use freya_elements::events::keyboard::{Code, Key, Modifiers};

/// Holds the position of a cursor in a text
#[derive(Clone, Default, PartialEq, Debug)]
pub struct TextCursor {
    col: usize,
    row: usize,
}

impl TextCursor {
    /// Construct a new [TextCursor] given a row and a column
    pub fn new(row: usize, col: usize) -> Self {
        Self { col, row }
    }

    /// Move the cursor to a new row and column
    pub fn move_to(&mut self, row: usize, col: usize) {
        self.col = col;
        self.row = row;
    }

    /// Get the current column
    pub fn col(&self) -> usize {
        self.col
    }

    /// Get the current row
    pub fn row(&self) -> usize {
        self.row
    }

    /// Set a new column
    pub fn set_col(&mut self, col: usize) {
        self.col = col;
    }

    /// Set a new row
    pub fn set_row(&mut self, row: usize) {
        self.row = row;
    }

    pub fn as_tuple(&self) -> (usize, usize) {
        (self.row, self.col)
    }
}

/// A text line from a [TextEditor]
#[derive(Clone)]
pub struct Line<'a> {
    pub text: Cow<'a, str>,
}

impl Line<'_> {
    /// Get the length of the line
    pub fn len_chars(&self) -> usize {
        self.text.chars().filter(|c| c != &'\r').count()
    }

    /// Get the text of the line
    fn as_str(&self) -> &str {
        &self.text
    }
}

impl Display for Line<'_> {
    fn fmt(&self, f: &mut std::fmt::Formatter<'_>) -> std::fmt::Result {
        f.write_str(&self.text)
    }
}

bitflags::bitflags! {
    /// Events for [TextEditor]
    #[derive(Clone, Copy, Debug, PartialEq, Eq, Hash, Default)]
    pub struct TextEvent: u8 {
         /// Cursor position has been moved
        const CURSOR_CHANGED = 0x01;
        /// Text has changed
        const TEXT_CHANGED = 0x02;
        /// Selected text has changed
        const SELECTION_CHANGED = 0x04;
    }
}

/// Common trait for editable texts
pub trait TextEditor: Sized + Clone + Display {
    type LinesIterator<'a>: Iterator<Item = Line<'a>>
    where
        Self: 'a;

    fn set(&mut self, text: &str);

    /// Iterator over all the lines in the text.
    fn lines(&self) -> Self::LinesIterator<'_>;

    /// Insert a character in the text in the given position.
    fn insert_char(&mut self, char: char, char_idx: usize);

    /// Insert a string in the text in the given position.
    fn insert(&mut self, text: &str, char_idx: usize);

    /// Remove a part of the text.
    fn remove(&mut self, range: Range<usize>);

    /// Get line from the given char
    fn char_to_line(&self, char_idx: usize) -> usize;

    /// Get the first char from the given line
    fn line_to_char(&self, line_idx: usize) -> usize;

    /// Get a line from the text
    fn line(&self, line_idx: usize) -> Option<Line<'_>>;

    /// Total of lines
    fn len_lines(&self) -> usize;

    /// Get a readable cursor
    fn cursor(&self) -> &TextCursor;

    /// Get a mutable cursor
    fn cursor_mut(&mut self) -> &mut TextCursor;

    /// Get the cursor row
    fn cursor_row(&self) -> usize {
        self.cursor().row()
    }

    /// Get the cursor column
    fn cursor_col(&self) -> usize {
        self.cursor().col()
    }

    /// Move the cursor 1 line down
    fn cursor_down(&mut self) {
        let new_row = self.cursor_row() + 1;
        self.cursor_mut().set_row(new_row);
    }

    /// Move the cursor 1 line up
    fn cursor_up(&mut self) {
        let new_row = self.cursor_row() - 1;
        self.cursor_mut().set_row(new_row);
    }

    /// Move the cursor 1 char to the right
    fn cursor_right(&mut self) {
        let new_col = self.cursor_col() + 1;
        self.cursor_mut().set_col(new_col);
    }

    /// Move the cursor 1 char to the left
    fn cursor_left(&mut self) {
        let new_col = self.cursor_col() - 1;
        self.cursor_mut().set_col(new_col);
    }

    /// Get the cursor position
    fn cursor_pos(&self) -> usize {
        let line_begining = self.line_to_char(self.cursor_row());
        line_begining + self.cursor_col()
    }

    /// Set the cursor position
    fn set_cursor_pos(&mut self, pos: usize) {
        let row = self.char_to_line(pos);
        let row_idx = self.line_to_char(row);
        let col = pos - row_idx;
        self.cursor_mut().move_to(row, col)
    }

    // Check if has any highlight at all
    fn has_any_highlight(&self) -> bool;

    // Return the highlighted text from a given editor Id
    fn highlights(&self, editor_id: usize) -> Option<(usize, usize)>;

    // Cancel highlight
    fn unhighlight(&mut self);

    // Highlight some text
    fn highlight_text(&mut self, from: usize, to: usize, editor_id: usize);

    fn move_highlight_to_cursor(&mut self);

<<<<<<< HEAD
    fn get_clipboard(&self) -> &UseClipboard;
=======
    fn get_clipboard(&mut self) -> &mut UseClipboard;
>>>>>>> 0bb9b29c

    // Process a Keyboard event
    fn process_key(&mut self, key: &Key, code: &Code, modifiers: &Modifiers) -> TextEvent {
        let mut event = if self.has_any_highlight() {
            TextEvent::SELECTION_CHANGED
        } else {
            TextEvent::empty()
        };

        match key {
            Key::Shift => {
                event.remove(TextEvent::SELECTION_CHANGED);
            }
            Key::Control => {
                event.remove(TextEvent::SELECTION_CHANGED);
            }
            Key::Alt => {
                event.remove(TextEvent::SELECTION_CHANGED);
            }
            Key::Escape => {
                event.insert(TextEvent::SELECTION_CHANGED);
            }
            Key::ArrowDown => {
                if modifiers.contains(Modifiers::SHIFT) {
                    event.remove(TextEvent::SELECTION_CHANGED);
                    self.move_highlight_to_cursor();
                }

                let last_line = self.len_lines() - 1;

                // Go one line down
                match self.cursor_row().cmp(&last_line) {
                    Ordering::Equal => {
                        // Move the cursor to the end of the line
                        let current_line = self.line(self.cursor_row()).unwrap();
                        let last_char = current_line.len_chars();
                        self.cursor_mut().set_col(last_char);
                        event.insert(TextEvent::CURSOR_CHANGED);
                    }
                    Ordering::Less => {
                        let next_line = self.line(self.cursor_row() + 1).unwrap();

                        // Try to use the current cursor column, otherwise use the new line length
                        let cursor_col = if self.cursor_col() <= next_line.len_chars() {
                            self.cursor_col()
                        } else {
                            next_line.len_chars().max(1) - 1
                        };

                        self.cursor_mut().set_col(cursor_col);
                        self.cursor_down();

                        event.insert(TextEvent::CURSOR_CHANGED);
                    }
                    _ => {}
                }

                if modifiers.contains(Modifiers::SHIFT) {
                    self.move_highlight_to_cursor();
                }
            }
            Key::ArrowLeft => {
                if modifiers.contains(Modifiers::SHIFT) {
                    event.remove(TextEvent::SELECTION_CHANGED);
                    self.move_highlight_to_cursor();
                }

                // Go one character to the left
                if self.cursor_col() > 0 {
                    self.cursor_left();

                    event.insert(TextEvent::CURSOR_CHANGED);
                } else if self.cursor_row() > 0 {
                    // Go one line up if there is no more characters on the left
                    let prev_line = self.line(self.cursor_row() - 1);
                    if let Some(prev_line) = prev_line {
                        // Use the prev line length as new cursor column, otherwise just set it to 0
                        let cursor_col = if prev_line.len_chars() > 0 {
                            prev_line.len_chars() - 1
                        } else {
                            0
                        };

                        self.cursor_up();
                        self.cursor_mut().set_col(cursor_col);

                        event.insert(TextEvent::CURSOR_CHANGED);
                    }
                }

                if modifiers.contains(Modifiers::SHIFT) {
                    self.move_highlight_to_cursor();
                }
            }
            Key::ArrowRight => {
                if modifiers.contains(Modifiers::SHIFT) {
                    event.remove(TextEvent::SELECTION_CHANGED);
                    self.move_highlight_to_cursor();
                }

                let current_line = self.line(self.cursor_row()).unwrap();

                // Go one line down if there isn't more characters on the right
                if self.cursor_row() < self.len_lines() - 1
                    && self.cursor_col() == current_line.len_chars().max(1) - 1
                {
                    self.cursor_down();
                    self.cursor_mut().set_col(0);

                    event.insert(TextEvent::CURSOR_CHANGED);
                } else if self.cursor_col() < current_line.len_chars() {
                    // Go one character to the right if possible
                    self.cursor_right();

                    event.insert(TextEvent::CURSOR_CHANGED);
                }

                if modifiers.contains(Modifiers::SHIFT) {
                    self.move_highlight_to_cursor();
                }
            }
            Key::ArrowUp => {
                if modifiers.contains(Modifiers::SHIFT) {
                    event.remove(TextEvent::SELECTION_CHANGED);
                    self.move_highlight_to_cursor();
                }

                // Go one line up if there is any
                if self.cursor_row() > 0 {
                    let prev_line = self.line(self.cursor_row() - 1).unwrap();

                    // Try to use the current cursor column, otherwise use the prev line length
                    let cursor_col = if self.cursor_col() <= prev_line.len_chars() {
                        self.cursor_col()
                    } else {
                        prev_line.len_chars().max(1) - 1
                    };

                    self.cursor_up();
                    self.cursor_mut().set_col(cursor_col);

                    event.insert(TextEvent::CURSOR_CHANGED);
                } else if self.cursor_col() > 0 {
                    // Move the cursor to the begining of the line
                    self.cursor_mut().set_col(0);
                    event.insert(TextEvent::CURSOR_CHANGED);
                }

                if modifiers.contains(Modifiers::SHIFT) {
                    self.move_highlight_to_cursor();
                }
            }
            Key::Backspace => {
                if self.cursor_col() > 0 {
                    // Remove the character to the left if there is any
                    let char_idx = self.line_to_char(self.cursor_row()) + self.cursor_col();
                    self.remove(char_idx - 1..char_idx);

                    self.cursor_left();

                    event.insert(TextEvent::TEXT_CHANGED);
                } else if self.cursor_row() > 0 {
                    // Moves the whole current line to the end of the line above.
                    let prev_line_len = self.line(self.cursor_row() - 1).unwrap().len_chars();
                    let current_line = self.line(self.cursor_row()).clone();

                    if let Some(current_line) = current_line {
                        let current_line_len = current_line.len_chars();
                        let prev_char_idx =
                            self.line_to_char(self.cursor_row() - 1) + prev_line_len - 1;
                        let char_idx = self.line_to_char(self.cursor_row()) + current_line_len - 1;

                        let line = current_line.as_str().to_string();
                        self.insert(&line, prev_char_idx);
                        self.remove(char_idx..(char_idx + current_line_len) + 1);
                    }

                    self.cursor_up();
                    self.cursor_mut().set_col(prev_line_len - 1);

                    event.insert(TextEvent::TEXT_CHANGED);
                }
            }
            Key::Enter => {
                // Breaks the line
                let char_idx = self.line_to_char(self.cursor_row()) + self.cursor_col();
                self.insert_char('\n', char_idx);
                self.cursor_down();
                self.cursor_mut().set_col(0);

                event.insert(TextEvent::TEXT_CHANGED);
            }
            Key::Character(character) => {
                let meta_or_ctrl = if cfg!(target_os = "macos") {
                    modifiers.meta()
                } else {
                    modifiers.ctrl()
                };

                match code {
                    Code::Delete => {}
                    Code::Space => {
                        // Simply adds an space
                        let char_idx = self.line_to_char(self.cursor_row()) + self.cursor_col();
                        self.insert_char(' ', char_idx);
                        self.cursor_right();

                        event.insert(TextEvent::TEXT_CHANGED);
                    }

                    // Copy selected text
<<<<<<< HEAD
                    Code::KeyC if modifiers.contains(Modifiers::CONTROL) => {
=======
                    Code::KeyC if meta_or_ctrl => {
>>>>>>> 0bb9b29c
                        let selected = self.get_selected_text();
                        if let Some(selected) = selected {
                            self.get_clipboard().set(selected).ok();
                        }
<<<<<<< HEAD
                    }

                    // Cut selected text
                    Code::KeyX if modifiers.contains(Modifiers::CONTROL) => {
=======
                        event.remove(TextEvent::SELECTION_CHANGED);
                    }

                    // Cut selected text
                    Code::KeyX if meta_or_ctrl => {
>>>>>>> 0bb9b29c
                        let selection = self.get_selection();
                        if let Some((start, end)) = selection {
                            let text = self.get_selected_text().unwrap();
                            self.remove(start..end);
                            self.get_clipboard().set(text).ok();
                            self.set_cursor_pos(start);
                        }
                    }

                    // Paste copied text
<<<<<<< HEAD
                    Code::KeyV if modifiers.contains(Modifiers::CONTROL) => {
=======
                    Code::KeyV if meta_or_ctrl => {
>>>>>>> 0bb9b29c
                        let copied_text = self.get_clipboard().get();
                        if let Ok(copied_text) = copied_text {
                            let char_idx = self.line_to_char(self.cursor_row()) + self.cursor_col();
                            self.insert(&copied_text, char_idx);
                            let last_idx = copied_text.len() + char_idx;
                            self.set_cursor_pos(last_idx);
                            event.insert(TextEvent::TEXT_CHANGED);
                        }
                    }

<<<<<<< HEAD
                    // Undo last change
                    Code::KeyZ if modifiers.contains(Modifiers::CONTROL) => {
                        let undo_result = self.undo();

                        if let Some(idx) = undo_result {
                            self.set_cursor_pos(idx);
                            event.insert(TextEvent::TEXT_CHANGED);
                        }
                    }

                    // Redo last change
                    Code::KeyY if modifiers.contains(Modifiers::CONTROL) => {
                        let undo_result = self.redo();

                        if let Some(idx) = undo_result {
                            self.set_cursor_pos(idx);
                            event.insert(TextEvent::TEXT_CHANGED);
                        }
                    }

=======
>>>>>>> 0bb9b29c
                    _ => {
                        if let Ok(ch) = character.parse::<char>() {
                            // https://github.com/marc2332/freya/issues/461
                            if !ch.is_ascii_control() && ch.len_utf8() <= 2 {
                                // Inserts a character
                                let char_idx =
                                    self.line_to_char(self.cursor_row()) + self.cursor_col();
                                self.insert(character, char_idx);
                                self.cursor_right();

                                event.insert(TextEvent::TEXT_CHANGED);
                            }
                        } else if character.is_ascii() {
                            // Inserts a text
                            let char_idx = self.line_to_char(self.cursor_row()) + self.cursor_col();
                            self.insert(character, char_idx);
                            self.set_cursor_pos(char_idx + character.len());

                            event.insert(TextEvent::TEXT_CHANGED);
                        }
                    }
                }
            }
            _ => {}
        }

        if event.contains(TextEvent::SELECTION_CHANGED) {
            self.unhighlight();
        }

        event
    }

    fn get_selected_text(&self) -> Option<String>;

<<<<<<< HEAD
    fn undo(&mut self) -> Option<usize>;

    fn redo(&mut self) -> Option<usize>;

=======
>>>>>>> 0bb9b29c
    fn get_selection(&self) -> Option<(usize, usize)>;
}<|MERGE_RESOLUTION|>--- conflicted
+++ resolved
@@ -184,11 +184,7 @@
 
     fn move_highlight_to_cursor(&mut self);
 
-<<<<<<< HEAD
-    fn get_clipboard(&self) -> &UseClipboard;
-=======
     fn get_clipboard(&mut self) -> &mut UseClipboard;
->>>>>>> 0bb9b29c
 
     // Process a Keyboard event
     fn process_key(&mut self, key: &Key, code: &Code, modifiers: &Modifiers) -> TextEvent {
@@ -400,27 +396,16 @@
                     }
 
                     // Copy selected text
-<<<<<<< HEAD
-                    Code::KeyC if modifiers.contains(Modifiers::CONTROL) => {
-=======
                     Code::KeyC if meta_or_ctrl => {
->>>>>>> 0bb9b29c
                         let selected = self.get_selected_text();
                         if let Some(selected) = selected {
                             self.get_clipboard().set(selected).ok();
                         }
-<<<<<<< HEAD
-                    }
-
-                    // Cut selected text
-                    Code::KeyX if modifiers.contains(Modifiers::CONTROL) => {
-=======
                         event.remove(TextEvent::SELECTION_CHANGED);
                     }
 
                     // Cut selected text
                     Code::KeyX if meta_or_ctrl => {
->>>>>>> 0bb9b29c
                         let selection = self.get_selection();
                         if let Some((start, end)) = selection {
                             let text = self.get_selected_text().unwrap();
@@ -431,11 +416,7 @@
                     }
 
                     // Paste copied text
-<<<<<<< HEAD
-                    Code::KeyV if modifiers.contains(Modifiers::CONTROL) => {
-=======
                     Code::KeyV if meta_or_ctrl => {
->>>>>>> 0bb9b29c
                         let copied_text = self.get_clipboard().get();
                         if let Ok(copied_text) = copied_text {
                             let char_idx = self.line_to_char(self.cursor_row()) + self.cursor_col();
@@ -446,9 +427,8 @@
                         }
                     }
 
-<<<<<<< HEAD
                     // Undo last change
-                    Code::KeyZ if modifiers.contains(Modifiers::CONTROL) => {
+                    Code::KeyZ if meta_or_ctrl => {
                         let undo_result = self.undo();
 
                         if let Some(idx) = undo_result {
@@ -458,7 +438,7 @@
                     }
 
                     // Redo last change
-                    Code::KeyY if modifiers.contains(Modifiers::CONTROL) => {
+                    Code::KeyY if meta_or_ctrl => {
                         let undo_result = self.redo();
 
                         if let Some(idx) = undo_result {
@@ -467,8 +447,6 @@
                         }
                     }
 
-=======
->>>>>>> 0bb9b29c
                     _ => {
                         if let Ok(ch) = character.parse::<char>() {
                             // https://github.com/marc2332/freya/issues/461
@@ -504,12 +482,9 @@
 
     fn get_selected_text(&self) -> Option<String>;
 
-<<<<<<< HEAD
     fn undo(&mut self) -> Option<usize>;
 
     fn redo(&mut self) -> Option<usize>;
 
-=======
->>>>>>> 0bb9b29c
     fn get_selection(&self) -> Option<(usize, usize)>;
 }