use accesskit::NodeId as AccessibilityId;
use dioxus_core::{use_hook, AttributeValue};
<<<<<<< HEAD
use dioxus_hooks::{use_context, use_context_provider};
use dioxus_signals::{use_memo, ReadOnlySignal, Readable, Signal, Writable};
use freya_core::navigation_mode::NavigationMode;
=======
use dioxus_hooks::use_context;
use dioxus_signals::{Readable, Signal, Writable};
use freya_core::{accessibility::ACCESSIBILITY_ROOT_ID, navigation_mode::NavigationMode};
>>>>>>> 21362775
use freya_elements::events::{keyboard::Code, KeyboardEvent};
use freya_node_state::CustomAttributeValues;

use crate::AccessibilityIdCounter;

/// Manage the focus operations of given Node
#[derive(Clone)]
pub struct UseFocus {
    id: AccessibilityId,
<<<<<<< HEAD
    focused_id: Signal<Option<AccessibilityId>>,
    is_selected: ReadOnlySignal<bool>,
    is_focused: ReadOnlySignal<bool>,
=======
    focused_id: Signal<AccessibilityId>,
    navigation_mode: Signal<NavigationMode>,
>>>>>>> 21362775
}

impl UseFocus {
    /// Focus this node
    pub fn focus(&mut self) {
<<<<<<< HEAD
        if !*self.is_focused.peek() {
            *self.focused_id.write() = Some(self.id)
        }
=======
        *self.focused_id.write() = self.id
>>>>>>> 21362775
    }

    /// Get the node focus ID
    pub fn id(&self) -> AccessibilityId {
        self.id
    }

    /// Create a node focus ID attribute
    pub fn attribute(&self) -> AttributeValue {
        AttributeValue::any_value(CustomAttributeValues::AccessibilityId(self.id))
    }

    /// Check if this node is currently focused
    pub fn is_focused(&self) -> bool {
<<<<<<< HEAD
        *self.is_focused.read()
=======
        self.id == *self.focused_id.read()
>>>>>>> 21362775
    }

    /// Check if this node is currently selected
    pub fn is_selected(&self) -> bool {
        *self.is_selected.read()
    }

    /// Unfocus the currently focused node.
    pub fn unfocus(&mut self) {
        *self.focused_id.write() = ACCESSIBILITY_ROOT_ID;
    }

    /// Validate keydown event
    pub fn validate_keydown(&self, e: KeyboardEvent) -> bool {
        e.data.code == Code::Enter && self.is_selected()
    }
}

/// Create a focus manager for a node.
pub fn use_focus() -> UseFocus {
    let accessibility_id_counter = use_context::<AccessibilityIdCounter>();
    let focused_id = use_context::<Signal<AccessibilityId>>();
    let navigation_mode = use_context::<Signal<NavigationMode>>();

<<<<<<< HEAD
    let id = use_hook(|| AccessibilityId(NonZeroU128::new(Uuid::new_v4().as_u128()).unwrap()));

    let is_focused = use_memo(move || Some(id) == *focused_id.read());

    let is_selected =
        use_memo(move || *is_focused.read() && *navigation_mode.read() == NavigationMode::Keyboard);

    use_hook(move || UseFocus {
        id,
        focused_id,
        is_focused,
        is_selected,
=======
    use_hook(move || {
        let mut counter = accessibility_id_counter.borrow_mut();
        *counter += 1;
        let id = AccessibilityId(*counter);
        UseFocus {
            id,
            focused_id,
            navigation_mode,
        }
>>>>>>> 21362775
    })
}
#[cfg(test)]
mod test {
    use crate::use_focus;
    use freya::prelude::*;
    use freya_testing::{
        events::pointer::MouseButton, launch_test_with_config, FreyaEvent, TestingConfig,
    };

    #[tokio::test]
    pub async fn track_focus() {
        #[allow(non_snake_case)]
        fn OherChild() -> Element {
            let mut focus_manager = use_focus();

            rsx!(
                rect {
                    width: "100%",
                    height: "50%",
                    onclick: move |_| focus_manager.focus(),
                    "{focus_manager.is_focused()}"
                }
            )
        }

        fn use_focus_app() -> Element {
            rsx!(
                rect {
                    width: "100%",
                    height: "100%",
                    OherChild {},
                    OherChild {}
                }
            )
        }

        let mut utils = launch_test_with_config(
            use_focus_app,
            *TestingConfig::default().with_size((100.0, 100.0).into()),
        );

        // Initial state
        utils.wait_for_update().await;
        let root = utils.root().get(0);
        assert_eq!(root.get(0).get(0).text(), Some("false"));
        assert_eq!(root.get(1).get(0).text(), Some("false"));

        // Click on the first rect
        utils.push_event(FreyaEvent::Mouse {
            name: "click".to_string(),
            cursor: (5.0, 5.0).into(),
            button: Some(MouseButton::Left),
        });

        // First rect is now focused
        utils.wait_for_update().await;
        assert_eq!(root.get(0).get(0).text(), Some("true"));
        assert_eq!(root.get(1).get(0).text(), Some("false"));

        // Click on the second rect
        utils.push_event(FreyaEvent::Mouse {
            name: "click".to_string(),
            cursor: (5.0, 75.0).into(),
            button: Some(MouseButton::Left),
        });

        // Second rect is now focused
        utils.wait_for_update().await;
        assert_eq!(root.get(0).get(0).text(), Some("false"));
        assert_eq!(root.get(1).get(0).text(), Some("true"));
    }
}<|MERGE_RESOLUTION|>--- conflicted
+++ resolved
@@ -1,14 +1,8 @@
 use accesskit::NodeId as AccessibilityId;
 use dioxus_core::{use_hook, AttributeValue};
-<<<<<<< HEAD
 use dioxus_hooks::{use_context, use_context_provider};
 use dioxus_signals::{use_memo, ReadOnlySignal, Readable, Signal, Writable};
-use freya_core::navigation_mode::NavigationMode;
-=======
-use dioxus_hooks::use_context;
-use dioxus_signals::{Readable, Signal, Writable};
 use freya_core::{accessibility::ACCESSIBILITY_ROOT_ID, navigation_mode::NavigationMode};
->>>>>>> 21362775
 use freya_elements::events::{keyboard::Code, KeyboardEvent};
 use freya_node_state::CustomAttributeValues;
 
@@ -18,26 +12,18 @@
 #[derive(Clone)]
 pub struct UseFocus {
     id: AccessibilityId,
-<<<<<<< HEAD
-    focused_id: Signal<Option<AccessibilityId>>,
     is_selected: ReadOnlySignal<bool>,
     is_focused: ReadOnlySignal<bool>,
-=======
     focused_id: Signal<AccessibilityId>,
     navigation_mode: Signal<NavigationMode>,
->>>>>>> 21362775
 }
 
 impl UseFocus {
     /// Focus this node
     pub fn focus(&mut self) {
-<<<<<<< HEAD
         if !*self.is_focused.peek() {
-            *self.focused_id.write() = Some(self.id)
+            *self.focused_id.write() = self.id
         }
-=======
-        *self.focused_id.write() = self.id
->>>>>>> 21362775
     }
 
     /// Get the node focus ID
@@ -52,11 +38,7 @@
 
     /// Check if this node is currently focused
     pub fn is_focused(&self) -> bool {
-<<<<<<< HEAD
         *self.is_focused.read()
-=======
-        self.id == *self.focused_id.read()
->>>>>>> 21362775
     }
 
     /// Check if this node is currently selected
@@ -81,8 +63,9 @@
     let focused_id = use_context::<Signal<AccessibilityId>>();
     let navigation_mode = use_context::<Signal<NavigationMode>>();
 
-<<<<<<< HEAD
-    let id = use_hook(|| AccessibilityId(NonZeroU128::new(Uuid::new_v4().as_u128()).unwrap()));
+    let mut counter = accessibility_id_counter.borrow_mut();
+    *counter += 1;
+    let id = AccessibilityId(*counter);
 
     let is_focused = use_memo(move || Some(id) == *focused_id.read());
 
@@ -94,17 +77,6 @@
         focused_id,
         is_focused,
         is_selected,
-=======
-    use_hook(move || {
-        let mut counter = accessibility_id_counter.borrow_mut();
-        *counter += 1;
-        let id = AccessibilityId(*counter);
-        UseFocus {
-            id,
-            focused_id,
-            navigation_mode,
-        }
->>>>>>> 21362775
     })
 }
 #[cfg(test)]
