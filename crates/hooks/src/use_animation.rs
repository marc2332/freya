use std::time::Duration;

use dioxus_core::prelude::{spawn, Task};
use dioxus_hooks::{use_memo, use_memo_with_dependencies, Dependency};
use dioxus_signals::{ReadOnlySignal, Readable, Signal, Writable};
use easer::functions::*;
use freya_engine::prelude::Color;
use freya_node_state::Parse;
use tokio::time::Instant;

use crate::UsePlatform;

pub fn apply_value(
    origin: f32,
    destination: f32,
    index: i32,
    time: Duration,
    ease: Ease,
    function: Function,
) -> f32 {
    let (t, b, c, d) = (
        index as f32,
        origin,
        destination - origin,
        time.as_millis() as f32,
    );
    match function {
        Function::Back => match ease {
            Ease::In => Back::ease_in(t, b, c, d),
            Ease::InOut => Back::ease_in_out(t, b, c, d),
            Ease::Out => Back::ease_out(t, b, c, d),
        },
        Function::Bounce => match ease {
            Ease::In => Bounce::ease_in(t, b, c, d),
            Ease::InOut => Bounce::ease_in_out(t, b, c, d),
            Ease::Out => Bounce::ease_out(t, b, c, d),
        },
        Function::Circ => match ease {
            Ease::In => Circ::ease_in(t, b, c, d),
            Ease::InOut => Circ::ease_in_out(t, b, c, d),
            Ease::Out => Circ::ease_out(t, b, c, d),
        },
        Function::Cubic => match ease {
            Ease::In => Cubic::ease_in(t, b, c, d),
            Ease::InOut => Cubic::ease_in_out(t, b, c, d),
            Ease::Out => Cubic::ease_out(t, b, c, d),
        },
        Function::Elastic => match ease {
            Ease::In => Elastic::ease_in(t, b, c, d),
            Ease::InOut => Elastic::ease_in_out(t, b, c, d),
            Ease::Out => Elastic::ease_out(t, b, c, d),
        },
        Function::Expo => match ease {
            Ease::In => Expo::ease_in(t, b, c, d),
            Ease::InOut => Expo::ease_in_out(t, b, c, d),
            Ease::Out => Expo::ease_out(t, b, c, d),
        },
        Function::Linear => match ease {
            Ease::In => Linear::ease_in(t, b, c, d),
            Ease::InOut => Linear::ease_in_out(t, b, c, d),
            Ease::Out => Linear::ease_out(t, b, c, d),
        },
        Function::Quad => match ease {
            Ease::In => Quad::ease_in(t, b, c, d),
            Ease::InOut => Quad::ease_in_out(t, b, c, d),
            Ease::Out => Quad::ease_out(t, b, c, d),
        },
        Function::Quart => match ease {
            Ease::In => Quart::ease_in(t, b, c, d),
            Ease::InOut => Quart::ease_in_out(t, b, c, d),
            Ease::Out => Quart::ease_out(t, b, c, d),
        },
        Function::Sine => match ease {
            Ease::In => Sine::ease_in(t, b, c, d),
            Ease::InOut => Sine::ease_in_out(t, b, c, d),
            Ease::Out => Sine::ease_out(t, b, c, d),
        },
    }
}

#[derive(Default, Clone, Copy)]
pub enum Function {
    Back,
    Bounce,
    Circ,
    Cubic,
    Elastic,
    Expo,
    #[default]
    Linear,
    Quad,
    Quart,
    Sine,
}

#[derive(Default, Clone, Copy)]
pub enum Ease {
    #[default]
    In,
    Out,
    InOut,
}

pub struct AnimColor {
    origin: Color,
    destination: Color,
    time: Duration,
    ease: Ease,
    function: Function,

    value: Color,
}

impl AnimColor {
    pub fn new(origin: &str, destination: &str) -> Self {
        Self {
            origin: Color::parse(origin).unwrap(),
            destination: Color::parse(destination).unwrap(),
            time: Duration::default(),
            ease: Ease::default(),
            function: Function::default(),

            value: Color::parse(origin).unwrap(),
        }
    }

    /// Set the animation duration using milliseconds. Use `Self::duration` if you want to specify the duration in another form.
    pub fn time(mut self, time: u64) -> Self {
        self.time = Duration::from_millis(time);
        self
    }

    /// Set the animation duration using milliseconds.
    pub fn duration(mut self, duration: Duration) -> Self {
        self.time = duration;
        self
    }

    /// Set the easing type. See `Ease` for all the types.
    pub fn ease(mut self, ease: Ease) -> Self {
        self.ease = ease;
        self
    }

    /// Set the easing function. See `Function` for all the types.
    pub fn function(mut self, function: Function) -> Self {
        self.function = function;
        self
    }
}

impl AnimatedValue for AnimColor {
    fn time(&self) -> Duration {
        self.time
    }

    fn as_f32(&self) -> f32 {
        panic!("This is not a f32.")
    }

    fn as_string(&self) -> String {
        format!(
            "rgb({}, {}, {})",
            self.value.r(),
            self.value.g(),
            self.value.b()
        )
    }

    fn prepare(&mut self, direction: AnimDirection) {
        match direction {
            AnimDirection::Forward => self.value = self.origin,
            AnimDirection::Reverse => {
                self.value = self.destination;
            }
        }
    }

    fn is_finished(&self, index: i32, direction: AnimDirection) -> bool {
        match direction {
            AnimDirection::Forward => {
                index > self.time.as_millis() as i32
                    && self.value.r() >= self.destination.r()
                    && self.value.g() >= self.destination.g()
                    && self.value.b() >= self.destination.b()
            }
            AnimDirection::Reverse => {
                index > self.time.as_millis() as i32
                    && self.value.r() <= self.origin.r()
                    && self.value.g() <= self.origin.g()
                    && self.value.b() <= self.origin.b()
            }
        }
    }

    fn advance(&mut self, index: i32, direction: AnimDirection) {
        if !self.is_finished(index, direction) {
            let (origin, destination) = match direction {
                AnimDirection::Forward => (self.origin, self.destination),
                AnimDirection::Reverse => (self.destination, self.origin),
            };
            let r = apply_value(
                origin.r() as f32,
                destination.r() as f32,
                index.min(self.time.as_millis() as i32),
                self.time,
                self.ease,
                self.function,
            );
            let g = apply_value(
                origin.g() as f32,
                destination.g() as f32,
                index.min(self.time.as_millis() as i32),
                self.time,
                self.ease,
                self.function,
            );
            let b = apply_value(
                origin.b() as f32,
                destination.b() as f32,
                index.min(self.time.as_millis() as i32),
                self.time,
                self.ease,
                self.function,
            );
            self.value = Color::from_rgb(r as u8, g as u8, b as u8);
        }
    }
}

pub struct AnimNum {
    origin: f32,
    destination: f32,
    time: Duration,
    ease: Ease,
    function: Function,

    value: f32,
}

impl AnimNum {
    pub fn new(origin: f32, destination: f32) -> Self {
        Self {
            origin,
            destination,
            time: Duration::default(),
            ease: Ease::default(),
            function: Function::default(),

            value: origin,
        }
    }

    /// Set the animation duration using milliseconds. Use `Self::duration` if you want to specify the duration in another form.
    pub fn time(mut self, time: u64) -> Self {
        self.time = Duration::from_millis(time);
        self
    }

    /// Set the animation duration using milliseconds.
    pub fn duration(mut self, duration: Duration) -> Self {
        self.time = duration;
        self
    }

    /// Set the easing type. See `Ease` for all the types.
    pub fn ease(mut self, ease: Ease) -> Self {
        self.ease = ease;
        self
    }

    /// Set the easing function. See `Function` for all the types.
    pub fn function(mut self, function: Function) -> Self {
        self.function = function;
        self
    }
}

impl AnimatedValue for AnimNum {
    fn time(&self) -> Duration {
        self.time
    }

    fn as_f32(&self) -> f32 {
        self.value
    }

    fn as_string(&self) -> String {
        panic!("This is not a String");
    }

    fn prepare(&mut self, direction: AnimDirection) {
        match direction {
            AnimDirection::Forward => self.value = self.origin,
            AnimDirection::Reverse => {
                self.value = self.destination;
            }
        }
    }

    fn is_finished(&self, index: i32, direction: AnimDirection) -> bool {
        match direction {
            AnimDirection::Forward => {
                index > self.time.as_millis() as i32 && self.value >= self.destination
            }
            AnimDirection::Reverse => {
                index > self.time.as_millis() as i32 && self.value <= self.origin
            }
        }
    }

    fn advance(&mut self, index: i32, direction: AnimDirection) {
        if !self.is_finished(index, direction) {
            let (origin, destination) = match direction {
                AnimDirection::Forward => (self.origin, self.destination),
                AnimDirection::Reverse => (self.destination, self.origin),
            };
            self.value = apply_value(
                origin,
                destination,
                index.min(self.time.as_millis() as i32),
                self.time,
                self.ease,
                self.function,
            )
        }
    }
}

pub trait AnimatedValue {
    fn time(&self) -> Duration;

    fn as_f32(&self) -> f32;

    fn as_string(&self) -> String;

    fn prepare(&mut self, direction: AnimDirection);

    fn is_finished(&self, index: i32, direction: AnimDirection) -> bool;

    fn advance(&mut self, index: i32, direction: AnimDirection);
}

#[derive(Default, PartialEq, Clone)]
pub struct Context {
    animated_values: Vec<Signal<Box<dyn AnimatedValue>>>,
    reverse: bool,
    auto_start: bool,
}

impl Context {
    pub fn with(
        &mut self,
        animated_value: impl AnimatedValue + 'static,
    ) -> ReadOnlySignal<Box<dyn AnimatedValue>> {
        let val: Box<dyn AnimatedValue> = Box::new(animated_value);
        let signal = Signal::new(val);
        self.animated_values.push(signal);
        ReadOnlySignal::new(signal)
    }

    pub fn reverse(&mut self, reverse: bool) -> &mut Self {
        self.reverse = reverse;
        self
    }

    pub fn auto_start(&mut self, auto_start: bool) -> &mut Self {
        self.auto_start = auto_start;
        self
    }
}

/// Controls the direction of the animation.
#[derive(Clone, Copy)]
pub enum AnimDirection {
    Forward,
    Reverse,
}

impl AnimDirection {
    pub fn toggle(&mut self) {
        match self {
            Self::Forward => *self = Self::Reverse,
            Self::Reverse => *self = Self::Forward,
        }
    }
}

/// Animate your elements. Use [`use_animation`] to use this.
#[derive(PartialEq)]
pub struct UseAnimator<Animated> {
    value: Animated,
    ctx: Context,
    platform: UsePlatform,
    is_running: Signal<bool>,
    has_run_yet: Signal<bool>,
    task: Signal<Option<Task>>,
}

impl<Animated> UseAnimator<Animated> {
    pub fn new(
        value: Animated,
        ctx: Context,
        platform: UsePlatform,
        task: RefCell<Option<Task>>,
        is_running: Signal<bool>,
    ) -> Self {
        let animator = Self {
            value,
            ctx,
            platform,
            task,
            is_running,
        };

        if animator.ctx.auto_start {
            animator.run(AnimDirection::Forward);
        }

        animator
    }

    /// Get the containing animated value.
    pub fn get(&self) -> &Animated {
        &self.value
    }

    /// Reset the animation to the default state.
    pub fn reset(&self) {
        if let Some(task) = self.task.try_write().unwrap().take() {
            task.cancel();
        }

        for value in &self.ctx.animated_values {
            value.try_write().unwrap().prepare(AnimDirection::Forward);
        }
    }

    /// Checks if there is any animation running.
    pub fn is_running(&self) -> bool {
        *self.is_running.read()
    }

    /// Checks if it has run yet, by subscribing.
    pub fn has_run_yet(&self) -> bool {
        *self.has_run_yet.read()
    }

    /// Checks if it has run yet, doesn't subscribe. Useful for when you just mounted your component.
    pub fn peek_has_run_yet(&self) -> bool {
        *self.has_run_yet.peek()
    }

    /// Runs the animation in reverse direction.
    pub fn reverse(&self) {
        self.run(AnimDirection::Reverse)
    }

    /// Runs the animation normally.
    pub fn start(&self) {
        self.run(AnimDirection::Forward)
    }

    /// Run the animation with a given [`AnimDirection`]
    pub fn run(&self, mut direction: AnimDirection) {
        let platform = self.platform;
        let mut is_running = self.is_running;
        let mut ticker = platform.new_ticker();
        let mut values = self.ctx.animated_values.clone();
<<<<<<< HEAD
        let reverse = self.ctx.reverse;
=======
        let task = self.task;
>>>>>>> 127e2ebe

        // Cancel previous animations
        if let Some(task) = self.task.try_write().unwrap().take() {
            task.cancel();
        }

        if !self.peek_has_run_yet() {
            *self.has_run_yet.try_write().unwrap() = true;
        }
        is_running.set(true);

        let task = spawn(async move {
            platform.request_animation_frame();

            let mut index = 0;
            let mut prev_frame = Instant::now();

            // Prepare the animations with the the proper direction
            for value in values.iter_mut() {
                value.write().prepare(direction);
            }

            loop {
                // Wait for the event loop to tick
                ticker.tick().await;
                platform.request_animation_frame();

                index += prev_frame.elapsed().as_millis() as i32;

                let is_finished = values
                    .iter()
                    .all(|value| value.peek().is_finished(index, direction));
                if is_finished {
                    if reverse {
                        // Restart the animation in the opposite direction
                        direction.toggle();
                        index = 0;
                        for value in values.iter_mut() {
                            value.write().prepare(direction);
                        }
                    } else {
                        // Stop if all the animations are finished
                        break;
                    }
                }

                // Advance the animations
                for value in values.iter_mut() {
                    value.write().advance(index, direction);
                }

                prev_frame = Instant::now();
            }

            // Cancel previous animations
            task.try_write().unwrap().take();
        });

        self.task.try_write().unwrap().replace(task);
    }
}

/// Animate your elements easily.
///
/// ## Usage
///
/// With a simple animation:
///
/// ```rust,no_run
/// # use freya::prelude::*;
/// fn app() -> Element {
///     let animation = use_animation(|ctx| ctx.with(AnimNum::new(0., 100.).time(50)));
///
///     let animations = animation.read();
///     let width = animations.get().read().as_f32();
///
///     use_hook(move || {
///         animation.read().start();
///     });
///
///     rsx!(
///         rect {
///             width: "{width}",
///             height: "100%",
///             background: "blue"
///         }
///     )
/// }
/// ```
///
/// Grouping various animations.
///
/// ```rust,no_run
/// # use freya::prelude::*;
/// fn app() -> Element {
///     let animation = use_animation(|ctx| {
///         (
///             ctx.with(AnimNum::new(0., 100.).time(50)),
///             ctx.with(AnimColor::new("red", "blue").time(50))
///         )
///     });
///
///     let animations = animation.read();
///     let (width, color) = animations.get();
///
///     use_hook(move || {
///         animation.read().start();
///     });
///
///     rsx!(
///         rect {
///             width: "{width.read().as_f32()}",
///             height: "100%",
///             background: "{color.read().as_string()}"
///         }
///     )
/// }
/// ```
///
pub fn use_animation<Animated: PartialEq + 'static>(
    run: impl Fn(&mut Context) -> Animated + 'static,
) -> ReadOnlySignal<UseAnimator<Animated>> {
    use_memo(move || {
        let mut ctx = Context::default();
        let value = run(&mut ctx);

        UseAnimator::new(
            value,
            ctx,
<<<<<<< HEAD
            UsePlatform::new(),
            RefCell::new(None),
            Signal::new(false),
        )
=======
            platform: UsePlatform::new(),
            is_running: Signal::new(false),
            has_run_yet: Signal::new(false),
            task: Signal::default(),
        }
>>>>>>> 127e2ebe
    })
}

pub fn use_animation_with_dependencies<Animated: PartialEq + 'static, D: Dependency>(
    deps: D,
    run: impl Fn(&mut Context, D::Out) -> Animated + 'static,
) -> ReadOnlySignal<UseAnimator<Animated>>
where
    D::Out: 'static,
{
    use_memo_with_dependencies(deps, move |deps| {
        let mut ctx = Context::default();
        let value = run(&mut ctx, deps);

        UseAnimator::new(
            value,
            ctx,
<<<<<<< HEAD
            UsePlatform::new(),
            RefCell::new(None),
            Signal::new(false),
        )
=======
            platform: UsePlatform::new(),
            is_running: Signal::new(false),
            has_run_yet: Signal::new(false),
            task: Signal::default(),
        }
>>>>>>> 127e2ebe
    })
}<|MERGE_RESOLUTION|>--- conflicted
+++ resolved
@@ -401,16 +401,15 @@
     pub fn new(
         value: Animated,
         ctx: Context,
-        platform: UsePlatform,
-        task: RefCell<Option<Task>>,
-        is_running: Signal<bool>,
+        platform: UsePlatform
     ) -> Self {
         let animator = Self {
             value,
             ctx,
             platform,
-            task,
-            is_running,
+            is_running: Signal::default(),
+            task: Signal::default(),
+            has_run_yet: Signal::default()
         };
 
         if animator.ctx.auto_start {
@@ -467,11 +466,8 @@
         let mut is_running = self.is_running;
         let mut ticker = platform.new_ticker();
         let mut values = self.ctx.animated_values.clone();
-<<<<<<< HEAD
         let reverse = self.ctx.reverse;
-=======
         let task = self.task;
->>>>>>> 127e2ebe
 
         // Cancel previous animations
         if let Some(task) = self.task.try_write().unwrap().take() {
@@ -601,18 +597,8 @@
         UseAnimator::new(
             value,
             ctx,
-<<<<<<< HEAD
             UsePlatform::new(),
-            RefCell::new(None),
-            Signal::new(false),
         )
-=======
-            platform: UsePlatform::new(),
-            is_running: Signal::new(false),
-            has_run_yet: Signal::new(false),
-            task: Signal::default(),
-        }
->>>>>>> 127e2ebe
     })
 }
 
@@ -630,17 +616,7 @@
         UseAnimator::new(
             value,
             ctx,
-<<<<<<< HEAD
             UsePlatform::new(),
-            RefCell::new(None),
-            Signal::new(false),
         )
-=======
-            platform: UsePlatform::new(),
-            is_running: Signal::new(false),
-            has_run_yet: Signal::new(false),
-            task: Signal::default(),
-        }
->>>>>>> 127e2ebe
     })
 }