use std::{
    fmt,
    ops::Deref,
    time::Duration,
};

use dioxus_core::prelude::{
    spawn,
    use_hook,
    Task,
};
use dioxus_hooks::{
    use_memo,
    use_reactive,
    use_signal,
    Dependency,
};
use dioxus_signals::{
    Memo,
    ReadOnlySignal,
    Readable,
    Signal,
    Writable,
};
use easer::functions::*;
use freya_engine::prelude::Color;
use freya_node_state::Parse;
use tokio::time::Instant;

use crate::{
    use_platform,
    UsePlatform,
};

pub fn apply_value(
    origin: f32,
    destination: f32,
    index: u128,
    time: Duration,
    ease: Ease,
    function: Function,
) -> f32 {
    let (t, b, c, d) = (
        index as f32,
        origin,
        destination - origin,
        time.as_millis() as f32,
    );
    match function {
        Function::Back => match ease {
            Ease::In => Back::ease_in(t, b, c, d),
            Ease::InOut => Back::ease_in_out(t, b, c, d),
            Ease::Out => Back::ease_out(t, b, c, d),
        },
        Function::Bounce => match ease {
            Ease::In => Bounce::ease_in(t, b, c, d),
            Ease::InOut => Bounce::ease_in_out(t, b, c, d),
            Ease::Out => Bounce::ease_out(t, b, c, d),
        },
        Function::Circ => match ease {
            Ease::In => Circ::ease_in(t, b, c, d),
            Ease::InOut => Circ::ease_in_out(t, b, c, d),
            Ease::Out => Circ::ease_out(t, b, c, d),
        },
        Function::Cubic => match ease {
            Ease::In => Cubic::ease_in(t, b, c, d),
            Ease::InOut => Cubic::ease_in_out(t, b, c, d),
            Ease::Out => Cubic::ease_out(t, b, c, d),
        },
        Function::Elastic => match ease {
            Ease::In => Elastic::ease_in(t, b, c, d),
            Ease::InOut => Elastic::ease_in_out(t, b, c, d),
            Ease::Out => Elastic::ease_out(t, b, c, d),
        },
        Function::Expo => match ease {
            Ease::In => Expo::ease_in(t, b, c, d),
            Ease::InOut => Expo::ease_in_out(t, b, c, d),
            Ease::Out => Expo::ease_out(t, b, c, d),
        },
        Function::Linear => match ease {
            Ease::In => Linear::ease_in(t, b, c, d),
            Ease::InOut => Linear::ease_in_out(t, b, c, d),
            Ease::Out => Linear::ease_out(t, b, c, d),
        },
        Function::Quad => match ease {
            Ease::In => Quad::ease_in(t, b, c, d),
            Ease::InOut => Quad::ease_in_out(t, b, c, d),
            Ease::Out => Quad::ease_out(t, b, c, d),
        },
        Function::Quart => match ease {
            Ease::In => Quart::ease_in(t, b, c, d),
            Ease::InOut => Quart::ease_in_out(t, b, c, d),
            Ease::Out => Quart::ease_out(t, b, c, d),
        },
        Function::Sine => match ease {
            Ease::In => Sine::ease_in(t, b, c, d),
            Ease::InOut => Sine::ease_in_out(t, b, c, d),
            Ease::Out => Sine::ease_out(t, b, c, d),
        },
    }
}

#[derive(Default, Clone, Copy, Debug, PartialEq, Eq)]
pub enum Function {
    Back,
    Bounce,
    Circ,
    Cubic,
    Elastic,
    Expo,
    #[default]
    Linear,
    Quad,
    Quart,
    Sine,
}

impl fmt::Display for Function {
    fn fmt(&self, f: &mut fmt::Formatter<'_>) -> fmt::Result {
        write!(f, "{:?}", self)
    }
}

#[derive(Default, Clone, Copy, PartialEq, Eq)]
pub enum Ease {
    In,
    #[default]
    Out,
    InOut,
}

/// Animate a color.
#[derive(Clone, PartialEq)]
pub struct AnimColor {
    origin: Color,
    destination: Color,
    time: Duration,
    ease: Ease,
    function: Function,

    value: Color,
}

impl AnimColor {
    pub fn new(origin: &str, destination: &str) -> Self {
        Self {
            origin: Color::parse(origin).unwrap(),
            destination: Color::parse(destination).unwrap(),
            time: Duration::default(),
            ease: Ease::default(),
            function: Function::default(),

            value: Color::parse(origin).unwrap(),
        }
    }

    /// Set the animation duration using milliseconds. Use `Self::duration` if you want to specify the duration in another form.
    pub fn time(mut self, time: u64) -> Self {
        self.time = Duration::from_millis(time);
        self
    }

    /// Set the animation duration using milliseconds.
    pub fn duration(mut self, duration: Duration) -> Self {
        self.time = duration;
        self
    }

    /// Set the easing type. See `Ease` for all the types.
    pub fn ease(mut self, ease: Ease) -> Self {
        self.ease = ease;
        self
    }

    /// Set the easing function. See `Function` for all the types.
    pub fn function(mut self, function: Function) -> Self {
        self.function = function;
        self
    }

    /// Read the value of the [AnimColor] as a String.
    pub fn read(&self) -> String {
        format!(
            "rgb({}, {}, {}, {})",
            self.value.r(),
            self.value.g(),
            self.value.b(),
            self.value.a()
        )
    }
}

impl AnimatedValue for AnimColor {
    fn prepare(&mut self, direction: AnimDirection) {
        match direction {
            AnimDirection::Forward => self.value = self.origin,
            AnimDirection::Reverse => {
                self.value = self.destination;
            }
        }
    }

    fn is_finished(&self, index: u128, direction: AnimDirection) -> bool {
        match direction {
            AnimDirection::Forward => {
                index > self.time.as_millis()
                    && self.value.r() == self.destination.r()
                    && self.value.g() == self.destination.g()
                    && self.value.b() == self.destination.b()
                    && self.value.a() == self.destination.a()
            }
            AnimDirection::Reverse => {
                index > self.time.as_millis()
                    && self.value.r() == self.origin.r()
                    && self.value.g() == self.origin.g()
                    && self.value.b() == self.origin.b()
                    && self.value.a() == self.origin.a()
            }
        }
    }

    fn advance(&mut self, index: u128, direction: AnimDirection) {
        let (origin, destination) = match direction {
            AnimDirection::Forward => (self.origin, self.destination),
            AnimDirection::Reverse => (self.destination, self.origin),
        };
        let r = apply_value(
            origin.r() as f32,
            destination.r() as f32,
            index.min(self.time.as_millis()),
            self.time,
            self.ease,
            self.function,
        );
        let g = apply_value(
            origin.g() as f32,
            destination.g() as f32,
            index.min(self.time.as_millis()),
            self.time,
            self.ease,
            self.function,
        );
        let b = apply_value(
            origin.b() as f32,
            destination.b() as f32,
            index.min(self.time.as_millis()),
            self.time,
            self.ease,
            self.function,
        );
        let a = apply_value(
            origin.a() as f32,
            destination.a() as f32,
            index.min(self.time.as_millis()),
            self.time,
            self.ease,
            self.function,
        );
        self.value = Color::from_argb(a as u8, r as u8, g as u8, b as u8);
    }

    fn finish(&mut self, direction: AnimDirection) {
        self.advance(self.time.as_millis(), direction);
    }
}

/// Chain a sequence of animated values.
#[derive(Clone)]
pub struct AnimSequential<Animated: AnimatedValue, const N: usize> {
    values: [Animated; N],
    curr_value: usize,
    acc_index: u128,
}

impl<Animated: AnimatedValue, const N: usize> AnimSequential<Animated, N> {
    pub fn new(values: [Animated; N]) -> Self {
        Self {
            values,
            curr_value: 0,
            acc_index: 0,
        }
    }
}

impl<Animated: AnimatedValue, const N: usize> Deref for AnimSequential<Animated, N> {
    type Target = [Animated; N];

    fn deref(&self) -> &Self::Target {
        &self.values
    }
}

impl<Animated: AnimatedValue, const N: usize> AnimatedValue for AnimSequential<Animated, N> {
    fn advance(&mut self, index: u128, direction: AnimDirection) {
        if let Some(value) = self.values.get_mut(self.curr_value) {
            let index = index - self.acc_index;
            value.advance(index, direction);

            if value.is_finished(index, direction) {
                self.curr_value += 1;
                self.acc_index += index;
            }
        }
    }

    fn is_finished(&self, index: u128, direction: AnimDirection) -> bool {
        if let Some(value) = self.values.get(self.curr_value) {
            value.is_finished(index, direction)
        } else {
            true
        }
    }

    fn prepare(&mut self, direction: AnimDirection) {
        self.acc_index = 0;
        self.curr_value = 0;
        for val in &mut self.values {
            val.prepare(direction);
        }
    }

    fn finish(&mut self, direction: AnimDirection) {
        for value in &mut self.values {
            value.finish(direction);
        }
    }
}

/// Animate a numeric value.
#[derive(Clone, PartialEq)]
pub struct AnimNum {
    origin: f32,
    destination: f32,
    time: Duration,
    ease: Ease,
    function: Function,

    value: f32,
}

impl AnimNum {
    pub fn new(origin: f32, destination: f32) -> Self {
        Self {
            origin,
            destination,
            time: Duration::default(),
            ease: Ease::default(),
            function: Function::default(),

            value: origin,
        }
    }

    /// Set the animation duration using milliseconds. Use `Self::duration` if you want to specify the duration in another form.
    pub fn time(mut self, time: u64) -> Self {
        self.time = Duration::from_millis(time);
        self
    }

    /// Set the animation duration using milliseconds.
    pub fn duration(mut self, duration: Duration) -> Self {
        self.time = duration;
        self
    }

    /// Set the easing type. See `Ease` for all the types.
    pub fn ease(mut self, ease: Ease) -> Self {
        self.ease = ease;
        self
    }

    /// Set the easing function. See `Function` for all the types.
    pub fn function(mut self, function: Function) -> Self {
        self.function = function;
        self
    }

    /// Read the value of the [AnimNum] as a f32.
    pub fn read(&self) -> f32 {
        self.value
    }
}

impl AnimatedValue for AnimNum {
    fn prepare(&mut self, direction: AnimDirection) {
        match direction {
            AnimDirection::Forward => self.value = self.origin,
            AnimDirection::Reverse => {
                self.value = self.destination;
            }
        }
    }

    fn is_finished(&self, index: u128, direction: AnimDirection) -> bool {
        match direction {
            AnimDirection::Forward => {
                index > self.time.as_millis() && self.value == self.destination
            }
            AnimDirection::Reverse => index > self.time.as_millis() && self.value == self.origin,
        }
    }

    fn advance(&mut self, index: u128, direction: AnimDirection) {
        let (origin, destination) = match direction {
            AnimDirection::Forward => (self.origin, self.destination),
            AnimDirection::Reverse => (self.destination, self.origin),
        };
        self.value = apply_value(
            origin,
            destination,
            index.min(self.time.as_millis()),
            self.time,
            self.ease,
            self.function,
        );
    }

    fn finish(&mut self, direction: AnimDirection) {
        self.advance(self.time.as_millis(), direction);
    }
}

pub trait AnimatedValue: Clone + 'static {
    fn prepare(&mut self, direction: AnimDirection);

    fn is_finished(&self, index: u128, direction: AnimDirection) -> bool;

    fn advance(&mut self, index: u128, direction: AnimDirection);

    fn finish(&mut self, direction: AnimDirection);
}

#[derive(Default, PartialEq, Clone)]
<<<<<<< HEAD
pub struct AnimationContext {
    animated_values: Vec<Signal<Box<dyn AnimatedValue>>>,
=======
pub struct AnimConfiguration {
>>>>>>> 621f1054
    on_finish: OnFinish,
    auto_start: bool,
    on_deps_change: OnDepsChange,
}

<<<<<<< HEAD
impl AnimationContext {
    pub fn with(&mut self, animated_value: impl AnimatedValue + 'static) -> ReadAnimatedValue {
        let val: Box<dyn AnimatedValue> = Box::new(animated_value);
        let signal = Signal::new(val);
        self.animated_values.push(signal);
        ReadOnlySignal::new(signal)
    }

=======
impl AnimConfiguration {
>>>>>>> 621f1054
    pub fn on_finish(&mut self, on_finish: OnFinish) -> &mut Self {
        self.on_finish = on_finish;
        self
    }

    pub fn auto_start(&mut self, auto_start: bool) -> &mut Self {
        self.auto_start = auto_start;
        self
    }

    pub fn on_deps_change(&mut self, on_deps_change: OnDepsChange) -> &mut Self {
        self.on_deps_change = on_deps_change;
        self
    }
}

#[derive(Clone)]
pub struct Context<Animated: AnimatedValue> {
    value: Signal<Animated>,
    conf: AnimConfiguration,
}

impl<Animated: AnimatedValue> PartialEq for Context<Animated> {
    fn eq(&self, other: &Self) -> bool {
        self.value.eq(&other.value) && self.conf.eq(&other.conf)
    }
}

/// Controls the direction of the animation.
#[derive(Clone, Copy)]
pub enum AnimDirection {
    Forward,
    Reverse,
}

impl AnimDirection {
    pub fn toggle(&mut self) {
        match self {
            Self::Forward => *self = Self::Reverse,
            Self::Reverse => *self = Self::Forward,
        }
    }
}

/// What to do once the animation finishes. By default it is [`Stop`](OnFinish::Stop)
#[derive(PartialEq, Clone, Copy, Default)]
pub enum OnFinish {
    #[default]
    Stop,
    Reverse,
    Restart,
}

/// What to do once the animation dependencies change. By default it is [`Reset`](OnDepsChange::Reset)
#[derive(PartialEq, Clone, Copy, Default)]
pub enum OnDepsChange {
    #[default]
    Reset,
    Finish,
    Rerun,
}

/// Animate your elements. Use [`use_animation`] to use this.
<<<<<<< HEAD
#[derive(PartialEq, Clone)]
pub struct UseAnimator<Animated: PartialEq + Clone + 'static> {
    pub(crate) value_and_ctx: Memo<(Animated, AnimationContext)>,
=======
#[derive(Clone)]
pub struct UseAnimation<Animated: AnimatedValue> {
    pub(crate) context: Memo<Context<Animated>>,
>>>>>>> 621f1054
    pub(crate) platform: UsePlatform,
    pub(crate) is_running: Signal<bool>,
    pub(crate) has_run_yet: Signal<bool>,
    pub(crate) task: Signal<Option<Task>>,
    pub(crate) last_direction: Signal<AnimDirection>,
}

impl<T: AnimatedValue> PartialEq for UseAnimation<T> {
    fn eq(&self, other: &Self) -> bool {
        self.context.eq(&other.context)
            && self.platform.eq(&other.platform)
            && self.is_running.eq(&other.is_running)
            && self.has_run_yet.eq(&other.has_run_yet)
            && self.task.eq(&other.task)
            && self.last_direction.eq(&other.last_direction)
    }
}

impl<T: AnimatedValue> Copy for UseAnimation<T> {}

impl<Animated: AnimatedValue> UseAnimation<Animated> {
    /// Get the animated value.
    pub fn get(&self) -> ReadOnlySignal<Animated> {
        self.context.read().value.into()
    }

    /// Reset the animation to the default state.
    pub fn reset(&self) {
        let mut has_run_yet = self.has_run_yet;
        let mut task = self.task;

        has_run_yet.set(false);

        if let Some(task) = task.write().take() {
            task.cancel();
        }

        self.context
            .peek()
            .value
            .write_unchecked()
            .prepare(AnimDirection::Forward);
    }

    /// Finish the animation with the final state.
    pub fn finish(&self) {
        let mut task = self.task;

        if let Some(task) = task.write().take() {
            task.cancel();
        }

        self.context
            .peek()
            .value
            .write_unchecked()
            .finish(*self.last_direction.peek());
    }

    /// Checks if there is any animation running.
    pub fn is_running(&self) -> bool {
        *self.is_running.read()
    }

    /// Checks if it has run yet, by subscribing.
    pub fn has_run_yet(&self) -> bool {
        *self.has_run_yet.read()
    }

    /// Checks if it has run yet, doesn't subscribe. Useful for when you just mounted your component.
    pub fn peek_has_run_yet(&self) -> bool {
        *self.has_run_yet.peek()
    }

    /// Runs the animation in reverse direction.
    pub fn reverse(&self) {
        self.run(AnimDirection::Reverse)
    }

    /// Runs the animation normally.
    pub fn start(&self) {
        self.run(AnimDirection::Forward)
    }

    /// Run the animation with a given [`AnimDirection`]
    pub fn run(&self, mut direction: AnimDirection) {
        let context = &self.context.peek();
        let platform = self.platform;
        let mut is_running = self.is_running;
        let mut has_run_yet = self.has_run_yet;
        let mut task = self.task;
        let mut last_direction = self.last_direction;

        let on_finish = context.conf.on_finish;
        let mut value = context.value;

        last_direction.set(direction);

        // Cancel previous animations
        if let Some(task) = task.write().take() {
            task.cancel();
        }

        let peek_has_run_yet = self.peek_has_run_yet();
        let mut ticker = platform.new_ticker();

        let animation_task = spawn(async move {
            platform.request_animation_frame();

            let mut index = 0u128;
            let mut prev_frame = Instant::now();

            // Prepare the animations with the the proper direction
            value.write().prepare(direction);

            if !peek_has_run_yet {
                *has_run_yet.write() = true;
            }
            is_running.set(true);

            loop {
                // Wait for the event loop to tick
                ticker.tick().await;
                platform.request_animation_frame();

                index += prev_frame.elapsed().as_millis();

                let is_finished = value.peek().is_finished(index, direction);

                // Advance the animations
                value.write().advance(index, direction);

                prev_frame = Instant::now();

                if is_finished {
                    if OnFinish::Reverse == on_finish {
                        // Toggle direction
                        direction.toggle();
                    }
                    match on_finish {
                        OnFinish::Restart | OnFinish::Reverse => {
                            index = 0;

                            // Restart the animation
                            value.write().prepare(direction);
                        }
                        OnFinish::Stop => {
                            // Stop if all the animations are finished
                            break;
                        }
                    }
                }
            }

            is_running.set(false);
            task.write().take();
        });

        // Cancel previous animations
        task.write().replace(animation_task);
    }
}

/// Animate your elements easily.
///
/// [`use_animation`] takes an callback to initialize the animated values and related configuration.
///
/// To animate a group of values at once you can just return a tuple of them.
/// Currently supports animating numeric values (e.g width, padding, rotation, offsets) or also colors, you need specify the duration,
/// and optionally an ease function or what type of easing you want as well.
///
/// # Example
///
/// Here is an example that animates a value from `0.0` to `100.0` in `50` milliseconds.
///
/// ```rust, no_run
/// # use freya::prelude::*;
/// fn main() {
///     launch(app);
/// }
///
/// fn app() -> Element {
///     let animation = use_animation(|conf| {
///         conf.auto_start(true);
///         AnimNum::new(0., 100.).time(50)
///     });
///
///     let width = animation.get().read().read();
///
///     rsx!(rect {
///         width: "{width}",
///         height: "100%",
///         background: "blue"
///     })
/// }
/// ```
///
/// You are not limited to just one animation per call, you can have as many as you want.
///
/// ```rust,no_run
/// # use freya::prelude::*;
/// fn app() -> Element {
///     let animation = use_animation(|conf| {
///         conf.auto_start(true);
///         (
///             AnimNum::new(0., 100.).time(50),
///             AnimColor::new("red", "blue").time(50),
///         )
///     });
///
///     let (width, color) = &*animation.get().read_unchecked();
///
///     rsx!(rect {
///         width: "{width.read()}",
///         height: "100%",
///         background: "{color.read()}"
///     })
/// }
/// ```
///
<<<<<<< HEAD
/// You can also tweak what to do once the animation has finished with [`AnimationContext::on_finish`].
=======
/// You can also tweak what to do once the animation has finished with [`AnimConfiguration::on_finish`].
>>>>>>> 621f1054
///
/// ```rust,no_run
/// # use freya::prelude::*;
/// fn app() -> Element {
///     let animation = use_animation(|conf| {
///         conf.on_finish(OnFinish::Restart);
///         (
///             AnimNum::new(0., 100.).time(50),
///             AnimColor::new("red", "blue").time(50),
///         )
///     });
///
///     let (width, color) = &*animation.get().read_unchecked();
///
///     rsx!(rect {
///         width: "{width.read()}",
///         height: "100%",
///         background: "{color.read()}"
///     })
/// }
/// ```
<<<<<<< HEAD
pub fn use_animation<Animated: PartialEq + Clone + 'static>(
    run: impl Fn(&mut AnimationContext) -> Animated + Clone + 'static,
) -> UseAnimator<Animated> {
=======
pub fn use_animation<Animated: AnimatedValue>(
    run: impl 'static + Fn(&mut AnimConfiguration) -> Animated,
) -> UseAnimation<Animated> {
>>>>>>> 621f1054
    let platform = use_platform();
    let is_running = use_signal(|| false);
    let has_run_yet = use_signal(|| false);
    let task = use_signal(|| None);
    let last_direction = use_signal(|| AnimDirection::Reverse);
    let mut prev_value = use_signal::<Option<Signal<Animated>>>(|| None);

<<<<<<< HEAD
    let value_and_ctx = use_memo(move || {
        let mut ctx = AnimationContext::default();
        (run(&mut ctx), ctx)
=======
    let context = use_memo(move || {
        if let Some(prev_value) = prev_value.take() {
            prev_value.manually_drop();
        }
        let mut conf = AnimConfiguration::default();
        let value = run(&mut conf);
        let value = Signal::new(value);
        prev_value.set(Some(value));
        Context { value, conf }
>>>>>>> 621f1054
    });

    let animation = UseAnimation {
        context,
        platform,
        is_running,
        has_run_yet,
        task,
        last_direction,
    };

    use_hook(move || {
        if animation.context.read().conf.auto_start {
            animation.run(AnimDirection::Forward);
        }
    });

    use_memo(move || {
        let context = context.read();
        if *has_run_yet.peek() {
            match context.conf.on_deps_change {
                OnDepsChange::Finish => animation.finish(),
                OnDepsChange::Rerun => {
                    let last_direction = *animation.last_direction.peek();
                    animation.run(last_direction);
                }
                _ => {}
            }
        }
    });

    animation
}

pub fn use_animation_with_dependencies<Animated: PartialEq + AnimatedValue, D: Dependency>(
    deps: D,
<<<<<<< HEAD
    run: impl Fn(&mut AnimationContext, D::Out) -> Animated + 'static,
) -> UseAnimator<Animated>
=======
    run: impl 'static + Fn(&mut AnimConfiguration, D::Out) -> Animated,
) -> UseAnimation<Animated>
>>>>>>> 621f1054
where
    D::Out: 'static + Clone,
{
    let platform = use_platform();
    let is_running = use_signal(|| false);
    let has_run_yet = use_signal(|| false);
    let task = use_signal(|| None);
    let last_direction = use_signal(|| AnimDirection::Reverse);
    let mut prev_value = use_signal::<Option<Signal<Animated>>>(|| None);

<<<<<<< HEAD
    let value_and_ctx = use_memo(use_reactive(deps, move |vals| {
        let mut ctx = AnimationContext::default();
        (run(&mut ctx, vals), ctx)
=======
    let context = use_memo(use_reactive(deps, move |deps| {
        if let Some(prev_value) = prev_value.take() {
            prev_value.manually_drop();
        }
        let mut conf = AnimConfiguration::default();
        let value = run(&mut conf, deps);
        let value = Signal::new(value);
        prev_value.set(Some(value));
        Context { value, conf }
>>>>>>> 621f1054
    }));

    let animation = UseAnimation {
        context,
        platform,
        is_running,
        has_run_yet,
        task,
        last_direction,
    };

    use_memo(move || {
        let context = context.read();
        if *has_run_yet.peek() {
            match context.conf.on_deps_change {
                OnDepsChange::Finish => animation.finish(),
                OnDepsChange::Rerun => {
                    animation.run(*animation.last_direction.peek());
                }
                _ => {}
            }
        }
    });

    use_hook(move || {
        if animation.context.read().conf.auto_start {
            animation.run(AnimDirection::Forward);
        }
    });

    animation
}

macro_rules! impl_tuple_call {
    ($(($($type:ident),*)),*) => {
        $(
            impl<$($type,)*> AnimatedValue for ($($type,)*)
            where
                $($type: AnimatedValue,)*
            {
                fn prepare(&mut self, direction: AnimDirection) {
                    #[allow(non_snake_case)]
                    let ($($type,)*) = self;
                    $(
                        $type.prepare(direction);
                    )*
                }

                fn is_finished(&self, index: u128, direction: AnimDirection) -> bool {
                    #[allow(non_snake_case)]
                    let ($($type,)*) = self;
                    $(
                        if !$type.is_finished(index, direction) {
                            return false;
                        }
                    )*
                    true
                }

                fn advance(&mut self, index: u128, direction: AnimDirection) {
                    #[allow(non_snake_case)]
                    let ($($type,)*) = self;
                    $(
                        $type.advance(index, direction);
                    )*
                }

                fn finish(&mut self, direction: AnimDirection) {
                    #[allow(non_snake_case)]
                    let ($($type,)*) = self;
                    $(
                        $type.finish(direction);
                    )*
                }
            }
        )*
    };
}

impl_tuple_call!(
    (T1),
    (T1, T2),
    (T1, T2, T3),
    (T1, T2, T3, T4),
    (T1, T2, T3, T4, T5),
    (T1, T2, T3, T4, T5, T6),
    (T1, T2, T3, T4, T5, T6, T7),
    (T1, T2, T3, T4, T5, T6, T7, T8),
    (T1, T2, T3, T4, T5, T6, T7, T8, T9),
    (T1, T2, T3, T4, T5, T6, T7, T8, T9, T10),
    (T1, T2, T3, T4, T5, T6, T7, T8, T9, T10, T11),
    (T1, T2, T3, T4, T5, T6, T7, T8, T9, T10, T11, T12),
    (T1, T2, T3, T4, T5, T6, T7, T8, T9, T10, T11, T12, T13),
    (T1, T2, T3, T4, T5, T6, T7, T8, T9, T10, T11, T12, T13, T14),
    (T1, T2, T3, T4, T5, T6, T7, T8, T9, T10, T11, T12, T13, T14, T15),
    (T1, T2, T3, T4, T5, T6, T7, T8, T9, T10, T11, T12, T13, T14, T15, T16),
    (T1, T2, T3, T4, T5, T6, T7, T8, T9, T10, T11, T12, T13, T14, T15, T16, T17),
    (T1, T2, T3, T4, T5, T6, T7, T8, T9, T10, T11, T12, T13, T14, T15, T16, T17, T18)
);<|MERGE_RESOLUTION|>--- conflicted
+++ resolved
@@ -431,29 +431,13 @@
 }
 
 #[derive(Default, PartialEq, Clone)]
-<<<<<<< HEAD
-pub struct AnimationContext {
-    animated_values: Vec<Signal<Box<dyn AnimatedValue>>>,
-=======
 pub struct AnimConfiguration {
->>>>>>> 621f1054
     on_finish: OnFinish,
     auto_start: bool,
     on_deps_change: OnDepsChange,
 }
 
-<<<<<<< HEAD
-impl AnimationContext {
-    pub fn with(&mut self, animated_value: impl AnimatedValue + 'static) -> ReadAnimatedValue {
-        let val: Box<dyn AnimatedValue> = Box::new(animated_value);
-        let signal = Signal::new(val);
-        self.animated_values.push(signal);
-        ReadOnlySignal::new(signal)
-    }
-
-=======
 impl AnimConfiguration {
->>>>>>> 621f1054
     pub fn on_finish(&mut self, on_finish: OnFinish) -> &mut Self {
         self.on_finish = on_finish;
         self
@@ -471,12 +455,12 @@
 }
 
 #[derive(Clone)]
-pub struct Context<Animated: AnimatedValue> {
+pub struct AnimationContext<Animated: AnimatedValue> {
     value: Signal<Animated>,
     conf: AnimConfiguration,
 }
 
-impl<Animated: AnimatedValue> PartialEq for Context<Animated> {
+impl<Animated: AnimatedValue> PartialEq for AnimationContext<Animated> {
     fn eq(&self, other: &Self) -> bool {
         self.value.eq(&other.value) && self.conf.eq(&other.conf)
     }
@@ -517,15 +501,9 @@
 }
 
 /// Animate your elements. Use [`use_animation`] to use this.
-<<<<<<< HEAD
-#[derive(PartialEq, Clone)]
-pub struct UseAnimator<Animated: PartialEq + Clone + 'static> {
-    pub(crate) value_and_ctx: Memo<(Animated, AnimationContext)>,
-=======
 #[derive(Clone)]
 pub struct UseAnimation<Animated: AnimatedValue> {
-    pub(crate) context: Memo<Context<Animated>>,
->>>>>>> 621f1054
+    pub(crate) context: Memo<AnimationContext<Animated>>,
     pub(crate) platform: UsePlatform,
     pub(crate) is_running: Signal<bool>,
     pub(crate) has_run_yet: Signal<bool>,
@@ -746,11 +724,7 @@
 /// }
 /// ```
 ///
-<<<<<<< HEAD
-/// You can also tweak what to do once the animation has finished with [`AnimationContext::on_finish`].
-=======
 /// You can also tweak what to do once the animation has finished with [`AnimConfiguration::on_finish`].
->>>>>>> 621f1054
 ///
 /// ```rust,no_run
 /// # use freya::prelude::*;
@@ -772,15 +746,9 @@
 ///     })
 /// }
 /// ```
-<<<<<<< HEAD
-pub fn use_animation<Animated: PartialEq + Clone + 'static>(
-    run: impl Fn(&mut AnimationContext) -> Animated + Clone + 'static,
-) -> UseAnimator<Animated> {
-=======
 pub fn use_animation<Animated: AnimatedValue>(
     run: impl 'static + Fn(&mut AnimConfiguration) -> Animated,
 ) -> UseAnimation<Animated> {
->>>>>>> 621f1054
     let platform = use_platform();
     let is_running = use_signal(|| false);
     let has_run_yet = use_signal(|| false);
@@ -788,11 +756,6 @@
     let last_direction = use_signal(|| AnimDirection::Reverse);
     let mut prev_value = use_signal::<Option<Signal<Animated>>>(|| None);
 
-<<<<<<< HEAD
-    let value_and_ctx = use_memo(move || {
-        let mut ctx = AnimationContext::default();
-        (run(&mut ctx), ctx)
-=======
     let context = use_memo(move || {
         if let Some(prev_value) = prev_value.take() {
             prev_value.manually_drop();
@@ -801,8 +764,7 @@
         let value = run(&mut conf);
         let value = Signal::new(value);
         prev_value.set(Some(value));
-        Context { value, conf }
->>>>>>> 621f1054
+        AnimationContext { value, conf }
     });
 
     let animation = UseAnimation {
@@ -839,13 +801,8 @@
 
 pub fn use_animation_with_dependencies<Animated: PartialEq + AnimatedValue, D: Dependency>(
     deps: D,
-<<<<<<< HEAD
-    run: impl Fn(&mut AnimationContext, D::Out) -> Animated + 'static,
-) -> UseAnimator<Animated>
-=======
     run: impl 'static + Fn(&mut AnimConfiguration, D::Out) -> Animated,
 ) -> UseAnimation<Animated>
->>>>>>> 621f1054
 where
     D::Out: 'static + Clone,
 {
@@ -856,11 +813,6 @@
     let last_direction = use_signal(|| AnimDirection::Reverse);
     let mut prev_value = use_signal::<Option<Signal<Animated>>>(|| None);
 
-<<<<<<< HEAD
-    let value_and_ctx = use_memo(use_reactive(deps, move |vals| {
-        let mut ctx = AnimationContext::default();
-        (run(&mut ctx, vals), ctx)
-=======
     let context = use_memo(use_reactive(deps, move |deps| {
         if let Some(prev_value) = prev_value.take() {
             prev_value.manually_drop();
@@ -869,8 +821,7 @@
         let value = run(&mut conf, deps);
         let value = Signal::new(value);
         prev_value.set(Some(value));
-        Context { value, conf }
->>>>>>> 621f1054
+        AnimationContext { value, conf }
     }));
 
     let animation = UseAnimation {
