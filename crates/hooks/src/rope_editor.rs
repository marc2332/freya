use std::{cmp::Ordering, fmt::Display, ops::Range};

use dioxus_std::clipboard::UseClipboard;
use ropey::iter::Lines;
pub use ropey::Rope;

use crate::{text_editor::*, EditableMode, EditorHistory, HistoryChange};

/// TextEditor implementing a Rope
#[derive(Clone)]
pub struct RopeEditor {
    rope: Rope,
    cursor: TextCursor,
    mode: EditableMode,

    /// Selected text range
    selected: Option<(usize, usize)>,

    clipboard: UseClipboard,
<<<<<<< HEAD

    history: EditorHistory,
=======
>>>>>>> 0bb9b29c
}

impl Display for RopeEditor {
    fn fmt(&self, f: &mut std::fmt::Formatter<'_>) -> std::fmt::Result {
        f.write_str(&self.rope.to_string())
    }
}

impl RopeEditor {
    // Create a new [`RopeEditor`]
    pub fn new(
        text: String,
        cursor: TextCursor,
        mode: EditableMode,
        clipboard: UseClipboard,
<<<<<<< HEAD
        history: EditorHistory,
=======
>>>>>>> 0bb9b29c
    ) -> Self {
        Self {
            rope: Rope::from_str(&text),
            cursor,
            selected: None,
            mode,
            clipboard,
<<<<<<< HEAD
            history,
=======
>>>>>>> 0bb9b29c
        }
    }

    pub fn rope(&self) -> &Rope {
        &self.rope
    }
}

impl TextEditor for RopeEditor {
    type LinesIterator<'a> = LinesIterator<'a>;

    fn lines(&self) -> Self::LinesIterator<'_> {
        let lines = self.rope.lines();
        LinesIterator { lines }
    }

    fn insert_char(&mut self, char: char, idx: usize) {
        self.history
            .push_change(HistoryChange::InsertChar { idx, char });
        self.rope.insert_char(idx, char);
    }

    fn insert(&mut self, text: &str, idx: usize) {
        self.history.push_change(HistoryChange::InsertText {
            idx,
            text: text.to_owned(),
        });
        self.rope.insert(idx, text);
    }

    fn remove(&mut self, range: Range<usize>) {
        let text = self.rope.slice(range.clone()).to_string();
        self.history.push_change(HistoryChange::Remove {
            idx: range.start,
            text,
        });
        self.rope.remove(range)
    }

    fn char_to_line(&self, char_idx: usize) -> usize {
        self.rope.char_to_line(char_idx)
    }

    fn line_to_char(&self, line_idx: usize) -> usize {
        self.rope.line_to_char(line_idx)
    }

    fn line(&self, line_idx: usize) -> Option<Line<'_>> {
        let line = self.rope.get_line(line_idx);

        line.map(|line| Line { text: line.into() })
    }

    fn len_lines<'a>(&self) -> usize {
        self.rope.len_lines()
    }

    fn cursor(&self) -> &TextCursor {
        &self.cursor
    }

    fn cursor_mut(&mut self) -> &mut TextCursor {
        &mut self.cursor
    }

    fn move_highlight_to_cursor(&mut self) {
        let pos = self.cursor_pos();
        if let Some(selected) = self.selected.as_mut() {
            selected.1 = pos;
        } else {
            self.selected = Some((self.cursor_pos(), self.cursor_pos()))
        }
    }

<<<<<<< HEAD
    fn get_clipboard(&self) -> &UseClipboard {
        &self.clipboard
=======
    fn get_clipboard(&mut self) -> &mut UseClipboard {
        &mut self.clipboard
>>>>>>> 0bb9b29c
    }

    fn has_any_highlight(&self) -> bool {
        self.selected.is_some()
    }

    fn highlights(&self, editor_id: usize) -> Option<(usize, usize)> {
        let (selected_from, selected_to) = self.selected?;

        if self.mode == EditableMode::SingleLineMultipleEditors {
            let selected_to_row = self.char_to_line(selected_to);
            let selected_from_row = self.char_to_line(selected_from);

            let selected_to_line = self.char_to_line(selected_to);
            let selected_from_line = self.char_to_line(selected_from);

            let editor_row_idx = self.line_to_char(editor_id);
            let selected_to_row_idx = self.line_to_char(selected_to_line);
            let selected_from_row_idx = self.line_to_char(selected_from_line);

            let selected_to_col_idx = selected_to - selected_to_row_idx;
            let selected_from_col_idx = selected_from - selected_from_row_idx;

            // Between starting line and endling line
            if (editor_id > selected_from_row && editor_id < selected_to_row)
                || (editor_id < selected_from_row && editor_id > selected_to_row)
            {
                let len = self.line(editor_id).unwrap().len_chars();
                return Some((0, len));
            }

            match selected_from_row.cmp(&selected_to_row) {
                // Selection direction is from bottom -> top
                Ordering::Greater => {
                    if selected_from_row == editor_id {
                        // Starting line
                        return Some((0, selected_from_col_idx));
                    } else if selected_to_row == editor_id {
                        // Ending line
                        let len = self.line(selected_to_row).unwrap().len_chars();
                        return Some((selected_to_col_idx, len));
                    }
                }
                // Selection direction is from top -> bottom
                Ordering::Less => {
                    if selected_from_row == editor_id {
                        // Starting line
                        let len = self.line(selected_from_row).unwrap().len_chars();
                        return Some((selected_from_col_idx, len));
                    } else if selected_to_row == editor_id {
                        // Ending line
                        return Some((0, selected_to_col_idx));
                    }
                }
                Ordering::Equal => {
                    // Starting and endline line are the same
                    if selected_from_row == editor_id {
                        return Some((
                            selected_from - editor_row_idx,
                            selected_to - editor_row_idx,
                        ));
                    }
                }
            }

            None
        } else {
            Some((selected_from, selected_to))
        }
    }

    fn set(&mut self, text: &str) {
        self.rope.remove(0..);
        self.rope.insert(0, text);
        if self.cursor_pos() > text.len() {
            self.set_cursor_pos(text.len());
        }
    }

    fn unhighlight(&mut self) {
        self.selected = None;
    }

    fn highlight_text(&mut self, from: usize, to: usize, editor_id: usize) {
        if self.mode == EditableMode::SingleLineMultipleEditors {
            let row_idx = self.line_to_char(editor_id);
            if self.selected.is_none() {
                self.selected = Some((row_idx + from, row_idx + to));
            } else {
                self.selected.as_mut().unwrap().1 = row_idx + to;
            }
        } else if self.selected.is_none() {
            self.selected = Some((from, to));
        } else {
            self.selected.as_mut().unwrap().1 = to;
        }

        if self.mode == EditableMode::SingleLineMultipleEditors {
            self.cursor_mut().move_to(editor_id, to);
        } else {
            self.set_cursor_pos(to);
        }
    }

    fn get_selected_text(&self) -> Option<String> {
        let (start, end) = self.get_selection()?;

        Some(self.rope().get_slice(start..end)?.to_string())
    }

    fn get_selection(&self) -> Option<(usize, usize)> {
        let (start, end) = self.selected?;

        // Use left-to-right selection
        let (start, end) = if start < end {
            (start, end)
        } else {
            (end, start)
        };

        Some((start, end))
    }
<<<<<<< HEAD

    fn undo(&mut self) -> Option<usize> {
        self.history.undo(&mut self.rope)
    }

    fn redo(&mut self) -> Option<usize> {
        self.history.redo(&mut self.rope)
    }
=======
>>>>>>> 0bb9b29c
}

/// Iterator over text lines.
pub struct LinesIterator<'a> {
    lines: Lines<'a>,
}

impl<'a> Iterator for LinesIterator<'a> {
    type Item = Line<'a>;

    fn next(&mut self) -> Option<Self::Item> {
        let line = self.lines.next();

        line.map(|line| Line { text: line.into() })
    }
}<|MERGE_RESOLUTION|>--- conflicted
+++ resolved
@@ -17,11 +17,8 @@
     selected: Option<(usize, usize)>,
 
     clipboard: UseClipboard,
-<<<<<<< HEAD
 
     history: EditorHistory,
-=======
->>>>>>> 0bb9b29c
 }
 
 impl Display for RopeEditor {
@@ -37,10 +34,7 @@
         cursor: TextCursor,
         mode: EditableMode,
         clipboard: UseClipboard,
-<<<<<<< HEAD
         history: EditorHistory,
-=======
->>>>>>> 0bb9b29c
     ) -> Self {
         Self {
             rope: Rope::from_str(&text),
@@ -48,10 +42,7 @@
             selected: None,
             mode,
             clipboard,
-<<<<<<< HEAD
             history,
-=======
->>>>>>> 0bb9b29c
         }
     }
 
@@ -126,13 +117,8 @@
         }
     }
 
-<<<<<<< HEAD
-    fn get_clipboard(&self) -> &UseClipboard {
-        &self.clipboard
-=======
     fn get_clipboard(&mut self) -> &mut UseClipboard {
         &mut self.clipboard
->>>>>>> 0bb9b29c
     }
 
     fn has_any_highlight(&self) -> bool {
@@ -255,7 +241,6 @@
 
         Some((start, end))
     }
-<<<<<<< HEAD
 
     fn undo(&mut self) -> Option<usize> {
         self.history.undo(&mut self.rope)
@@ -264,8 +249,6 @@
     fn redo(&mut self) -> Option<usize> {
         self.history.redo(&mut self.rope)
     }
-=======
->>>>>>> 0bb9b29c
 }
 
 /// Iterator over text lines.
