--- conflicted
+++ resolved
@@ -117,8 +117,6 @@
         }
     }
 
-<<<<<<< HEAD
-=======
     fn get_clipboard(&mut self) -> &mut UseClipboard {
         &mut self.clipboard
     }
@@ -127,7 +125,6 @@
         self.selected.is_some()
     }
 
->>>>>>> bebe6e39
     fn highlights(&self, editor_id: usize) -> Option<(usize, usize)> {
         let (selected_from, selected_to) = self.selected?;
 
