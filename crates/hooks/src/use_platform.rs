--- conflicted
+++ resolved
@@ -9,16 +9,10 @@
 
 #[derive(Clone, Copy)]
 pub struct UsePlatform {
-<<<<<<< HEAD
-    ticker: Arc<broadcast::Receiver<()>>,
-    event_loop_proxy: Option<EventLoopProxy<EventMessage>>,
-    platform_emitter: Option<UnboundedSender<EventMessage>>,
-    platform_information: Arc<Mutex<PlatformInformation>>,
-=======
     ticker: Signal<Arc<broadcast::Receiver<()>>>,
     event_loop_proxy: Signal<Option<EventLoopProxy<EventMessage>>>,
     platform_emitter: Signal<Option<UnboundedSender<EventMessage>>>,
->>>>>>> 590a0e08
+    platform_information: Signal<Arc<Mutex<PlatformInformation>>>,
 }
 
 impl PartialEq for UsePlatform {
@@ -42,6 +36,7 @@
             event_loop_proxy: Signal::new(try_consume_context::<EventLoopProxy<EventMessage>>()),
             platform_emitter: Signal::new(try_consume_context::<UnboundedSender<EventMessage>>()),
             ticker: Signal::new(consume_context::<Arc<broadcast::Receiver<()>>>()),
+            platform_information: Signal::new(consume_context::<Arc<Mutex<PlatformInformation>>>()),
         }
     }
 
@@ -82,16 +77,7 @@
 
 /// Get access to information and features of the platform.
 pub fn use_platform() -> UsePlatform {
-<<<<<<< HEAD
-    UsePlatform {
-        event_loop_proxy: try_consume_context::<EventLoopProxy<EventMessage>>(),
-        platform_emitter: try_consume_context::<UnboundedSender<EventMessage>>(),
-        ticker: consume_context::<Arc<broadcast::Receiver<()>>>(),
-        platform_information: consume_context::<Arc<Mutex<PlatformInformation>>>(),
-    }
-=======
     use_hook(UsePlatform::new)
->>>>>>> 590a0e08
 }
 
 pub struct Ticker {
