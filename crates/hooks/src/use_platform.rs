--- conflicted
+++ resolved
@@ -2,11 +2,7 @@
 
 use dioxus_core::ScopeState;
 use freya_common::EventMessage;
-<<<<<<< HEAD
-use tokio::sync::mpsc::UnboundedSender;
-=======
 use tokio::sync::{broadcast, mpsc::UnboundedSender};
->>>>>>> 26fcb540
 use winit::{event_loop::EventLoopProxy, window::CursorIcon};
 
 #[derive(Clone)]
@@ -39,8 +35,6 @@
     pub fn set_cursor(&self, cursor_icon: CursorIcon) {
         self.send(EventMessage::SetCursorIcon(cursor_icon)).ok();
     }
-<<<<<<< HEAD
-=======
 
     pub fn request_animation_frame(&self) {
         self.send(EventMessage::RequestRerender).ok();
@@ -51,7 +45,6 @@
             inner: self.ticker.resubscribe(),
         }
     }
->>>>>>> 26fcb540
 }
 
 pub fn use_platform(cx: &ScopeState) -> UsePlatform {
