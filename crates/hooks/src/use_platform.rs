use std::sync::Arc;

use dioxus_core::{
    prelude::{
        consume_context,
        provide_root_context,
        try_consume_context,
        use_hook,
    },
    ScopeId,
};
use dioxus_signals::{
    Readable,
    Signal,
};
use freya_core::{
    accessibility::AccessibilityFocusStrategy,
    event_loop_messages::EventLoopMessage,
    platform::CursorIcon,
};
use tokio::sync::{
    broadcast,
    mpsc::UnboundedSender,
};
use torin::prelude::Area;
#[cfg(feature = "winit")]
pub use winit::{
    event_loop::EventLoopProxy,
    window::{
        Fullscreen,
        Window,
    },
};

#[derive(Clone, Copy, PartialEq)]
pub struct UsePlatform {
    ticker: Signal<Arc<broadcast::Receiver<()>>>,
    #[cfg(feature = "winit")]
    event_loop_proxy: Signal<Option<EventLoopProxy<EventLoopMessage>>>,
    platform_emitter: Signal<Option<UnboundedSender<EventLoopMessage>>>,
}

#[derive(PartialEq, Eq, Debug)]
pub enum UsePlatformError {
    EventLoopProxyFailed,
    PlatformEmitterFailed,
}

impl UsePlatform {
    /// Get the current [UsePlatform].
    pub fn current() -> Self {
        match try_consume_context() {
            Some(p) => p,
            None => provide_root_context(UsePlatform {
                #[cfg(feature = "winit")]
                event_loop_proxy: Signal::new_in_scope(
                    try_consume_context::<EventLoopProxy<EventLoopMessage>>(),
                    ScopeId::ROOT,
                ),
                platform_emitter: Signal::new_in_scope(
                    try_consume_context::<UnboundedSender<EventLoopMessage>>(),
                    ScopeId::ROOT,
                ),
                ticker: Signal::new_in_scope(
                    consume_context::<Arc<broadcast::Receiver<()>>>(),
                    ScopeId::ROOT,
                ),
            }),
        }
    }

    /// You most likely dont want to use this method. Check the other methods in [UsePlatform].
    pub fn send(&self, event: EventLoopMessage) -> Result<(), UsePlatformError> {
        #[cfg(feature = "winit")]
        if let Some(event_loop_proxy) = &*self.event_loop_proxy.peek() {
            return event_loop_proxy
                .send_event(event)
                .map_err(|_| UsePlatformError::EventLoopProxyFailed);
        }
        if let Some(platform_emitter) = &*self.platform_emitter.peek() {
            platform_emitter
                .send(event)
                .map_err(|_| UsePlatformError::PlatformEmitterFailed)?;
        }
        Ok(())
    }

    /// Update the [CursorIcon].
    pub fn set_cursor(&self, cursor_icon: CursorIcon) {
        self.send(EventLoopMessage::SetCursorIcon(cursor_icon)).ok();
    }

<<<<<<< HEAD
    #[cfg(feature = "winit")]
=======
    /// Update the title of the app/window.
>>>>>>> a225faa7
    pub fn set_title(&self, title: impl Into<String>) {
        let title = title.into();
        self.with_window(move |window| {
            window.set_title(&title);
        });
    }

<<<<<<< HEAD
    #[cfg(feature = "winit")]
=======
    /// Send a callback that will be called with the [Window] once this is available to get read.
    ///
    /// For a `Sync` + `Send` version of this method you can use [UsePlatform::sender].
>>>>>>> a225faa7
    pub fn with_window(&self, cb: impl FnOnce(&Window) + 'static + Send + Sync) {
        self.send(EventLoopMessage::WithWindow(Box::new(cb))).ok();
    }

<<<<<<< HEAD
    #[cfg(feature = "winit")]
=======
    /// Shortcut for [Window::drag_window].
>>>>>>> a225faa7
    pub fn drag_window(&self) {
        self.with_window(|window| {
            window.drag_window().ok();
        });
    }

<<<<<<< HEAD
    #[cfg(feature = "winit")]
=======
    /// Shortcut for [Window::set_maximized].
>>>>>>> a225faa7
    pub fn set_maximize_window(&self, maximize: bool) {
        self.with_window(move |window| {
            window.set_maximized(maximize);
        });
    }

<<<<<<< HEAD
    #[cfg(feature = "winit")]
=======
    /// Shortcut for [Window::set_maximized].
    ///
    /// Toggles the maximized state of the [Window].
>>>>>>> a225faa7
    pub fn toggle_maximize_window(&self) {
        self.with_window(|window| {
            window.set_maximized(!window.is_maximized());
        });
    }

<<<<<<< HEAD
    #[cfg(feature = "winit")]
=======
    /// Shortcut for [Window::set_minimized].
>>>>>>> a225faa7
    pub fn set_minimize_window(&self, minimize: bool) {
        self.with_window(move |window| {
            window.set_minimized(minimize);
        });
    }

<<<<<<< HEAD
    #[cfg(feature = "winit")]
=======
    /// Shortcut for [Window::set_minimized].
    ///
    /// Toggles the minimized state of the [Window].
>>>>>>> a225faa7
    pub fn toggle_minimize_window(&self) {
        self.with_window(|window| {
            window.set_minimized(window.is_minimized().map(|v| !v).unwrap_or_default());
        });
    }

<<<<<<< HEAD
    #[cfg(feature = "winit")]
    pub fn toggle_fullscreen_window(&self) {
        self.with_window(|window| match window.fullscreen() {
            Some(_) => window.set_fullscreen(None),
            None => window.set_fullscreen(Some(Fullscreen::Borderless(None))),
        });
    }

    #[cfg(feature = "winit")]
=======
    /// Shortcut for [Window::set_fullscreen].
>>>>>>> a225faa7
    pub fn set_fullscreen_window(&self, fullscreen: bool) {
        self.with_window(move |window| {
            if fullscreen {
                window.set_fullscreen(Some(Fullscreen::Borderless(None)))
            } else {
                window.set_fullscreen(None)
            }
        });
    }

    /// Shortcut for [Window::set_fullscreen].
    ///
    /// Toggles the fullscreen state of the [Window].
    pub fn toggle_fullscreen_window(&self) {
        self.with_window(|window| match window.fullscreen() {
            Some(_) => window.set_fullscreen(None),
            None => window.set_fullscreen(Some(Fullscreen::Borderless(None))),
        });
    }

    /// Invalidates a drawing area.
    ///
    /// You most likely dont want to use this unless you are dealing with advanced images/canvas rendering.
    pub fn invalidate_drawing_area(&self, area: Area) {
        self.send(EventLoopMessage::InvalidateArea(area)).ok();
    }

    /// Requests a new animation frame.
    ///
    /// You most likely dont want to use this unless you are dealing animations or canvas rendering.
    pub fn request_animation_frame(&self) {
        self.send(EventLoopMessage::RequestRerender).ok();
    }

    /// Request focus with a given [AccessibilityFocusStrategy].
    pub fn request_focus(&self, strategy: AccessibilityFocusStrategy) {
        self.send(EventLoopMessage::FocusAccessibilityNode(strategy))
            .ok();
    }

    /// Create a new frame [Ticker].
    ///
    /// You most likely dont want to use this unless you are dealing animations or canvas rendering.
    pub fn new_ticker(&self) -> Ticker {
        Ticker {
            inner: self.ticker.peek().resubscribe(),
        }
    }

    /// Closes the whole app.
    pub fn exit(&self) {
        self.send(EventLoopMessage::ExitApp).ok();
    }

    /// Get a [PlatformSender] that you can use to send events from other threads.
    pub fn sender(&self) -> PlatformSender {
        PlatformSender {
            event_loop_proxy: self.event_loop_proxy.read().clone(),
            platform_emitter: self.platform_emitter.read().clone(),
        }
    }
}

#[derive(Clone)]
pub struct PlatformSender {
    event_loop_proxy: Option<EventLoopProxy<EventLoopMessage>>,
    platform_emitter: Option<UnboundedSender<EventLoopMessage>>,
}

impl PlatformSender {
    pub fn send(&self, event: EventLoopMessage) -> Result<(), UsePlatformError> {
        if let Some(event_loop_proxy) = &self.event_loop_proxy {
            event_loop_proxy
                .send_event(event)
                .map_err(|_| UsePlatformError::EventLoopProxyFailed)?;
        } else if let Some(platform_emitter) = &self.platform_emitter {
            platform_emitter
                .send(event)
                .map_err(|_| UsePlatformError::PlatformEmitterFailed)?;
        }
        Ok(())
    }

    /// Send a callback that will be called with the [Window] once this is available to get read.
    pub fn with_window(&self, cb: impl FnOnce(&Window) + 'static + Send + Sync) {
        self.send(EventLoopMessage::WithWindow(Box::new(cb))).ok();
    }
}

/// Get access to information and features of the platform.
pub fn use_platform() -> UsePlatform {
    use_hook(UsePlatform::current)
}

pub struct Ticker {
    inner: broadcast::Receiver<()>,
}

impl Ticker {
    pub async fn tick(&mut self) {
        self.inner.recv().await.ok();
    }
}<|MERGE_RESOLUTION|>--- conflicted
+++ resolved
@@ -90,11 +90,8 @@
         self.send(EventLoopMessage::SetCursorIcon(cursor_icon)).ok();
     }
 
-<<<<<<< HEAD
-    #[cfg(feature = "winit")]
-=======
+    #[cfg(feature = "winit")]
     /// Update the title of the app/window.
->>>>>>> a225faa7
     pub fn set_title(&self, title: impl Into<String>) {
         let title = title.into();
         self.with_window(move |window| {
@@ -102,89 +99,60 @@
         });
     }
 
-<<<<<<< HEAD
-    #[cfg(feature = "winit")]
-=======
+    #[cfg(feature = "winit")]
     /// Send a callback that will be called with the [Window] once this is available to get read.
     ///
     /// For a `Sync` + `Send` version of this method you can use [UsePlatform::sender].
->>>>>>> a225faa7
     pub fn with_window(&self, cb: impl FnOnce(&Window) + 'static + Send + Sync) {
         self.send(EventLoopMessage::WithWindow(Box::new(cb))).ok();
     }
 
-<<<<<<< HEAD
-    #[cfg(feature = "winit")]
-=======
+    #[cfg(feature = "winit")]
     /// Shortcut for [Window::drag_window].
->>>>>>> a225faa7
     pub fn drag_window(&self) {
         self.with_window(|window| {
             window.drag_window().ok();
         });
     }
 
-<<<<<<< HEAD
-    #[cfg(feature = "winit")]
-=======
+    #[cfg(feature = "winit")]
     /// Shortcut for [Window::set_maximized].
->>>>>>> a225faa7
     pub fn set_maximize_window(&self, maximize: bool) {
         self.with_window(move |window| {
             window.set_maximized(maximize);
         });
     }
 
-<<<<<<< HEAD
-    #[cfg(feature = "winit")]
-=======
+    #[cfg(feature = "winit")]
     /// Shortcut for [Window::set_maximized].
     ///
     /// Toggles the maximized state of the [Window].
->>>>>>> a225faa7
     pub fn toggle_maximize_window(&self) {
         self.with_window(|window| {
             window.set_maximized(!window.is_maximized());
         });
     }
 
-<<<<<<< HEAD
-    #[cfg(feature = "winit")]
-=======
+    #[cfg(feature = "winit")]
     /// Shortcut for [Window::set_minimized].
->>>>>>> a225faa7
     pub fn set_minimize_window(&self, minimize: bool) {
         self.with_window(move |window| {
             window.set_minimized(minimize);
         });
     }
 
-<<<<<<< HEAD
-    #[cfg(feature = "winit")]
-=======
+    #[cfg(feature = "winit")]
     /// Shortcut for [Window::set_minimized].
     ///
     /// Toggles the minimized state of the [Window].
->>>>>>> a225faa7
     pub fn toggle_minimize_window(&self) {
         self.with_window(|window| {
             window.set_minimized(window.is_minimized().map(|v| !v).unwrap_or_default());
         });
     }
 
-<<<<<<< HEAD
-    #[cfg(feature = "winit")]
-    pub fn toggle_fullscreen_window(&self) {
-        self.with_window(|window| match window.fullscreen() {
-            Some(_) => window.set_fullscreen(None),
-            None => window.set_fullscreen(Some(Fullscreen::Borderless(None))),
-        });
-    }
-
-    #[cfg(feature = "winit")]
-=======
+    #[cfg(feature = "winit")]
     /// Shortcut for [Window::set_fullscreen].
->>>>>>> a225faa7
     pub fn set_fullscreen_window(&self, fullscreen: bool) {
         self.with_window(move |window| {
             if fullscreen {
@@ -195,6 +163,7 @@
         });
     }
 
+    #[cfg(feature = "winit")]
     /// Shortcut for [Window::set_fullscreen].
     ///
     /// Toggles the fullscreen state of the [Window].
