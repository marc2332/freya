use dioxus_core::{
    prelude::{
        consume_context,
        provide_context,
        spawn,
    },
    use_hook,
};
use dioxus_signals::{
    Readable,
    Signal,
    Writable,
};
use freya_core::types::NativePlatformReceiver;

use crate::use_init_asset_cacher;

/// Keep some native features (focused element, preferred theme, etc) on sync between the platform and the components
<<<<<<< HEAD
pub fn use_init_native_platform() {
    // Inithe global asset cacher
=======
pub fn use_init_native_platform() -> UsePlatformEvents {
    // Init the global asset cacher
>>>>>>> a4263408
    use_init_asset_cacher();

    // Init the signals with platform values
    use_hook(|| {
        let mut platform_receiver = consume_context::<NativePlatformReceiver>();
        let platform_state = platform_receiver.borrow();

        let mut preferred_theme = Signal::new(platform_state.preferred_theme);
        let mut focused_id = Signal::new(platform_state.focused_accessibility_id);
        let mut focused_node = Signal::new(platform_state.focused_accessibility_node.clone());
        let mut navigation_mode = Signal::new(platform_state.navigation_mode);
        let mut information = Signal::new(platform_state.information);

        drop(platform_state);

        // Listen for any changes during the execution of the app
        spawn(async move {
            while platform_receiver.changed().await.is_ok() {
                let state = platform_receiver.borrow();
                if *focused_id.peek() != state.focused_accessibility_id {
                    *focused_id.write() = state.focused_accessibility_id;
                }

                if *focused_node.peek() != state.focused_accessibility_node {
                    *focused_node.write() = state.focused_accessibility_node.clone();
                }

                if *preferred_theme.peek() != state.preferred_theme {
                    *preferred_theme.write() = state.preferred_theme;
                }

                if *navigation_mode.peek() != state.navigation_mode {
                    *navigation_mode.write() = state.navigation_mode;
                }

                if *information.peek() != state.information {
                    *information.write() = state.information;
                }
            }
        });

        provide_context(preferred_theme);
        provide_context(navigation_mode);
        provide_context(information);
        provide_context(focused_id);
        provide_context(focused_node);
    });
}

#[cfg(test)]
mod test {
    use freya::prelude::*;
    use freya_core::accessibility::ACCESSIBILITY_ROOT_ID;
    use freya_testing::prelude::*;

    #[tokio::test]
    pub async fn focus_accessibility() {
        #[allow(non_snake_case)]
        fn OtherChild() -> Element {
            let mut focus_manager = use_focus();

            rsx!(rect {
                a11y_id: focus_manager.attribute(),
                width: "100%",
                height: "50%",
                onclick: move |_| focus_manager.request_focus(),
            })
        }

        fn use_focus_app() -> Element {
            rsx!(
                rect {
                    width: "100%",
                    height: "100%",
                    OtherChild {}
                    OtherChild {}
                }
            )
        }

        let mut utils = launch_test_with_config(
            use_focus_app,
            TestingConfig::<()> {
                size: (100.0, 100.0).into(),
                ..TestingConfig::default()
            },
        );

        // Initial state
        utils.wait_for_update().await;
        assert_eq!(utils.focus_id(), ACCESSIBILITY_ROOT_ID);

        // Click on the first rect
        utils.click_cursor((5., 5.)).await;

        // First rect is now focused
        utils.wait_for_update().await;
        utils.wait_for_update().await;
        let first_focus_id = utils.focus_id();
        assert_ne!(first_focus_id, ACCESSIBILITY_ROOT_ID);

        // Click on the second rect
        utils.click_cursor((5., 75.)).await;

        // Second rect is now focused
        utils.wait_for_update().await;
        utils.wait_for_update().await;
        let second_focus_id = utils.focus_id();
        assert_ne!(first_focus_id, second_focus_id);
        assert_ne!(second_focus_id, ACCESSIBILITY_ROOT_ID);
    }

    #[tokio::test]
    pub async fn uncontrolled_focus_accessibility() {
        #[allow(non_snake_case)]
        fn OtherChild() -> Element {
            let focus = use_focus();
            rsx!(rect {
                a11y_id: focus.attribute(),
                width: "100%",
                height: "50%",
            })
        }

        fn use_focus_app() -> Element {
            rsx!(
                rect {
                    width: "100%",
                    height: "100%",
                    OtherChild {},
                    OtherChild {}
                }
            )
        }

        let mut utils = launch_test_with_config(
            use_focus_app,
            TestingConfig::<()> {
                size: (100.0, 100.0).into(),
                ..TestingConfig::default()
            },
        );

        // Initial state
        utils.wait_for_update().await;
        assert_eq!(utils.focus_id(), ACCESSIBILITY_ROOT_ID);

        // Navigate to the first rect
        utils.push_event(TestEvent::Keyboard {
            name: KeyboardEventName::KeyDown,
            key: Key::Tab,
            code: Code::Tab,
            modifiers: Modifiers::default(),
        });
        utils.wait_for_update().await;

        // First rect is now focused
        utils.wait_for_update().await;
        utils.wait_for_update().await;
        let first_focus_id = utils.focus_id();
        assert_ne!(first_focus_id, ACCESSIBILITY_ROOT_ID);

        // Navigate to the second rect
        utils.push_event(TestEvent::Keyboard {
            name: KeyboardEventName::KeyDown,
            key: Key::Tab,
            code: Code::Tab,
            modifiers: Modifiers::default(),
        });
        utils.wait_for_update().await;

        utils.wait_for_update().await;
        utils.wait_for_update().await;
        let second_focus_id = utils.focus_id();
        assert_ne!(first_focus_id, second_focus_id);
        assert_ne!(second_focus_id, ACCESSIBILITY_ROOT_ID);
    }

    #[tokio::test]
    pub async fn auto_focus_accessibility() {
        fn use_focus_app() -> Element {
            let focus_1 = use_focus();
            let focus_2 = use_focus();
            rsx!(
                rect {
                    a11y_id: focus_1.attribute(),
                    a11y_auto_focus: "true",
                }
                rect {
                    a11y_id: focus_2.attribute(),
                    a11y_auto_focus: "true",
                }
            )
        }

        let mut utils = launch_test_with_config(
            use_focus_app,
            TestingConfig::<()> {
                size: (100.0, 100.0).into(),
                ..TestingConfig::default()
            },
        );

        utils.wait_for_update().await;
        assert_ne!(utils.focus_id(), ACCESSIBILITY_ROOT_ID); // Will focus the second rect
    }
}<|MERGE_RESOLUTION|>--- conflicted
+++ resolved
@@ -16,13 +16,8 @@
 use crate::use_init_asset_cacher;
 
 /// Keep some native features (focused element, preferred theme, etc) on sync between the platform and the components
-<<<<<<< HEAD
 pub fn use_init_native_platform() {
-    // Inithe global asset cacher
-=======
-pub fn use_init_native_platform() -> UsePlatformEvents {
     // Init the global asset cacher
->>>>>>> a4263408
     use_init_asset_cacher();
 
     // Init the signals with platform values
