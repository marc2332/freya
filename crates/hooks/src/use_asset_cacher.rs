--- conflicted
+++ resolved
@@ -91,11 +91,7 @@
         }
 
         // Insert the asset into the cache
-<<<<<<< HEAD
-        let asset_bytes = Signal::new_in_scope(asset_bytes, ScopeId::ROOT);
-=======
         let current_scope_id = current_scope_id().unwrap();
->>>>>>> 621f1054
 
         self.registry.write().insert(
             asset_config.clone(),
