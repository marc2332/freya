use std::{
    rc::Rc,
    sync::{Arc, Mutex},
};

use dioxus_core::{prelude::spawn, use_hook, AttributeValue};
use dioxus_sdk::clipboard::use_clipboard;
use dioxus_signals::{Readable, Signal, Writable};
use freya_common::{CursorLayoutResponse, EventMessage};
use freya_elements::events::{KeyboardData, MouseData};
use freya_node_state::{CursorReference, CustomAttributeValues};
use tokio::sync::mpsc::unbounded_channel;
use torin::geometry::CursorPoint;
use uuid::Uuid;

use crate::{
    use_platform, EditorHistory, RopeEditor, TextCursor, TextEditor, TextEvent, UsePlatform,
};

/// Events emitted to the [`UseEditable`].
pub enum EditableEvent {
    Click,
    MouseOver(Rc<MouseData>, usize),
    MouseDown(Rc<MouseData>, usize),
    KeyDown(Rc<KeyboardData>),
}

/// How the editable content must behave.
#[derive(PartialEq, Eq, Clone, Copy)]
pub enum EditableMode {
    /// Multiple editors of only one line.
    ///
    /// Useful for textarea-like editors that need more customization than a simple paragraph for example.
    SingleLineMultipleEditors,
    /// One editor of multiple lines.
    ///
    /// A paragraph for example.
    MultipleLinesSingleEditor,
}

impl Default for EditableMode {
    fn default() -> Self {
        Self::MultipleLinesSingleEditor
    }
}

/// Manage an editable content.
#[derive(Clone, Copy)]
pub struct UseEditable {
    pub(crate) editor: Signal<RopeEditor>,
    pub(crate) cursor_reference: Signal<CursorReference>,
    pub(crate) selecting_text_with_mouse: Signal<Option<CursorPoint>>,
    pub(crate) platform: UsePlatform,
}

impl UseEditable {
    /// Reference to the editor.
    pub fn editor(&self) -> &Signal<RopeEditor> {
        &self.editor
    }

    /// Mutable reference to the editor.
    pub fn editor_mut(&mut self) -> &mut Signal<RopeEditor> {
        &mut self.editor
    }

    /// Create a cursor attribute.
    pub fn cursor_attr(&self) -> AttributeValue {
        AttributeValue::any_value(CustomAttributeValues::CursorReference(
            self.cursor_reference.peek().clone(),
        ))
    }

    /// Create a highlights attribute.
    pub fn highlights_attr(&self, editor_id: usize) -> AttributeValue {
        AttributeValue::any_value(CustomAttributeValues::TextHighlights(
            self.editor
                .read()
                .highlights(editor_id)
                .map(|v| vec![v])
                .unwrap_or_default(),
        ))
    }

    /// Process a [`EditableEvent`] event.
    pub fn process_event(&mut self, edit_event: &EditableEvent) {
        match edit_event {
            EditableEvent::MouseDown(e, id) => {
                let coords = e.get_element_coordinates();
                *self.selecting_text_with_mouse.write() = Some(coords);

                self.cursor_reference.peek().set_id(Some(*id));
                self.cursor_reference
                    .peek()
                    .set_cursor_position(Some(coords));

                self.editor.write().unhighlight();
            }
            EditableEvent::MouseOver(e, id) => {
                self.selecting_text_with_mouse.with(|selecting_text| {
                    if let Some(current_dragging) = selecting_text {
                        let coords = e.get_element_coordinates();

                        self.cursor_reference.peek().set_id(Some(*id));
                        self.cursor_reference
                            .peek()
                            .set_cursor_selections(Some((*current_dragging, coords)));
                    }
                });
            }
            EditableEvent::Click => {
                *self.selecting_text_with_mouse.write() = None;
            }
            EditableEvent::KeyDown(e) => {
                let event = self
                    .editor
                    .write()
                    .process_key(&e.key, &e.code, &e.modifiers);
                if event.contains(TextEvent::TEXT_CHANGED) {
                    *self.selecting_text_with_mouse.write() = None;
                }
            }
        }

        if self.selecting_text_with_mouse.peek().is_some() {
            self.platform
                .send(EventMessage::RemeasureTextGroup(
                    self.cursor_reference.peek().text_id,
                ))
                .unwrap()
        }
    }
}

/// Create a configuration for a [`UseEditable`].
pub struct EditableConfig {
    pub(crate) content: String,
    pub(crate) cursor: TextCursor,
}

impl EditableConfig {
    /// Create a [`EditableConfig`].
    pub fn new(content: String) -> Self {
        Self {
            content,
            cursor: TextCursor::default(),
        }
    }

    /// Specify a custom initial cursor positions.
    pub fn with_cursor(mut self, (row, col): (usize, usize)) -> Self {
        self.cursor = TextCursor::new(row, col);
        self
    }
}

/// Create a virtual text editor with it's own cursor and rope.
pub fn use_editable(initializer: impl Fn() -> EditableConfig, mode: EditableMode) -> UseEditable {
    let platform = use_platform();
    let clipboard = use_clipboard();

    use_hook(|| {
        let text_id = Uuid::new_v4();
        let config = initializer();
        let mut editor = Signal::new(RopeEditor::new(
            config.content,
            config.cursor,
            mode,
            clipboard,
            EditorHistory::new(),
        ));
        let selecting_text_with_mouse = Signal::new(None);
        let (cursor_sender, mut cursor_receiver) = unbounded_channel::<CursorLayoutResponse>();
        let cursor_reference = CursorReference {
            text_id,
            cursor_sender,
            cursor_position: Arc::new(Mutex::new(None)),
            cursor_id: Arc::new(Mutex::new(None)),
            cursor_selections: Arc::new(Mutex::new(None)),
        };

<<<<<<< HEAD
        spawn({
            to_owned![cursor_reference];
            async move {
                while let Some(message) = cursor_receiver.recv().await {
                    match message {
                        // Update the cursor position calculated by the layout
                        CursorLayoutResponse::CursorPosition { position, id } => {
                            let mut text_editor = editor.write();

                            let new_cursor_row = match mode {
                                EditableMode::MultipleLinesSingleEditor => {
                                    text_editor.char_to_line(text_editor.utf16_cu_to_char(position))
                                }
                                EditableMode::SingleLineMultipleEditors => id,
                            };

                            let new_cursor_col = match mode {
                                EditableMode::MultipleLinesSingleEditor => text_editor
                                    .utf16_cu_to_char(
                                        position
                                            - text_editor.char_to_utf16_cu(
                                                text_editor.line_to_char(new_cursor_row),
                                            ),
                                    ),
                                EditableMode::SingleLineMultipleEditors => {
                                    text_editor.utf16_cu_to_char(position)
                                }
                            };

                            let new_current_line = text_editor.line(new_cursor_row).unwrap();

                            // Use the line length as new column if the clicked column surpases the length
                            let new_cursor = if new_cursor_col >= new_current_line.utf16_len_chars()
                            {
                                (
                                    text_editor
                                        .utf16_cu_to_char(new_current_line.utf16_len_chars()),
                                    new_cursor_row,
                                )
                            } else {
                                (new_cursor_col, new_cursor_row)
                            };

                            // Only update if it's actually different
                            if text_editor.cursor().as_tuple() != new_cursor {
                                text_editor.cursor_mut().set_col(new_cursor.0);
                                text_editor.cursor_mut().set_row(new_cursor.1);
                                text_editor.unhighlight();
                            }

                            // Remove the current calcutions so the layout engine doesn't try to calculate again
                            cursor_reference.set_cursor_position(None);
                        }
                        // Update the text selections calculated by the layout
                        CursorLayoutResponse::TextSelection { from, to, id } => {
                            let mut text_editor = editor.write();
                            let (from, to) = (
                                text_editor.utf16_cu_to_char(from),
                                text_editor.utf16_cu_to_char(to),
                            );
                            text_editor.highlight_text(from, to, id);
                            cursor_reference.set_cursor_selections(None);
=======
        spawn(async move {
            while let Some(message) = cursor_receiver.recv().await {
                match message {
                    // Update the cursor position calculated by the layout
                    CursorLayoutResponse::CursorPosition { position, id } => {
                        let mut text_editor = editor.write();

                        let new_cursor_row = match mode {
                            EditableMode::MultipleLinesSingleEditor => {
                                text_editor.char_to_line(text_editor.utf16_cu_to_char(position))
                            }
                            EditableMode::SingleLineMultipleEditors => id,
                        };

                        let new_cursor_col = match mode {
                            EditableMode::MultipleLinesSingleEditor => text_editor
                                .utf16_cu_to_char(
                                    position
                                        - text_editor.char_to_utf16_cu(
                                            text_editor.line_to_char(new_cursor_row),
                                        ),
                                ),
                            EditableMode::SingleLineMultipleEditors => {
                                text_editor.utf16_cu_to_char(position)
                            }
                        };

                        let new_current_line = text_editor.line(new_cursor_row).unwrap();

                        // Use the line length as new column if the clicked column surpases the length
                        let new_cursor = if new_cursor_col >= new_current_line.utf16_len_chars() {
                            (
                                text_editor.utf16_cu_to_char(new_current_line.utf16_len_chars()),
                                new_cursor_row,
                            )
                        } else {
                            (new_cursor_col, new_cursor_row)
                        };

                        // Only update if it's actually different
                        if text_editor.cursor().as_tuple() != new_cursor {
                            text_editor.cursor_mut().set_col(new_cursor.0);
                            text_editor.cursor_mut().set_row(new_cursor.1);
                            text_editor.unhighlight();
>>>>>>> f27206b5
                        }
                    }
                    // Update the text selections calculated by the layout
                    CursorLayoutResponse::TextSelection { from, to, id } => {
                        let mut text_editor = editor.write();
                        let (from, to) = (
                            text_editor.utf16_cu_to_char(from),
                            text_editor.utf16_cu_to_char(to),
                        );
                        text_editor.highlight_text(from, to, id);
                    }
                }
            }
        });

        UseEditable {
            editor,
            cursor_reference: Signal::new(cursor_reference.clone()),
            selecting_text_with_mouse,
            platform,
        }
    })
}<|MERGE_RESOLUTION|>--- conflicted
+++ resolved
@@ -179,70 +179,6 @@
             cursor_selections: Arc::new(Mutex::new(None)),
         };
 
-<<<<<<< HEAD
-        spawn({
-            to_owned![cursor_reference];
-            async move {
-                while let Some(message) = cursor_receiver.recv().await {
-                    match message {
-                        // Update the cursor position calculated by the layout
-                        CursorLayoutResponse::CursorPosition { position, id } => {
-                            let mut text_editor = editor.write();
-
-                            let new_cursor_row = match mode {
-                                EditableMode::MultipleLinesSingleEditor => {
-                                    text_editor.char_to_line(text_editor.utf16_cu_to_char(position))
-                                }
-                                EditableMode::SingleLineMultipleEditors => id,
-                            };
-
-                            let new_cursor_col = match mode {
-                                EditableMode::MultipleLinesSingleEditor => text_editor
-                                    .utf16_cu_to_char(
-                                        position
-                                            - text_editor.char_to_utf16_cu(
-                                                text_editor.line_to_char(new_cursor_row),
-                                            ),
-                                    ),
-                                EditableMode::SingleLineMultipleEditors => {
-                                    text_editor.utf16_cu_to_char(position)
-                                }
-                            };
-
-                            let new_current_line = text_editor.line(new_cursor_row).unwrap();
-
-                            // Use the line length as new column if the clicked column surpases the length
-                            let new_cursor = if new_cursor_col >= new_current_line.utf16_len_chars()
-                            {
-                                (
-                                    text_editor
-                                        .utf16_cu_to_char(new_current_line.utf16_len_chars()),
-                                    new_cursor_row,
-                                )
-                            } else {
-                                (new_cursor_col, new_cursor_row)
-                            };
-
-                            // Only update if it's actually different
-                            if text_editor.cursor().as_tuple() != new_cursor {
-                                text_editor.cursor_mut().set_col(new_cursor.0);
-                                text_editor.cursor_mut().set_row(new_cursor.1);
-                                text_editor.unhighlight();
-                            }
-
-                            // Remove the current calcutions so the layout engine doesn't try to calculate again
-                            cursor_reference.set_cursor_position(None);
-                        }
-                        // Update the text selections calculated by the layout
-                        CursorLayoutResponse::TextSelection { from, to, id } => {
-                            let mut text_editor = editor.write();
-                            let (from, to) = (
-                                text_editor.utf16_cu_to_char(from),
-                                text_editor.utf16_cu_to_char(to),
-                            );
-                            text_editor.highlight_text(from, to, id);
-                            cursor_reference.set_cursor_selections(None);
-=======
         spawn(async move {
             while let Some(message) = cursor_receiver.recv().await {
                 match message {
@@ -287,7 +223,6 @@
                             text_editor.cursor_mut().set_col(new_cursor.0);
                             text_editor.cursor_mut().set_row(new_cursor.1);
                             text_editor.unhighlight();
->>>>>>> f27206b5
                         }
                     }
                     // Update the text selections calculated by the layout
