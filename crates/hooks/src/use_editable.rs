use std::{
    rc::Rc,
    sync::{Arc, Mutex},
};

<<<<<<< HEAD
use dioxus_core::{AttributeValue, Scope, ScopeState};
use dioxus_hooks::{use_effect, use_ref, use_state, UseRef, UseState};
use dioxus_std::clipboard::use_clipboard;
=======
use dioxus_core::{prelude::spawn, use_hook, AttributeValue};
use dioxus_hooks::to_owned;
use dioxus_signals::{Readable, Signal, Writable};
>>>>>>> a4825903
use freya_common::{CursorLayoutResponse, EventMessage};
use freya_elements::events::{KeyboardData, MouseData};
use freya_node_state::{CursorReference, CustomAttributeValues};
use tokio::sync::{mpsc::unbounded_channel, mpsc::UnboundedSender};
use torin::geometry::CursorPoint;
use uuid::Uuid;

use crate::{use_platform, RopeEditor, TextCursor, TextEditor, TextEvent, UsePlatform};

/// Events emitted to the [`UseEditable`].
pub enum EditableEvent {
    Click,
    MouseOver(Rc<MouseData>, usize),
    MouseDown(Rc<MouseData>, usize),
    KeyDown(Rc<KeyboardData>),
}

/// How the editable content must behave.
#[derive(PartialEq, Eq, Clone, Copy)]
pub enum EditableMode {
    /// Multiple editors of only one line.
    ///
    /// Useful for textarea-like editors that need more customization than a simple paragraph for example.
    SingleLineMultipleEditors,
    /// One editor of multiple lines.
    ///
    /// A paragraph for example.
    MultipleLinesSingleEditor,
}

impl Default for EditableMode {
    fn default() -> Self {
        Self::MultipleLinesSingleEditor
    }
}

pub type ClickNotifier = UnboundedSender<EditableEvent>;
pub type EditorState = Signal<RopeEditor>;

/// Manage an editable content.
#[derive(Clone)]
pub struct UseEditable {
    pub(crate) editor: EditorState,
    pub(crate) cursor_reference: CursorReference,
    pub(crate) selecting_text_with_mouse: Signal<Option<CursorPoint>>,
    pub(crate) platform: UsePlatform,
}

impl UseEditable {
    /// Reference to the editor.
    pub fn editor(&self) -> &EditorState {
        &self.editor
    }

    /// Mutable reference to the editor.
    pub fn editor_mut(&mut self) -> &mut EditorState {
        &mut self.editor
    }

    /// Create a cursor attribute.
    pub fn cursor_attr(&self) -> AttributeValue {
        AttributeValue::any_value(CustomAttributeValues::CursorReference(
            self.cursor_reference.clone(),
        ))
    }

    /// Create a highlights attribute.
    pub fn highlights_attr(&self, editor_id: usize) -> AttributeValue {
        AttributeValue::any_value(CustomAttributeValues::TextHighlights(
            self.editor
                .read()
                .highlights(editor_id)
                .map(|v| vec![v])
                .unwrap_or_default(),
        ))
    }

    /// Process a [`EditableEvent`] event.
    pub fn process_event(&mut self, edit_event: &EditableEvent) {
        match edit_event {
            EditableEvent::MouseDown(e, id) => {
                let coords = e.get_element_coordinates();
                *self.selecting_text_with_mouse.write() = Some(coords);

                self.cursor_reference.set_id(Some(*id));
                self.cursor_reference.set_cursor_position(Some(coords));

                self.editor.with_mut(|editor| {
                    editor.unhighlight();
                });
            }
            EditableEvent::MouseOver(e, id) => {
                self.selecting_text_with_mouse.with(|selecting_text| {
                    if let Some(current_dragging) = selecting_text {
                        let coords = e.get_element_coordinates();

                        self.cursor_reference.set_id(Some(*id));
                        self.cursor_reference
                            .set_cursor_selections(Some((*current_dragging, coords)));
                    }
                });
            }
            EditableEvent::Click => {
                *self.selecting_text_with_mouse.write() = None;
            }
            EditableEvent::KeyDown(e) => {
                self.editor.with_mut(|editor| {
                    let event = editor.process_key(&e.key, &e.code, &e.modifiers);

                    if event.contains(TextEvent::TEXT_CHANGED) {
                        *self.selecting_text_with_mouse.write() = None;
                    }
                });
            }
        }

        if self.selecting_text_with_mouse.peek().is_some() {
            self.platform
                .send(EventMessage::RemeasureTextGroup(
                    self.cursor_reference.text_id,
                ))
                .unwrap()
        }
    }
}

/// Create a configuration for a [`UseEditable`].
pub struct EditableConfig {
    pub(crate) content: String,
    pub(crate) cursor: TextCursor,
}

impl EditableConfig {
    /// Create a [`EditableConfig`].
    pub fn new(content: String) -> Self {
        Self {
            content,
            cursor: TextCursor::default(),
        }
    }

    /// Specify a custom initial cursor positions.
    pub fn with_cursor(mut self, (row, col): (usize, usize)) -> Self {
        self.cursor = TextCursor::new(row, col);
        self
    }
}

/// Create a virtual text editor with it's own cursor and rope.
<<<<<<< HEAD
pub fn use_editable(
    cx: &ScopeState,
    initializer: impl Fn() -> EditableConfig,
    mode: EditableMode,
) -> UseEditable {
    let id = cx.use_hook(Uuid::new_v4);
    let platform = use_platform(cx);
    let clipboard = use_clipboard(cx);

    // Hold the text editor
    let text_editor = use_state(cx, || {
        let config = initializer();
        RopeEditor::new(config.content, config.cursor, mode, clipboard)
    });

    let cursor_channels = cx.use_hook(|| {
        let (tx, rx) = unbounded_channel::<CursorLayoutResponse>();
        (tx, Some(rx))
    });

    let selecting_text_with_mouse = use_ref(cx, || None);

    // Cursor reference passed to the layout engine
    let cursor_reference = cx.use_hook(|| CursorReference {
        text_id: *id,
        agent: cursor_channels.0.clone(),
        cursor_position: Arc::new(Mutex::new(None)),
        cursor_id: Arc::new(Mutex::new(None)),
        cursor_selections: Arc::new(Mutex::new(None)),
    });

    let use_editable = UseEditable {
        editor: text_editor.clone(),
        cursor_reference: cursor_reference.clone(),
        selecting_text_with_mouse: selecting_text_with_mouse.clone(),
        platform,
    };

    // Listen for new calculations from the layout engine
    use_effect(cx, (), move |_| {
        let cursor_reference = cursor_reference.clone();
        let cursor_receiver = cursor_channels.1.take();
        let editor = text_editor.clone();

        async move {
            let mut cursor_receiver = cursor_receiver.unwrap();

            while let Some(message) = cursor_receiver.recv().await {
                match message {
                    // Update the cursor position calculated by the layout
                    CursorLayoutResponse::CursorPosition { position, id } => {
                        let text_editor = editor.current();

                        let new_cursor_row = match mode {
                            EditableMode::MultipleLinesSingleEditor => {
                                text_editor.char_to_line(position)
                            }
                            EditableMode::SingleLineMultipleEditors => id,
                        };
=======
pub fn use_editable(initializer: impl Fn() -> EditableConfig, mode: EditableMode) -> UseEditable {
    let platform = use_platform();
>>>>>>> a4825903

    use_hook(|| {
        let text_id = Uuid::new_v4();
        let config = initializer();
        let editor = Signal::new(RopeEditor::new(config.content, config.cursor, mode));
        let selecting_text_with_mouse = Signal::new(None);
        let (cursor_sender, mut cursor_receiver) = unbounded_channel::<CursorLayoutResponse>();
        let cursor_reference = CursorReference {
            text_id,
            cursor_sender,
            cursor_position: Arc::new(Mutex::new(None)),
            cursor_id: Arc::new(Mutex::new(None)),
            cursor_selections: Arc::new(Mutex::new(None)),
        };

        spawn({
            to_owned![cursor_reference];
            async move {
                while let Some(message) = cursor_receiver.recv().await {
                    match message {
                        // Update the cursor position calculated by the layout
                        CursorLayoutResponse::CursorPosition { position, id } => {
                            let text_editor = editor.read();

                            let new_cursor_row = match mode {
                                EditableMode::MultipleLinesSingleEditor => {
                                    text_editor.char_to_line(position)
                                }
                                EditableMode::SingleLineMultipleEditors => id,
                            };

                            let new_cursor_col = match mode {
                                EditableMode::MultipleLinesSingleEditor => {
                                    position - text_editor.line_to_char(new_cursor_row)
                                }
                                EditableMode::SingleLineMultipleEditors => position,
                            };

                            let new_current_line = text_editor.line(new_cursor_row).unwrap();

                            // Use the line length as new column if the clicked column surpases the length
                            let new_cursor = if new_cursor_col >= new_current_line.len_chars() {
                                (new_current_line.len_chars(), new_cursor_row)
                            } else {
                                (new_cursor_col, new_cursor_row)
                            };

                            // Only update if it's actually different
                            if text_editor.cursor().as_tuple() != new_cursor {
                                drop(text_editor);
                                editor.with_mut(|text_editor| {
                                    text_editor.cursor_mut().set_col(new_cursor.0);
                                    text_editor.cursor_mut().set_row(new_cursor.1);
                                    text_editor.unhighlight();
                                })
                            }

                            // Remove the current calcutions so the layout engine doesn't try to calculate again
                            cursor_reference.set_cursor_position(None);
                        }
                        // Update the text selections calculated by the layout
                        CursorLayoutResponse::TextSelection { from, to, id } => {
                            editor.with_mut(|text_editor| {
                                text_editor.highlight_text(from, to, id);
                            });
                            cursor_reference.set_cursor_selections(None);
                        }
                    }
                }
            }
        });

        UseEditable {
            editor,
            cursor_reference: cursor_reference.clone(),
            selecting_text_with_mouse: selecting_text_with_mouse.clone(),
            platform,
        }
    })
}<|MERGE_RESOLUTION|>--- conflicted
+++ resolved
@@ -3,15 +3,10 @@
     sync::{Arc, Mutex},
 };
 
-<<<<<<< HEAD
-use dioxus_core::{AttributeValue, Scope, ScopeState};
-use dioxus_hooks::{use_effect, use_ref, use_state, UseRef, UseState};
-use dioxus_std::clipboard::use_clipboard;
-=======
 use dioxus_core::{prelude::spawn, use_hook, AttributeValue};
 use dioxus_hooks::to_owned;
 use dioxus_signals::{Readable, Signal, Writable};
->>>>>>> a4825903
+use dioxus_std::clipboard::use_clipboard;
 use freya_common::{CursorLayoutResponse, EventMessage};
 use freya_elements::events::{KeyboardData, MouseData};
 use freya_node_state::{CursorReference, CustomAttributeValues};
@@ -161,75 +156,14 @@
 }
 
 /// Create a virtual text editor with it's own cursor and rope.
-<<<<<<< HEAD
-pub fn use_editable(
-    cx: &ScopeState,
-    initializer: impl Fn() -> EditableConfig,
-    mode: EditableMode,
-) -> UseEditable {
-    let id = cx.use_hook(Uuid::new_v4);
-    let platform = use_platform(cx);
-    let clipboard = use_clipboard(cx);
-
-    // Hold the text editor
-    let text_editor = use_state(cx, || {
-        let config = initializer();
-        RopeEditor::new(config.content, config.cursor, mode, clipboard)
-    });
-
-    let cursor_channels = cx.use_hook(|| {
-        let (tx, rx) = unbounded_channel::<CursorLayoutResponse>();
-        (tx, Some(rx))
-    });
-
-    let selecting_text_with_mouse = use_ref(cx, || None);
-
-    // Cursor reference passed to the layout engine
-    let cursor_reference = cx.use_hook(|| CursorReference {
-        text_id: *id,
-        agent: cursor_channels.0.clone(),
-        cursor_position: Arc::new(Mutex::new(None)),
-        cursor_id: Arc::new(Mutex::new(None)),
-        cursor_selections: Arc::new(Mutex::new(None)),
-    });
-
-    let use_editable = UseEditable {
-        editor: text_editor.clone(),
-        cursor_reference: cursor_reference.clone(),
-        selecting_text_with_mouse: selecting_text_with_mouse.clone(),
-        platform,
-    };
-
-    // Listen for new calculations from the layout engine
-    use_effect(cx, (), move |_| {
-        let cursor_reference = cursor_reference.clone();
-        let cursor_receiver = cursor_channels.1.take();
-        let editor = text_editor.clone();
-
-        async move {
-            let mut cursor_receiver = cursor_receiver.unwrap();
-
-            while let Some(message) = cursor_receiver.recv().await {
-                match message {
-                    // Update the cursor position calculated by the layout
-                    CursorLayoutResponse::CursorPosition { position, id } => {
-                        let text_editor = editor.current();
-
-                        let new_cursor_row = match mode {
-                            EditableMode::MultipleLinesSingleEditor => {
-                                text_editor.char_to_line(position)
-                            }
-                            EditableMode::SingleLineMultipleEditors => id,
-                        };
-=======
 pub fn use_editable(initializer: impl Fn() -> EditableConfig, mode: EditableMode) -> UseEditable {
     let platform = use_platform();
->>>>>>> a4825903
+    let clipboard = use_clipboard();
 
     use_hook(|| {
         let text_id = Uuid::new_v4();
         let config = initializer();
-        let editor = Signal::new(RopeEditor::new(config.content, config.cursor, mode));
+        let editor = Signal::new(RopeEditor::new(config.content, config.cursor, mode, clipboard));
         let selecting_text_with_mouse = Signal::new(None);
         let (cursor_sender, mut cursor_receiver) = unbounded_channel::<CursorLayoutResponse>();
         let cursor_reference = CursorReference {
