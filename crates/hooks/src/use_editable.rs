--- conflicted
+++ resolved
@@ -163,19 +163,12 @@
     use_hook(|| {
         let text_id = Uuid::new_v4();
         let config = initializer();
-<<<<<<< HEAD
-        let editor = Signal::new(RopeEditor::new(
-=======
         let mut editor = Signal::new(RopeEditor::new(
->>>>>>> 0bb9b29c
             config.content,
             config.cursor,
             mode,
             clipboard,
-<<<<<<< HEAD
             EditorHistory::new(),
-=======
->>>>>>> 0bb9b29c
         ));
         let selecting_text_with_mouse = Signal::new(None);
         let (cursor_sender, mut cursor_receiver) = unbounded_channel::<CursorLayoutResponse>();
