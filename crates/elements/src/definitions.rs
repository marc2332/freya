use dioxus_rsx::HotReloadingContext;
pub use events::*;

#[doc(hidden)]
pub type AttributeDescription = (&'static str, Option<&'static str>, bool);

macro_rules! impl_element_match {
    (
        $el:ident $name:ident None {
            $(
                $fil:ident: $vil:ident,
            )*
        }
    ) => {
        if $el == stringify!($name) {
            return Some((stringify!($name), None));
        }
    };
}

macro_rules! impl_attribute_match {
    (
        $attr:ident $fil:ident: $vil:ident,
    ) => {
        if $attr == stringify!($fil) {
            return Some((stringify!($fil), None));
        }
    };
}

macro_rules! impl_element_match_attributes {
    (
        $el:ident $attr:ident $name:ident None {
            $(
                $fil:ident: $vil:ident,
            )*
        }
    ) => {
        if $el == stringify!($name) {
            $(
                impl_attribute_match!(
                    $attr $fil: $vil,
                );
            )*
        }
    };

    (
        $el:ident $attr:ident $name:ident  {
            $(
                $fil:ident: $vil:ident,
            )*
        }
    ) => {
        if $el == stringify!($name) {
            $(
                impl_attribute_match!(
                    $attr $fil: $vil,
                );
            )*
        }
    }
}

macro_rules! builder_constructors {
    (
        $(
            $(#[$attr:meta])*
            $name:ident {
                $(
                    $(#[$attr_method:meta])*
                    $fil:ident: $vil:ident,
                )*
            };
         )*
        ) => {
        #[doc(hidden)]
        pub struct FreyaCtx;

        impl HotReloadingContext for FreyaCtx {
            fn map_attribute(element: &str, attribute: &str) -> Option<(&'static str, Option<&'static str>)> {
                $(
                    impl_element_match_attributes!(
                        element attribute $name {
                            $(
                                $fil: $vil,
                            )*
                        }
                    );
                )*
               None
            }

            fn map_element(element: &str) -> Option<(&'static str, Option<&'static str>)> {
                $(
                    impl_element_match!(
                        element $name None {
                            $(
                                $fil: $vil,
                            )*
                        }
                    );
                )*
                None
            }
        }

        $(
            impl_element!(
                $(#[$attr])*
                $name {
                    $(
                        $(#[$attr_method])*
                        $fil: $vil,
                    )*
                };
            );
        )*
    };
}

macro_rules! impl_element {
    (
        $(
            $(#[$attr:meta])*
            $name:ident {
                $(
                    $(#[$attr_method:meta])*
                    $fil:ident: $vil:ident,
                )*
            };
         )*
    ) => {
        $(
            #[allow(non_camel_case_types)]
            $(#[$attr])*
            pub struct $name;

            impl $name {
                #[doc(hidden)]
                pub const TAG_NAME: &'static str = stringify!($name);
                #[doc(hidden)]
                pub const NAME_SPACE: Option<&'static str> = None;

                $(
                    #[allow(non_upper_case_globals)]
                    $(#[$attr_method])*
                    pub const $fil: AttributeDescription = (stringify!($fil), None, false);
                )*
            }
        )*
    };
}

builder_constructors! {
    /// `rect` is a generic element that acts as a container for other elements.
    ///
    /// You can specify things like [`width`](#width-and-height), [`padding`](#padding) or even in what [`direction`](#direction) the inner elements are stacked.
    ///
    /// ### Example
    ///
    /// ```rust,no_run
    /// # use freya::prelude::*;
    /// fn app() -> Element {
    ///     rsx!(
    ///         rect {
    ///             direction: "vertical",
    ///             label { "Hi!" }
    ///             label { "Hi again!"}
    ///         }
    ///     )
    /// }
    /// ```
    rect {
        #[doc = include_str!("_docs/attributes/padding.md")]
        padding: String,
        #[doc = include_str!("_docs/attributes/width_height.md")]
        height: String,
        width: String,
        #[doc = include_str!("_docs/attributes/min_width_min_height.md")]
        min_height: String,
        min_width: String,
        #[doc = include_str!("_docs/attributes/max_width_max_height.md")]
        max_height: String,
        max_width: String,
        #[doc = include_str!("_docs/attributes/background.md")]
        background: String,
        #[doc = include_str!("_docs/attributes/border.md")]
        border: String,
        border_align: String,
        #[doc = include_str!("_docs/attributes/direction.md")]
        direction: String,
        #[doc = include_str!("_docs/attributes/shadow.md")]
        shadow: String,
        #[doc = include_str!("_docs/attributes/corner.md")]
        corner_radius: String,
        corner_smoothing: String,
        #[doc = include_str!("_docs/attributes/color.md")]
        color: String,
        #[doc = include_str!("_docs/attributes/font_size.md")]
        font_size: String,
        #[doc = include_str!("_docs/attributes/font_family.md")]
        font_family: String,
        #[doc = include_str!("_docs/attributes/font_style.md")]
        font_style: String,
        #[doc = include_str!("_docs/attributes/font_weight.md")]
        font_weight: String,
        #[doc = include_str!("_docs/attributes/font_width.md")]
        font_width: String,
        #[doc = include_str!("_docs/attributes/main_align_cross_align.md")]
        main_align: String,
        cross_align: String,
        #[doc = include_str!("_docs/attributes/text_align.md")]
        text_align: String,
        #[doc = include_str!("_docs/attributes/rotate.md")]
        rotate: String,
        #[doc = include_str!("_docs/attributes/overflow.md")]
        overflow: String,
        #[doc = include_str!("_docs/attributes/margin.md")]
        margin: String,
        #[doc = include_str!("_docs/attributes/position.md")]
        position: String,
        position_top: String,
        position_right: String,
        position_bottom: String,
        position_left: String,
        #[doc = include_str!("_docs/attributes/opacity.md")]
        opacity: String,
        #[doc = include_str!("_docs/attributes/content.md")]
        content: String,
        #[doc = include_str!("_docs/attributes/line_height.md")]
        line_height: String,
        #[doc = include_str!("_docs/attributes/spacing.md")]
        spacing: String,

<<<<<<< HEAD
=======
        a11y_auto_focus: String,
        a11y_name: String,
        a11y_role:String,
        a11y_id: AccessibilityId,
        a11y_alt: String,
        a11y_focusable: String,
>>>>>>> bdbcabfc
        canvas_reference: String,
        layer: String,
        offset_y: String,
        offset_x: String,
        reference: Reference,
        cursor_reference: CursorReference,

        a11y_id: String,
        a11y_auto_focus: String,
        a11y_name: String,
        a11y_description: String,
        a11y_value: String,
        a11y_access_key: String,
        a11y_author_id: String,
        a11y_keyboard_shortcut: String,
        a11y_language: String,
        a11y_placeholder: String,
        a11y_role_description: String,
        a11y_state_description: String,
        a11y_tooltip: String,
        a11y_url: String,
        a11y_row_index_text: String,
        a11y_column_index_text: String,
        a11y_scroll_x: String,
        a11y_scroll_x_min: String,
        a11y_scroll_x_max: String,
        a11y_scroll_y: String,
        a11y_scroll_y_min: String,
        a11y_scroll_y_max: String,
        a11y_numeric_value: String,
        a11y_min_numeric_value: String,
        a11y_max_numeric_value: String,
        a11y_numeric_value_step: String,
        a11y_numeric_value_jump: String,
        a11y_row_count: String,
        a11y_column_count: String,
        a11y_row_index: String,
        a11y_column_index: String,
        a11y_row_span: String,
        a11y_column_span: String,
        a11y_level: String,
        a11y_size_of_set: String,
        a11y_position_in_set: String,
        a11y_color_value: String,
        a11y_expanded: String,
        a11y_selected: String,
        a11y_hovered: String,
        a11y_hidden: String,
        a11y_linked: String,
        a11y_multiselectable: String,
        a11y_required: String,
        a11y_visited: String,
        a11y_busy: String,
        a11y_live_atomic: String,
        a11y_modal: String,
        a11y_touch_transparent: String,
        a11y_read_only: String,
        a11y_disabled: String,
        a11y_is_spelling_error: String,
        a11y_is_grammar_error: String,
        a11y_is_search_match: String,
        a11y_is_suggestion: String,
        a11y_role: String,
        a11y_invalid: String,
        a11y_toggled: String,
        a11y_live: String,
        a11y_default_action_verb: String,
        a11y_orientation: String,
        a11y_sort_direction: String,
        a11y_current: String,
        a11y_auto_complete: String,
        a11y_has_popup: String,
        a11y_list_style: String,
        a11y_vertical_offset: String,
    };
    /// `label` simply let's you display some text.
    ///
    /// ### Example
    ///
    /// ```rust,no_run
    /// # use freya::prelude::*;
    /// fn app() -> Element {
    ///     rsx!(
    ///         label {
    ///             "Hello World"
    ///         }
    ///     )
    /// }
    /// ```
    label {
        #[doc = include_str!("_docs/attributes/color.md")]
        color: String,
        #[doc = include_str!("_docs/attributes/text_shadow.md")]
        text_shadow: String,
        #[doc = include_str!("_docs/attributes/width_height.md")]
        height: String,
        width: String,
        #[doc = include_str!("_docs/attributes/main_align_cross_align.md")]
        main_align: String,
        #[doc = include_str!("_docs/attributes/font_size.md")]
        font_size: String,
        #[doc = include_str!("_docs/attributes/font_family.md")]
        font_family: String,
        #[doc = include_str!("_docs/attributes/font_style.md")]
        font_style: String,
        #[doc = include_str!("_docs/attributes/font_weight.md")]
        font_weight: String,
        #[doc = include_str!("_docs/attributes/font_width.md")]
        font_width: String,
        #[doc = include_str!("_docs/attributes/text_align.md")]
        text_align: String,
        #[doc = include_str!("_docs/attributes/max_lines.md")]
        max_lines: String,
        #[doc = include_str!("_docs/attributes/rotate.md")]
        rotate: String,
        #[doc = include_str!("_docs/attributes/line_height.md")]
        line_height: String,
        #[doc = include_str!("_docs/attributes/letter_spacing.md")]
        letter_spacing: String,
        #[doc = include_str!("_docs/attributes/word_spacing.md")]
        word_spacing: String,
        #[doc = include_str!("_docs/attributes/decoration.md")]
        decoration: String,
        #[doc = include_str!("_docs/attributes/decoration_style.md")]
        decoration_style: String,
        #[doc = include_str!("_docs/attributes/decoration_color.md")]
        decoration_color: String,
        #[doc = include_str!("_docs/attributes/text_overflow.md")]
        text_overflow: String,
        #[doc = include_str!("_docs/attributes/margin.md")]
        margin: String,
        #[doc = include_str!("_docs/attributes/opacity.md")]
        opacity: String,

        layer: String,

        a11y_id: String,
        a11y_auto_focus: String,
        a11y_name: String,
<<<<<<< HEAD
        a11y_description: String,
        a11y_value: String,
        a11y_access_key: String,
        a11y_author_id: String,
        a11y_keyboard_shortcut: String,
        a11y_language: String,
        a11y_placeholder: String,
        a11y_role_description: String,
        a11y_state_description: String,
        a11y_tooltip: String,
        a11y_url: String,
        a11y_row_index_text: String,
        a11y_column_index_text: String,
        a11y_scroll_x: String,
        a11y_scroll_x_min: String,
        a11y_scroll_x_max: String,
        a11y_scroll_y: String,
        a11y_scroll_y_min: String,
        a11y_scroll_y_max: String,
        a11y_numeric_value: String,
        a11y_min_numeric_value: String,
        a11y_max_numeric_value: String,
        a11y_numeric_value_step: String,
        a11y_numeric_value_jump: String,
        a11y_row_count: String,
        a11y_column_count: String,
        a11y_row_index: String,
        a11y_column_index: String,
        a11y_row_span: String,
        a11y_column_span: String,
        a11y_level: String,
        a11y_size_of_set: String,
        a11y_position_in_set: String,
        a11y_color_value: String,
        a11y_expanded: String,
        a11y_selected: String,
        a11y_hovered: String,
        a11y_hidden: String,
        a11y_linked: String,
        a11y_multiselectable: String,
        a11y_required: String,
        a11y_visited: String,
        a11y_busy: String,
        a11y_live_atomic: String,
        a11y_modal: String,
        a11y_touch_transparent: String,
        a11y_read_only: String,
        a11y_disabled: String,
        a11y_is_spelling_error: String,
        a11y_is_grammar_error: String,
        a11y_is_search_match: String,
        a11y_is_suggestion: String,
        a11y_role: String,
        a11y_invalid: String,
        a11y_toggled: String,
        a11y_live: String,
        a11y_default_action_verb: String,
        a11y_orientation: String,
        a11y_sort_direction: String,
        a11y_current: String,
        a11y_auto_complete: String,
        a11y_has_popup: String,
        a11y_list_style: String,
        a11y_vertical_offset: String,
=======
        a11y_role:String,
        a11y_id: AccessibilityId,
        a11y_alt: String,
        a11y_focusable: String,
>>>>>>> bdbcabfc
    };
    /// `paragraph` element let's you build texts with different styles.
    ///
    /// This used used with the `text` element.
    ///
    /// ```rust,no_run
    /// # use freya::prelude::*;
    /// fn app() -> Element {
    ///     rsx!(
    ///         paragraph {
    ///             text {
    ///                 font_size: "15",
    ///                 "Hello, "
    ///             }
    ///             text {
    ///                 font_size: "30",
    ///                 "World!"
    ///             }
    ///         }
    ///     )
    /// }
    /// ```
    paragraph {
        #[doc = include_str!("_docs/attributes/width_height.md")]
        height: String,
        width: String,
        #[doc = include_str!("_docs/attributes/min_width_min_height.md")]
        min_height: String,
        min_width: String,
        #[doc = include_str!("_docs/attributes/max_width_max_height.md")]
        max_height: String,
        max_width: String,
        #[doc = include_str!("_docs/attributes/main_align_cross_align.md")]
        main_align: String,
        #[doc = include_str!("_docs/attributes/text_align.md")]
        text_align: String,
        #[doc = include_str!("_docs/attributes/rotate.md")]
        rotate: String,
        #[doc = include_str!("_docs/attributes/font_size.md")]
        font_size: String,
        #[doc = include_str!("_docs/attributes/font_family.md")]
        font_family: String,
        #[doc = include_str!("_docs/attributes/font_style.md")]
        font_style: String,
        #[doc = include_str!("_docs/attributes/font_weight.md")]
        font_weight: String,
        #[doc = include_str!("_docs/attributes/font_width.md")]
        font_width: String,
        #[doc = include_str!("_docs/attributes/line_height.md")]
        line_height: String,
        #[doc = include_str!("_docs/attributes/letter_spacing.md")]
        letter_spacing: String,
        #[doc = include_str!("_docs/attributes/word_spacing.md")]
        word_spacing: String,
        #[doc = include_str!("_docs/attributes/decoration.md")]
        decoration: String,
        #[doc = include_str!("_docs/attributes/decoration_style.md")]
        decoration_style: String,
        #[doc = include_str!("_docs/attributes/decoration_color.md")]
        text_overflow: String,
        #[doc = include_str!("_docs/attributes/overflow.md")]
        overflow: String,
        #[doc = include_str!("_docs/attributes/margin.md")]
        margin: String,
        #[doc = include_str!("_docs/attributes/opacity.md")]
        opacity: String,

        layer: String,
        cursor_index: String,
        max_lines: String,
        cursor_color: String,
        cursor_mode: String,
        cursor_id: String,
<<<<<<< HEAD

=======
        a11y_auto_focus: String,
        a11y_name: String,
        a11y_role:String,
        a11y_id: AccessibilityId,
        a11y_alt: String,
        a11y_focusable: String,
>>>>>>> bdbcabfc
        highlights: String,
        highlight_color: String,
        highlight_mode: String,

        a11y_id: String,
        a11y_auto_focus: String,
        a11y_name: String,
        a11y_description: String,
        a11y_value: String,
        a11y_access_key: String,
        a11y_author_id: String,
        a11y_keyboard_shortcut: String,
        a11y_language: String,
        a11y_placeholder: String,
        a11y_role_description: String,
        a11y_state_description: String,
        a11y_tooltip: String,
        a11y_url: String,
        a11y_row_index_text: String,
        a11y_column_index_text: String,
        a11y_scroll_x: String,
        a11y_scroll_x_min: String,
        a11y_scroll_x_max: String,
        a11y_scroll_y: String,
        a11y_scroll_y_min: String,
        a11y_scroll_y_max: String,
        a11y_numeric_value: String,
        a11y_min_numeric_value: String,
        a11y_max_numeric_value: String,
        a11y_numeric_value_step: String,
        a11y_numeric_value_jump: String,
        a11y_row_count: String,
        a11y_column_count: String,
        a11y_row_index: String,
        a11y_column_index: String,
        a11y_row_span: String,
        a11y_column_span: String,
        a11y_level: String,
        a11y_size_of_set: String,
        a11y_position_in_set: String,
        a11y_color_value: String,
        a11y_expanded: String,
        a11y_selected: String,
        a11y_hovered: String,
        a11y_hidden: String,
        a11y_linked: String,
        a11y_multiselectable: String,
        a11y_required: String,
        a11y_visited: String,
        a11y_busy: String,
        a11y_live_atomic: String,
        a11y_modal: String,
        a11y_touch_transparent: String,
        a11y_read_only: String,
        a11y_disabled: String,
        a11y_is_spelling_error: String,
        a11y_is_grammar_error: String,
        a11y_is_search_match: String,
        a11y_is_suggestion: String,
        a11y_role: String,
        a11y_invalid: String,
        a11y_toggled: String,
        a11y_live: String,
        a11y_default_action_verb: String,
        a11y_orientation: String,
        a11y_sort_direction: String,
        a11y_current: String,
        a11y_auto_complete: String,
        a11y_has_popup: String,
        a11y_list_style: String,
        a11y_vertical_offset: String,
    };
    /// `text` element is simply a text span used for the `paragraph` element.
    text {
        #[doc = include_str!("_docs/attributes/color.md")]
        color: String,
        #[doc = include_str!("_docs/attributes/font_size.md")]
        text_shadow: String,
        #[doc = include_str!("_docs/attributes/width_height.md")]
        height: String,
        width: String,
        #[doc = include_str!("_docs/attributes/font_size.md")]
        font_size: String,
        #[doc = include_str!("_docs/attributes/font_family.md")]
        font_family: String,
        #[doc = include_str!("_docs/attributes/font_style.md")]
        font_style: String,
        #[doc = include_str!("_docs/attributes/font_weight.md")]
        font_weight: String,
        #[doc = include_str!("_docs/attributes/font_width.md")]
        font_width: String,
        #[doc = include_str!("_docs/attributes/line_height.md")]
        line_height: String,
        #[doc = include_str!("_docs/attributes/letter_spacing.md")]
        letter_spacing: String,
        #[doc = include_str!("_docs/attributes/word_spacing.md")]
        word_spacing: String,
        #[doc = include_str!("_docs/attributes/decoration.md")]
        decoration: String,
        #[doc = include_str!("_docs/attributes/decoration_style.md")]
        decoration_style: String,
        #[doc = include_str!("_docs/attributes/decoration_color.md")]
        decoration_color: String,
    };
    /// `image` element let's you show an image.
    ///
    /// ### Example
    ///
    /// ```rust, ignore, no_run
    /// # use freya::prelude::*;
    /// static RUST_LOGO: &[u8] = include_bytes!("./rust_logo.png");
    ///
    /// fn app() -> Element {
    ///     let image_data = static_bytes(RUST_LOGO);
    ///     rsx!(
    ///         image {
    ///             image_data: image_data,
    ///             width: "{size}",
    ///             height: "{size}",
    ///         }
    ///     )
    /// }
    /// ```
    image {
       #[doc = include_str!("_docs/attributes/width_height.md")]
        height: String,
        width: String,
        #[doc = include_str!("_docs/attributes/rotate.md")]
        rotate: String,
        #[doc = include_str!("_docs/attributes/opacity.md")]
        opacity: String,

        image_data: String,
        image_reference: String,

        a11y_id: String,
        a11y_auto_focus: String,
        a11y_name: String,
<<<<<<< HEAD
        a11y_description: String,
        a11y_value: String,
        a11y_access_key: String,
        a11y_author_id: String,
        a11y_keyboard_shortcut: String,
        a11y_language: String,
        a11y_placeholder: String,
        a11y_role_description: String,
        a11y_state_description: String,
        a11y_tooltip: String,
        a11y_url: String,
        a11y_row_index_text: String,
        a11y_column_index_text: String,
        a11y_scroll_x: String,
        a11y_scroll_x_min: String,
        a11y_scroll_x_max: String,
        a11y_scroll_y: String,
        a11y_scroll_y_min: String,
        a11y_scroll_y_max: String,
        a11y_numeric_value: String,
        a11y_min_numeric_value: String,
        a11y_max_numeric_value: String,
        a11y_numeric_value_step: String,
        a11y_numeric_value_jump: String,
        a11y_row_count: String,
        a11y_column_count: String,
        a11y_row_index: String,
        a11y_column_index: String,
        a11y_row_span: String,
        a11y_column_span: String,
        a11y_level: String,
        a11y_size_of_set: String,
        a11y_position_in_set: String,
        a11y_color_value: String,
        a11y_expanded: String,
        a11y_selected: String,
        a11y_hovered: String,
        a11y_hidden: String,
        a11y_linked: String,
        a11y_multiselectable: String,
        a11y_required: String,
        a11y_visited: String,
        a11y_busy: String,
        a11y_live_atomic: String,
        a11y_modal: String,
        a11y_touch_transparent: String,
        a11y_read_only: String,
        a11y_disabled: String,
        a11y_is_spelling_error: String,
        a11y_is_grammar_error: String,
        a11y_is_search_match: String,
        a11y_is_suggestion: String,
        a11y_role: String,
        a11y_invalid: String,
        a11y_toggled: String,
        a11y_live: String,
        a11y_default_action_verb: String,
        a11y_orientation: String,
        a11y_sort_direction: String,
        a11y_current: String,
        a11y_auto_complete: String,
        a11y_has_popup: String,
        a11y_list_style: String,
        a11y_vertical_offset: String,
=======
        a11y_role:String,
        a11y_id: AccessibilityId,
        a11y_alt: String,
>>>>>>> bdbcabfc
    };
    /// `svg` element let's you display SVG code.
    ///
    /// You will need to use the [`dynamic_bytes`](https://docs.freyaui.dev/freya/prelude/fn.dynamic_bytes.html)
    /// to transform the bytes into data the element can recognize.
    ///
    /// ### Example
    ///
    /// ```rust,ignore
    /// # use freya::prelude::*;
    /// static FERRIS: &[u8] = include_bytes!("./ferris.svg");
    ///
    /// fn app() -> Element {
    ///     let ferris = dynamic_bytes(FERRIS);
    ///     rsx!(
    ///         svg {
    ///             svg_data: ferris,
    ///         }
    ///     )
    /// }
    /// ```
    svg {
        #[doc = include_str!("_docs/attributes/margin.md")]
        margin: String,
       #[doc = include_str!("_docs/attributes/width_height.md")]
        height: String,
        width: String,
        #[doc = include_str!("_docs/attributes/rotate.md")]
        rotate: String,
        #[doc = include_str!("_docs/attributes/opacity.md")]
        opacity: String,

        svg_data: String,
        svg_content: String,

        a11y_id: String,
        a11y_auto_focus: String,
        a11y_name: String,
<<<<<<< HEAD
        a11y_description: String,
        a11y_value: String,
        a11y_access_key: String,
        a11y_author_id: String,
        a11y_keyboard_shortcut: String,
        a11y_language: String,
        a11y_placeholder: String,
        a11y_role_description: String,
        a11y_state_description: String,
        a11y_tooltip: String,
        a11y_url: String,
        a11y_row_index_text: String,
        a11y_column_index_text: String,
        a11y_scroll_x: String,
        a11y_scroll_x_min: String,
        a11y_scroll_x_max: String,
        a11y_scroll_y: String,
        a11y_scroll_y_min: String,
        a11y_scroll_y_max: String,
        a11y_numeric_value: String,
        a11y_min_numeric_value: String,
        a11y_max_numeric_value: String,
        a11y_numeric_value_step: String,
        a11y_numeric_value_jump: String,
        a11y_row_count: String,
        a11y_column_count: String,
        a11y_row_index: String,
        a11y_column_index: String,
        a11y_row_span: String,
        a11y_column_span: String,
        a11y_level: String,
        a11y_size_of_set: String,
        a11y_position_in_set: String,
        a11y_color_value: String,
        a11y_expanded: String,
        a11y_selected: String,
        a11y_hovered: String,
        a11y_hidden: String,
        a11y_linked: String,
        a11y_multiselectable: String,
        a11y_required: String,
        a11y_visited: String,
        a11y_busy: String,
        a11y_live_atomic: String,
        a11y_modal: String,
        a11y_touch_transparent: String,
        a11y_read_only: String,
        a11y_disabled: String,
        a11y_is_spelling_error: String,
        a11y_is_grammar_error: String,
        a11y_is_search_match: String,
        a11y_is_suggestion: String,
        a11y_role: String,
        a11y_invalid: String,
        a11y_toggled: String,
        a11y_live: String,
        a11y_default_action_verb: String,
        a11y_orientation: String,
        a11y_sort_direction: String,
        a11y_current: String,
        a11y_auto_complete: String,
        a11y_has_popup: String,
        a11y_list_style: String,
        a11y_vertical_offset: String,
=======
        a11y_role:String,
        a11y_id: AccessibilityId,
        a11y_alt: String,
        a11y_focusable: String,
>>>>>>> bdbcabfc
    };
}

pub mod events {
    use std::any::Any;

    use crate::events::*;

    #[doc(hidden)]
    pub trait EventReturn<P>: Sized {
        fn spawn(self) {}
    }

    impl EventReturn<()> for () {}
    #[doc(hidden)]
    pub struct AsyncMarker;

    impl<T> EventReturn<AsyncMarker> for T
    where
        T: std::future::Future<Output = ()> + 'static,
    {
        #[inline]
        fn spawn(self) {
            dioxus_core::prelude::spawn(self);
        }
    }

    /// A platform specific event.
    #[doc(hidden)]
    pub struct PlatformEventData {
        event: Box<dyn Any>,
    }

    impl PlatformEventData {
        pub fn new(event: Box<dyn Any>) -> Self {
            Self { event }
        }

        pub fn downcast<T: 'static>(&self) -> Option<&T> {
            self.event.downcast_ref::<T>()
        }

        pub fn downcast_mut<T: 'static>(&mut self) -> Option<&mut T> {
            self.event.downcast_mut::<T>()
        }

        pub fn into_inner<T: 'static>(self) -> Option<T> {
            self.event.downcast::<T>().ok().map(|e| *e)
        }
    }

    macro_rules! impl_event {
        (
            $data:ty;
            $(
                $( #[$attr:meta] )*
                $name:ident $(: $js_name:literal)?
            )*
        ) => {
            $(
                $( #[$attr] )*
                #[inline]
                pub fn $name<E: EventReturn<T>, T>(mut _f: impl FnMut(::dioxus_core::Event<$data>) -> E + 'static) -> ::dioxus_core::Attribute {
                    ::dioxus_core::Attribute::new(
                        stringify!($name),
    ::dioxus_core::AttributeValue::listener(move |e: ::dioxus_core::Event<PlatformEventData>| {
                            _f(e.map(|e|e.into())).spawn();
                        }),
                        None,
                        false,
                    ).into()
                }
            )*
        };
    }

    impl_event! [
        MouseData;

        #[doc = include_str!("_docs/events/click.md")]
        onclick
        #[doc = include_str!("_docs/events/globalclick.md")]
        onglobalclick
        #[doc = include_str!("_docs/events/middleclick.md")]
        onmiddleclick
        #[doc = include_str!("_docs/events/rightclick.md")]
        onrightclick
        #[doc = include_str!("_docs/events/mouseup.md")]
        onmouseup
        #[doc = include_str!("_docs/events/mousedown.md")]
        onmousedown
        #[doc = include_str!("_docs/events/globalmousedown.md")]
        onglobalmousedown
        #[doc = include_str!("_docs/events/mousemove.md")]
        onmousemove
        #[doc = include_str!("_docs/events/globalmousemove.md")]
        onglobalmousemove
        #[doc = include_str!("_docs/events/mouseleave.md")]
        onmouseleave
        #[doc = include_str!("_docs/events/mouseenter.md")]
        onmouseenter
    ];

    impl_event! [
        WheelData;

        #[doc = include_str!("_docs/events/wheel.md")]
        onwheel
    ];

    impl_event! [
        KeyboardData;

        onkeydown

        onkeyup

        #[doc = include_str!("_docs/events/globalkeydown.md")]
        onglobalkeydown
        #[doc = include_str!("_docs/events/globalkeyup.md")]
        onglobalkeyup
    ];

    impl_event! [
        TouchData;

        #[doc = include_str!("_docs/events/touchcancel.md")]
        ontouchcancel
        #[doc = include_str!("_docs/events/touchend.md")]
        ontouchend
        #[doc = include_str!("_docs/events/touchmove.md")]
        ontouchmove
        #[doc = include_str!("_docs/events/touchstart.md")]
        ontouchstart
    ];

    impl_event! [
        PointerData;

        #[doc = include_str!("_docs/events/pointerdown.md")]
        onpointerdown
        #[doc = include_str!("_docs/events/pointerup.md")]
        onpointerup
        #[doc = include_str!("_docs/events/globalpointerup.md")]
        onglobalpointerup
        #[doc = include_str!("_docs/events/pointermove.md")]
        onpointermove
        #[doc = include_str!("_docs/events/pointerenter.md")]
        onpointerenter
        #[doc = include_str!("_docs/events/pointerleave.md")]
        onpointerleave
    ];

    impl_event! [
        FileData;

        #[doc = include_str!("_docs/events/filedrop.md")]
        onfiledrop
        #[doc = include_str!("_docs/events/globalfilehover.md")]
        onglobalfilehover
        #[doc = include_str!("_docs/events/globalfilehovercancelled.md")]
        onglobalfilehovercancelled
    ];
}<|MERGE_RESOLUTION|>--- conflicted
+++ resolved
@@ -233,15 +233,6 @@
         #[doc = include_str!("_docs/attributes/spacing.md")]
         spacing: String,
 
-<<<<<<< HEAD
-=======
-        a11y_auto_focus: String,
-        a11y_name: String,
-        a11y_role:String,
-        a11y_id: AccessibilityId,
-        a11y_alt: String,
-        a11y_focusable: String,
->>>>>>> bdbcabfc
         canvas_reference: String,
         layer: String,
         offset_y: String,
@@ -250,6 +241,7 @@
         cursor_reference: CursorReference,
 
         a11y_id: String,
+        a11y_focusable: String,
         a11y_auto_focus: String,
         a11y_name: String,
         a11y_description: String,
@@ -380,8 +372,8 @@
 
         a11y_id: String,
         a11y_auto_focus: String,
+        a11y_focusable: String,
         a11y_name: String,
-<<<<<<< HEAD
         a11y_description: String,
         a11y_value: String,
         a11y_access_key: String,
@@ -446,12 +438,6 @@
         a11y_has_popup: String,
         a11y_list_style: String,
         a11y_vertical_offset: String,
-=======
-        a11y_role:String,
-        a11y_id: AccessibilityId,
-        a11y_alt: String,
-        a11y_focusable: String,
->>>>>>> bdbcabfc
     };
     /// `paragraph` element let's you build texts with different styles.
     ///
@@ -525,21 +511,13 @@
         cursor_color: String,
         cursor_mode: String,
         cursor_id: String,
-<<<<<<< HEAD
-
-=======
-        a11y_auto_focus: String,
-        a11y_name: String,
-        a11y_role:String,
-        a11y_id: AccessibilityId,
-        a11y_alt: String,
-        a11y_focusable: String,
->>>>>>> bdbcabfc
+
         highlights: String,
         highlight_color: String,
         highlight_mode: String,
 
         a11y_id: String,
+        a11y_focusable: String,
         a11y_auto_focus: String,
         a11y_name: String,
         a11y_description: String,
@@ -672,8 +650,8 @@
 
         a11y_id: String,
         a11y_auto_focus: String,
+        a11y_focusable: String,
         a11y_name: String,
-<<<<<<< HEAD
         a11y_description: String,
         a11y_value: String,
         a11y_access_key: String,
@@ -738,11 +716,6 @@
         a11y_has_popup: String,
         a11y_list_style: String,
         a11y_vertical_offset: String,
-=======
-        a11y_role:String,
-        a11y_id: AccessibilityId,
-        a11y_alt: String,
->>>>>>> bdbcabfc
     };
     /// `svg` element let's you display SVG code.
     ///
@@ -779,9 +752,9 @@
         svg_content: String,
 
         a11y_id: String,
+        a11y_focusable: String,
         a11y_auto_focus: String,
         a11y_name: String,
-<<<<<<< HEAD
         a11y_description: String,
         a11y_value: String,
         a11y_access_key: String,
@@ -846,12 +819,6 @@
         a11y_has_popup: String,
         a11y_list_style: String,
         a11y_vertical_offset: String,
-=======
-        a11y_role:String,
-        a11y_id: AccessibilityId,
-        a11y_alt: String,
-        a11y_focusable: String,
->>>>>>> bdbcabfc
     };
 }
 
