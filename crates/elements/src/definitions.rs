use dioxus_rsx::HotReloadingContext;
pub use events::*;

#[doc(hidden)]
pub type AttributeDescription = (&'static str, Option<&'static str>, bool);

macro_rules! impl_element_match {
    (
        $el:ident $name:ident None {
            $(
                $fil:ident: $vil:ident,
            )*
        }
    ) => {
        if $el == stringify!($name) {
            return Some((stringify!($name), None));
        }
    };
}

macro_rules! impl_attribute_match {
    (
        $attr:ident $fil:ident: $vil:ident,
    ) => {
        if $attr == stringify!($fil) {
            return Some((stringify!($fil), None));
        }
    };
}

macro_rules! impl_element_match_attributes {
    (
        $el:ident $attr:ident $name:ident None {
            $(
                $fil:ident: $vil:ident,
            )*
        }
    ) => {
        if $el == stringify!($name) {
            $(
                impl_attribute_match!(
                    $attr $fil: $vil,
                );
            )*
        }
    };

    (
        $el:ident $attr:ident $name:ident  {
            $(
                $fil:ident: $vil:ident,
            )*
        }
    ) => {
        if $el == stringify!($name) {
            $(
                impl_attribute_match!(
                    $attr $fil: $vil,
                );
            )*
        }
    }
}

macro_rules! builder_constructors {
    (
        $(
            $(#[$attr:meta])*
            $name:ident {
                $(
                    $(#[$attr_method:meta])*
                    $fil:ident: $vil:ident,
                )*
            };
         )*
        ) => {
        #[doc(hidden)]
        pub struct FreyaCtx;

        impl HotReloadingContext for FreyaCtx {
            fn map_attribute(element: &str, attribute: &str) -> Option<(&'static str, Option<&'static str>)> {
                $(
                    impl_element_match_attributes!(
                        element attribute $name {
                            $(
                                $fil: $vil,
                            )*
                        }
                    );
                )*
               None
            }

            fn map_element(element: &str) -> Option<(&'static str, Option<&'static str>)> {
                $(
                    impl_element_match!(
                        element $name None {
                            $(
                                $fil: $vil,
                            )*
                        }
                    );
                )*
                None
            }
        }

        $(
            impl_element!(
                $(#[$attr])*
                $name {
                    $(
                        $(#[$attr_method])*
                        $fil: $vil,
                    )*
                };
            );
        )*
    };
}

macro_rules! impl_element {
    (
        $(
            $(#[$attr:meta])*
            $name:ident {
                $(
                    $(#[$attr_method:meta])*
                    $fil:ident: $vil:ident,
                )*
            };
         )*
    ) => {
        $(
            #[allow(non_camel_case_types)]
            $(#[$attr])*
            pub struct $name;

            impl $name {
                #[doc(hidden)]
                pub const TAG_NAME: &'static str = stringify!($name);
                #[doc(hidden)]
                pub const NAME_SPACE: Option<&'static str> = None;

                $(
                    #[allow(non_upper_case_globals)]
                    $(#[$attr_method])*
                    pub const $fil: AttributeDescription = (stringify!($fil), None, false);
                )*
            }
        )*
    };
}

builder_constructors! {
    /// `rect` is a generic element that acts as a container for other elements.
    ///
    /// You can specify things like [`width`](#width-and-height), [`padding`](#padding) or even in what [`direction`](#direction) the inner elements are stacked.
    ///
    /// ### Example
    ///
    /// ```rust,no_run
    /// # use freya::prelude::*;
    /// fn app() -> Element {
    ///     rsx!(
    ///         rect {
    ///             direction: "vertical",
    ///             label { "Hi!" }
    ///             label { "Hi again!"}
    ///         }
    ///     )
    /// }
    /// ```
    rect {
        // Layout
        #[doc = include_str!("_docs/attributes/width_height.md")]
        height: String,
        width: String,
        #[doc = include_str!("_docs/attributes/min_width_min_height.md")]
        min_height: String,
        min_width: String,
        #[doc = include_str!("_docs/attributes/max_width_max_height.md")]
        max_height: String,
        max_width: String,
        #[doc = include_str!("_docs/attributes/margin.md")]
        margin: String,
        #[doc = include_str!("_docs/attributes/padding.md")]
        padding: String,
        #[doc = include_str!("_docs/attributes/position.md")]
        position: String,
        position_top: String,
        position_right: String,
        position_bottom: String,
        position_left: String,
        layer: String,

        // Children layout
        #[doc = include_str!("_docs/attributes/direction.md")]
        direction: String,
        #[doc = include_str!("_docs/attributes/content.md")]
        content: String,
        #[doc = include_str!("_docs/attributes/main_align_cross_align.md")]
        main_align: String,
        cross_align: String,
        #[doc = include_str!("_docs/attributes/spacing.md")]
        spacing: String,
        #[doc = include_str!("_docs/attributes/overflow.md")]
        overflow: String,
        offset_x: String,
        offset_y: String,

        // Style
        #[doc = include_str!("_docs/attributes/background.md")]
        background: String,
        #[doc = include_str!("_docs/attributes/border.md")]
        border: String,
        #[doc = include_str!("_docs/attributes/shadow.md")]
        shadow: String,
        #[doc = include_str!("_docs/attributes/corner.md")]
        corner_radius: String,
        corner_smoothing: String,

        // Font style
        #[doc = include_str!("_docs/attributes/color.md")]
        color: String,
        #[doc = include_str!("_docs/attributes/font_size.md")]
        font_size: String,
        #[doc = include_str!("_docs/attributes/font_family.md")]
        font_family: String,
        #[doc = include_str!("_docs/attributes/font_style.md")]
        font_style: String,
        #[doc = include_str!("_docs/attributes/font_weight.md")]
        font_weight: String,
        #[doc = include_str!("_docs/attributes/font_width.md")]
        font_width: String,
        #[doc = include_str!("_docs/attributes/text_align.md")]
        text_align: String,
        #[doc = include_str!("_docs/attributes/line_height.md")]
        line_height: String,
        #[doc = include_str!("_docs/attributes/text_shadow.md")]
        text_shadow: String,
        #[doc = include_str!("_docs/attributes/max_lines.md")]
        max_lines: String,
        #[doc = include_str!("_docs/attributes/decoration.md")]
        decoration: String,
        #[doc = include_str!("_docs/attributes/decoration_style.md")]
        decoration_style: String,
        #[doc = include_str!("_docs/attributes/decoration_color.md")]
        decoration_color: String,
        #[doc = include_str!("_docs/attributes/text_overflow.md")]
        text_overflow: String,
        #[doc = include_str!("_docs/attributes/letter_spacing.md")]
        letter_spacing: String,
        #[doc = include_str!("_docs/attributes/word_spacing.md")]
        word_spacing: String,
        #[doc = include_str!("_docs/attributes/text_height.md")]
        text_height: String,

        // Transform
        #[doc = include_str!("_docs/attributes/rotate.md")]
        rotate: String,
        #[doc = include_str!("_docs/attributes/opacity.md")]
        opacity: String,

        // Reference
        canvas_reference: String,
        reference: Reference,
        cursor_reference: CursorReference,

        // Accessibility
        a11y_id: String,
        a11y_focusable: String,
        a11y_auto_focus: String,
        a11y_name: String,
        a11y_description: String,
        a11y_value: String,
        a11y_access_key: String,
        a11y_author_id: String,
        a11y_keyboard_shortcut: String,
        a11y_language: String,
        a11y_placeholder: String,
        a11y_role_description: String,
        a11y_state_description: String,
        a11y_tooltip: String,
        a11y_url: String,
        a11y_row_index_text: String,
        a11y_column_index_text: String,
        a11y_scroll_x: String,
        a11y_scroll_x_min: String,
        a11y_scroll_x_max: String,
        a11y_scroll_y: String,
        a11y_scroll_y_min: String,
        a11y_scroll_y_max: String,
        a11y_numeric_value: String,
        a11y_min_numeric_value: String,
        a11y_max_numeric_value: String,
        a11y_numeric_value_step: String,
        a11y_numeric_value_jump: String,
        a11y_row_count: String,
        a11y_column_count: String,
        a11y_row_index: String,
        a11y_column_index: String,
        a11y_row_span: String,
        a11y_column_span: String,
        a11y_level: String,
        a11y_size_of_set: String,
        a11y_position_in_set: String,
        a11y_color_value: String,
        a11y_expanded: String,
        a11y_selected: String,
        a11y_hovered: String,
        a11y_hidden: String,
        a11y_linked: String,
        a11y_multiselectable: String,
        a11y_required: String,
        a11y_visited: String,
        a11y_busy: String,
        a11y_live_atomic: String,
        a11y_modal: String,
        a11y_touch_transparent: String,
        a11y_read_only: String,
        a11y_disabled: String,
        a11y_is_spelling_error: String,
        a11y_is_grammar_error: String,
        a11y_is_search_match: String,
        a11y_is_suggestion: String,
        a11y_role: String,
        a11y_invalid: String,
        a11y_toggled: String,
        a11y_live: String,
        a11y_default_action_verb: String,
        a11y_orientation: String,
        a11y_sort_direction: String,
        a11y_current: String,
        a11y_auto_complete: String,
        a11y_has_popup: String,
        a11y_list_style: String,
        a11y_vertical_offset: String,
    };
    /// `label` simply let's you display some text.
    ///
    /// ### Example
    ///
    /// ```rust,no_run
    /// # use freya::prelude::*;
    /// fn app() -> Element {
    ///     rsx!(
    ///         label {
    ///             "Hello World"
    ///         }
    ///     )
    /// }
    /// ```
    label {
        // Layout
        #[doc = include_str!("_docs/attributes/width_height.md")]
        height: String,
        width: String,
        #[doc = include_str!("_docs/attributes/min_width_min_height.md")]
        min_height: String,
        min_width: String,
        #[doc = include_str!("_docs/attributes/max_width_max_height.md")]
        max_height: String,
        max_width: String,
        #[doc = include_str!("_docs/attributes/margin.md")]
        margin: String,
        #[doc = include_str!("_docs/attributes/position.md")]
        position: String,
        position_top: String,
        position_right: String,
        position_bottom: String,
        position_left: String,
        layer: String,

        // Children layout
        #[doc = include_str!("_docs/attributes/main_align_cross_align.md")]
        main_align: String,

        // Font style
        #[doc = include_str!("_docs/attributes/color.md")]
        color: String,
        #[doc = include_str!("_docs/attributes/font_size.md")]
        font_size: String,
        #[doc = include_str!("_docs/attributes/font_family.md")]
        font_family: String,
        #[doc = include_str!("_docs/attributes/font_style.md")]
        font_style: String,
        #[doc = include_str!("_docs/attributes/font_weight.md")]
        font_weight: String,
        #[doc = include_str!("_docs/attributes/font_width.md")]
        font_width: String,
        #[doc = include_str!("_docs/attributes/text_align.md")]
        text_align: String,
        #[doc = include_str!("_docs/attributes/line_height.md")]
        line_height: String,
        #[doc = include_str!("_docs/attributes/text_shadow.md")]
        text_shadow: String,
        #[doc = include_str!("_docs/attributes/max_lines.md")]
        max_lines: String,
        #[doc = include_str!("_docs/attributes/decoration.md")]
        decoration: String,
        #[doc = include_str!("_docs/attributes/decoration_style.md")]
        decoration_style: String,
        #[doc = include_str!("_docs/attributes/decoration_color.md")]
        decoration_color: String,
        #[doc = include_str!("_docs/attributes/text_overflow.md")]
        text_overflow: String,
        #[doc = include_str!("_docs/attributes/letter_spacing.md")]
        letter_spacing: String,
        #[doc = include_str!("_docs/attributes/word_spacing.md")]
        word_spacing: String,
        #[doc = include_str!("_docs/attributes/text_height.md")]
        text_height: String,

        // Transform
        #[doc = include_str!("_docs/attributes/rotate.md")]
        rotate: String,
        #[doc = include_str!("_docs/attributes/opacity.md")]
        opacity: String,

        // Reference
        reference: Reference,

        // Accessibility
        a11y_id: String,
        a11y_auto_focus: String,
        a11y_focusable: String,
        a11y_name: String,
        a11y_description: String,
        a11y_value: String,
        a11y_access_key: String,
        a11y_author_id: String,
        a11y_keyboard_shortcut: String,
        a11y_language: String,
        a11y_placeholder: String,
        a11y_role_description: String,
        a11y_state_description: String,
        a11y_tooltip: String,
        a11y_url: String,
        a11y_row_index_text: String,
        a11y_column_index_text: String,
        a11y_scroll_x: String,
        a11y_scroll_x_min: String,
        a11y_scroll_x_max: String,
        a11y_scroll_y: String,
        a11y_scroll_y_min: String,
        a11y_scroll_y_max: String,
        a11y_numeric_value: String,
        a11y_min_numeric_value: String,
        a11y_max_numeric_value: String,
        a11y_numeric_value_step: String,
        a11y_numeric_value_jump: String,
        a11y_row_count: String,
        a11y_column_count: String,
        a11y_row_index: String,
        a11y_column_index: String,
        a11y_row_span: String,
        a11y_column_span: String,
        a11y_level: String,
        a11y_size_of_set: String,
        a11y_position_in_set: String,
        a11y_color_value: String,
        a11y_expanded: String,
        a11y_selected: String,
        a11y_hovered: String,
        a11y_hidden: String,
        a11y_linked: String,
        a11y_multiselectable: String,
        a11y_required: String,
        a11y_visited: String,
        a11y_busy: String,
        a11y_live_atomic: String,
        a11y_modal: String,
        a11y_touch_transparent: String,
        a11y_read_only: String,
        a11y_disabled: String,
        a11y_is_spelling_error: String,
        a11y_is_grammar_error: String,
        a11y_is_search_match: String,
        a11y_is_suggestion: String,
        a11y_role: String,
        a11y_invalid: String,
        a11y_toggled: String,
        a11y_live: String,
        a11y_default_action_verb: String,
        a11y_orientation: String,
        a11y_sort_direction: String,
        a11y_current: String,
        a11y_auto_complete: String,
        a11y_has_popup: String,
        a11y_list_style: String,
        a11y_vertical_offset: String,
    };
    /// `paragraph` element let's you build texts with different styles.
    ///
    /// This used used with the `text` element.
    ///
    /// ```rust,no_run
    /// # use freya::prelude::*;
    /// fn app() -> Element {
    ///     rsx!(
    ///         paragraph {
    ///             text {
    ///                 font_size: "15",
    ///                 "Hello, "
    ///             }
    ///             text {
    ///                 font_size: "30",
    ///                 "World!"
    ///             }
    ///         }
    ///     )
    /// }
    /// ```
    paragraph {
        // Layout
        #[doc = include_str!("_docs/attributes/width_height.md")]
        height: String,
        width: String,
        #[doc = include_str!("_docs/attributes/min_width_min_height.md")]
        min_height: String,
        min_width: String,
        #[doc = include_str!("_docs/attributes/max_width_max_height.md")]
        max_height: String,
        max_width: String,
        #[doc = include_str!("_docs/attributes/margin.md")]
        margin: String,
        #[doc = include_str!("_docs/attributes/position.md")]
        position: String,
        position_top: String,
        position_right: String,
        position_bottom: String,
        position_left: String,
        layer: String,

        // Children layout
        #[doc = include_str!("_docs/attributes/main_align_cross_align.md")]
        main_align: String,

        // Font style
        #[doc = include_str!("_docs/attributes/color.md")]
        color: String,
        #[doc = include_str!("_docs/attributes/font_size.md")]
        font_size: String,
        #[doc = include_str!("_docs/attributes/font_family.md")]
        font_family: String,
        #[doc = include_str!("_docs/attributes/font_style.md")]
        font_style: String,
        #[doc = include_str!("_docs/attributes/font_weight.md")]
        font_weight: String,
        #[doc = include_str!("_docs/attributes/font_width.md")]
        font_width: String,
        #[doc = include_str!("_docs/attributes/text_align.md")]
        text_align: String,
        #[doc = include_str!("_docs/attributes/line_height.md")]
        line_height: String,
        #[doc = include_str!("_docs/attributes/text_shadow.md")]
        text_shadow: String,
        #[doc = include_str!("_docs/attributes/max_lines.md")]
        max_lines: String,
        #[doc = include_str!("_docs/attributes/decoration.md")]
        decoration: String,
        #[doc = include_str!("_docs/attributes/decoration_style.md")]
        decoration_style: String,
        #[doc = include_str!("_docs/attributes/decoration_color.md")]
        decoration_color: String,
        #[doc = include_str!("_docs/attributes/text_overflow.md")]
        text_overflow: String,
        #[doc = include_str!("_docs/attributes/letter_spacing.md")]
        letter_spacing: String,
        #[doc = include_str!("_docs/attributes/word_spacing.md")]
        word_spacing: String,
        #[doc = include_str!("_docs/attributes/text_height.md")]
        text_height: String,

        // Transform
        #[doc = include_str!("_docs/attributes/rotate.md")]
        rotate: String,
        #[doc = include_str!("_docs/attributes/opacity.md")]
        opacity: String,

        // Text Editing
        cursor_index: String,
        cursor_color: String,
        cursor_mode: String,
        cursor_id: String,
        highlights: String,
        highlight_color: String,
        highlight_mode: String,

        // Accessibility
        a11y_id: String,
        a11y_focusable: String,
        a11y_auto_focus: String,
        a11y_name: String,
        a11y_description: String,
        a11y_value: String,
        a11y_access_key: String,
        a11y_author_id: String,
        a11y_keyboard_shortcut: String,
        a11y_language: String,
        a11y_placeholder: String,
        a11y_role_description: String,
        a11y_state_description: String,
        a11y_tooltip: String,
        a11y_url: String,
        a11y_row_index_text: String,
        a11y_column_index_text: String,
        a11y_scroll_x: String,
        a11y_scroll_x_min: String,
        a11y_scroll_x_max: String,
        a11y_scroll_y: String,
        a11y_scroll_y_min: String,
        a11y_scroll_y_max: String,
        a11y_numeric_value: String,
        a11y_min_numeric_value: String,
        a11y_max_numeric_value: String,
        a11y_numeric_value_step: String,
        a11y_numeric_value_jump: String,
        a11y_row_count: String,
        a11y_column_count: String,
        a11y_row_index: String,
        a11y_column_index: String,
        a11y_row_span: String,
        a11y_column_span: String,
        a11y_level: String,
        a11y_size_of_set: String,
        a11y_position_in_set: String,
        a11y_color_value: String,
        a11y_expanded: String,
        a11y_selected: String,
        a11y_hovered: String,
        a11y_hidden: String,
        a11y_linked: String,
        a11y_multiselectable: String,
        a11y_required: String,
        a11y_visited: String,
        a11y_busy: String,
        a11y_live_atomic: String,
        a11y_modal: String,
        a11y_touch_transparent: String,
        a11y_read_only: String,
        a11y_disabled: String,
        a11y_is_spelling_error: String,
        a11y_is_grammar_error: String,
        a11y_is_search_match: String,
        a11y_is_suggestion: String,
        a11y_role: String,
        a11y_invalid: String,
        a11y_toggled: String,
        a11y_live: String,
        a11y_default_action_verb: String,
        a11y_orientation: String,
        a11y_sort_direction: String,
        a11y_current: String,
        a11y_auto_complete: String,
        a11y_has_popup: String,
        a11y_list_style: String,
        a11y_vertical_offset: String,
    };
    /// `text` element is simply a text span used for the `paragraph` element.
    text {
        // Font style
        #[doc = include_str!("_docs/attributes/color.md")]
        color: String,
        #[doc = include_str!("_docs/attributes/font_size.md")]
        font_size: String,
        #[doc = include_str!("_docs/attributes/font_family.md")]
        font_family: String,
        #[doc = include_str!("_docs/attributes/font_style.md")]
        font_style: String,
        #[doc = include_str!("_docs/attributes/font_weight.md")]
        font_weight: String,
        #[doc = include_str!("_docs/attributes/font_width.md")]
        font_width: String,
        #[doc = include_str!("_docs/attributes/text_align.md")]
        text_align: String,
        #[doc = include_str!("_docs/attributes/line_height.md")]
        line_height: String,
        #[doc = include_str!("_docs/attributes/text_shadow.md")]
        text_shadow: String,
        #[doc = include_str!("_docs/attributes/decoration.md")]
        decoration: String,
        #[doc = include_str!("_docs/attributes/decoration_style.md")]
        decoration_style: String,
        #[doc = include_str!("_docs/attributes/decoration_color.md")]
        decoration_color: String,
        #[doc = include_str!("_docs/attributes/letter_spacing.md")]
        letter_spacing: String,
        #[doc = include_str!("_docs/attributes/word_spacing.md")]
        word_spacing: String,
    };
    /// `image` element let's you show an image.
    ///
    /// For dynamic Images you may use `dynamic_bytes`.
    ///
    /// ### Example
    ///
    /// ```rust, ignore, no_run
    /// # use freya::prelude::*;
    /// static RUST_LOGO: &[u8] = include_bytes!("./rust_logo.png");
    ///
    /// fn app() -> Element {
    ///     let image_data = static_bytes(RUST_LOGO);
    ///     rsx!(
    ///         image {
    ///             image_data: image_data,
<<<<<<< HEAD
    ///             width: "100%",
=======
    ///             width: "100%", // You must specify size otherwhise it will default to 0
>>>>>>> 10673cc0
    ///             height: "100%",
    ///         }
    ///     )
    /// }
    /// ```
    image {
        // Layout
        #[doc = include_str!("_docs/attributes/width_height.md")]
        height: String,
        width: String,
        #[doc = include_str!("_docs/attributes/min_width_min_height.md")]
        min_height: String,
        min_width: String,
        #[doc = include_str!("_docs/attributes/max_width_max_height.md")]
        max_height: String,
        max_width: String,
        #[doc = include_str!("_docs/attributes/margin.md")]
        margin: String,
        #[doc = include_str!("_docs/attributes/position.md")]
        position: String,
        position_top: String,
        position_right: String,
        position_bottom: String,
        position_left: String,
        layer: String,

        // Transform
        #[doc = include_str!("_docs/attributes/rotate.md")]
        rotate: String,
        #[doc = include_str!("_docs/attributes/opacity.md")]
        opacity: String,

        // Image
        image_data: String,
        image_reference: String,

        // Accessibility
        a11y_id: String,
        a11y_focusable: String,
        a11y_auto_focus: String,
        a11y_name: String,
        a11y_description: String,
        a11y_value: String,
        a11y_access_key: String,
        a11y_author_id: String,
        a11y_keyboard_shortcut: String,
        a11y_language: String,
        a11y_placeholder: String,
        a11y_role_description: String,
        a11y_state_description: String,
        a11y_tooltip: String,
        a11y_url: String,
        a11y_row_index_text: String,
        a11y_column_index_text: String,
        a11y_scroll_x: String,
        a11y_scroll_x_min: String,
        a11y_scroll_x_max: String,
        a11y_scroll_y: String,
        a11y_scroll_y_min: String,
        a11y_scroll_y_max: String,
        a11y_numeric_value: String,
        a11y_min_numeric_value: String,
        a11y_max_numeric_value: String,
        a11y_numeric_value_step: String,
        a11y_numeric_value_jump: String,
        a11y_row_count: String,
        a11y_column_count: String,
        a11y_row_index: String,
        a11y_column_index: String,
        a11y_row_span: String,
        a11y_column_span: String,
        a11y_level: String,
        a11y_size_of_set: String,
        a11y_position_in_set: String,
        a11y_color_value: String,
        a11y_expanded: String,
        a11y_selected: String,
        a11y_hovered: String,
        a11y_hidden: String,
        a11y_linked: String,
        a11y_multiselectable: String,
        a11y_required: String,
        a11y_visited: String,
        a11y_busy: String,
        a11y_live_atomic: String,
        a11y_modal: String,
        a11y_touch_transparent: String,
        a11y_read_only: String,
        a11y_disabled: String,
        a11y_is_spelling_error: String,
        a11y_is_grammar_error: String,
        a11y_is_search_match: String,
        a11y_is_suggestion: String,
        a11y_role: String,
        a11y_invalid: String,
        a11y_toggled: String,
        a11y_live: String,
        a11y_default_action_verb: String,
        a11y_orientation: String,
        a11y_sort_direction: String,
        a11y_current: String,
        a11y_auto_complete: String,
        a11y_has_popup: String,
        a11y_list_style: String,
        a11y_vertical_offset: String,
    };
    /// `svg` element let's you display SVG code.
    ///
<<<<<<< HEAD
=======
    /// For dynamic SVGs you may use `dynamic_bytes`.
    ///
>>>>>>> 10673cc0
    /// ### Example
    ///
    /// ```rust,ignore
    /// # use freya::prelude::*;
    /// static FERRIS: &[u8] = include_bytes!("./ferris.svg");
    ///
    /// fn app() -> Element {
    ///     let ferris = static_bytes(FERRIS);
    ///     rsx!(
    ///         svg {
    ///             svg_data: ferris,
<<<<<<< HEAD
    ///             width: "100%",
=======
    ///             width: "100%", // You must specify size otherwhise it will default to 0
>>>>>>> 10673cc0
    ///             height: "100%",
    ///         }
    ///     )
    /// }
    /// ```
    svg {
        // Layout
        #[doc = include_str!("_docs/attributes/width_height.md")]
        height: String,
        width: String,
        #[doc = include_str!("_docs/attributes/min_width_min_height.md")]
        min_height: String,
        min_width: String,
        #[doc = include_str!("_docs/attributes/max_width_max_height.md")]
        max_height: String,
        max_width: String,
        #[doc = include_str!("_docs/attributes/margin.md")]
        margin: String,
        #[doc = include_str!("_docs/attributes/position.md")]
        position: String,
        position_top: String,
        position_right: String,
        position_bottom: String,
        position_left: String,
        layer: String,

        // Transform
        #[doc = include_str!("_docs/attributes/rotate.md")]
        rotate: String,
        #[doc = include_str!("_docs/attributes/opacity.md")]
        opacity: String,

        // Svg
        #[doc = include_str!("_docs/attributes/color.md")]
        color: String,
        svg_data: String,
        svg_content: String,
        #[doc = include_str!("_docs/attributes/fill_stroke.md")]
        fill: String,
        stroke: String,

        // Accessibility
        a11y_id: String,
        a11y_focusable: String,
        a11y_auto_focus: String,
        a11y_name: String,
        a11y_description: String,
        a11y_value: String,
        a11y_access_key: String,
        a11y_author_id: String,
        a11y_keyboard_shortcut: String,
        a11y_language: String,
        a11y_placeholder: String,
        a11y_role_description: String,
        a11y_state_description: String,
        a11y_tooltip: String,
        a11y_url: String,
        a11y_row_index_text: String,
        a11y_column_index_text: String,
        a11y_scroll_x: String,
        a11y_scroll_x_min: String,
        a11y_scroll_x_max: String,
        a11y_scroll_y: String,
        a11y_scroll_y_min: String,
        a11y_scroll_y_max: String,
        a11y_numeric_value: String,
        a11y_min_numeric_value: String,
        a11y_max_numeric_value: String,
        a11y_numeric_value_step: String,
        a11y_numeric_value_jump: String,
        a11y_row_count: String,
        a11y_column_count: String,
        a11y_row_index: String,
        a11y_column_index: String,
        a11y_row_span: String,
        a11y_column_span: String,
        a11y_level: String,
        a11y_size_of_set: String,
        a11y_position_in_set: String,
        a11y_color_value: String,
        a11y_expanded: String,
        a11y_selected: String,
        a11y_hovered: String,
        a11y_hidden: String,
        a11y_linked: String,
        a11y_multiselectable: String,
        a11y_required: String,
        a11y_visited: String,
        a11y_busy: String,
        a11y_live_atomic: String,
        a11y_modal: String,
        a11y_touch_transparent: String,
        a11y_read_only: String,
        a11y_disabled: String,
        a11y_is_spelling_error: String,
        a11y_is_grammar_error: String,
        a11y_is_search_match: String,
        a11y_is_suggestion: String,
        a11y_role: String,
        a11y_invalid: String,
        a11y_toggled: String,
        a11y_live: String,
        a11y_default_action_verb: String,
        a11y_orientation: String,
        a11y_sort_direction: String,
        a11y_current: String,
        a11y_auto_complete: String,
        a11y_has_popup: String,
        a11y_list_style: String,
        a11y_vertical_offset: String,
    };
}

pub mod events {
    use std::any::Any;

    use crate::events::*;

    #[doc(hidden)]
    pub trait EventReturn<P>: Sized {
        fn spawn(self) {}
    }

    impl EventReturn<()> for () {}
    #[doc(hidden)]
    pub struct AsyncMarker;

    impl<T> EventReturn<AsyncMarker> for T
    where
        T: std::future::Future<Output = ()> + 'static,
    {
        #[inline]
        fn spawn(self) {
            dioxus_core::prelude::spawn(self);
        }
    }

    /// A platform specific event.
    #[doc(hidden)]
    pub struct PlatformEventData {
        event: Box<dyn Any>,
    }

    impl PlatformEventData {
        pub fn new(event: Box<dyn Any>) -> Self {
            Self { event }
        }

        pub fn downcast<T: 'static>(&self) -> Option<&T> {
            self.event.downcast_ref::<T>()
        }

        pub fn downcast_mut<T: 'static>(&mut self) -> Option<&mut T> {
            self.event.downcast_mut::<T>()
        }

        pub fn into_inner<T: 'static>(self) -> Option<T> {
            self.event.downcast::<T>().ok().map(|e| *e)
        }
    }

    macro_rules! impl_event {
        (
            $data:ty;
            $(
                $( #[$attr:meta] )*
                $name:ident $(: $js_name:literal)?
            )*
        ) => {
            $(
                $( #[$attr] )*
                #[inline]
                pub fn $name<E: EventReturn<T>, T>(mut _f: impl FnMut(::dioxus_core::Event<$data>) -> E + 'static) -> ::dioxus_core::Attribute {
                    ::dioxus_core::Attribute::new(
                        stringify!($name),
    ::dioxus_core::AttributeValue::listener(move |e: ::dioxus_core::Event<PlatformEventData>| {
                            _f(e.map(|e|e.into())).spawn();
                        }),
                        None,
                        false,
                    ).into()
                }
            )*
        };
    }

    impl_event! [
        MouseData;

        #[doc = include_str!("_docs/events/click.md")]
        onclick
        #[doc = include_str!("_docs/events/globalclick.md")]
        onglobalclick
        #[doc = include_str!("_docs/events/middleclick.md")]
        onmiddleclick
        #[doc = include_str!("_docs/events/rightclick.md")]
        onrightclick
        #[doc = include_str!("_docs/events/mouseup.md")]
        onmouseup
        #[doc = include_str!("_docs/events/mousedown.md")]
        onmousedown
        #[doc = include_str!("_docs/events/globalmousedown.md")]
        onglobalmousedown
        #[doc = include_str!("_docs/events/mousemove.md")]
        onmousemove
        #[doc = include_str!("_docs/events/globalmousemove.md")]
        onglobalmousemove
        #[doc = include_str!("_docs/events/mouseleave.md")]
        onmouseleave
        #[doc = include_str!("_docs/events/mouseenter.md")]
        onmouseenter
    ];

    impl_event! [
        WheelData;

        #[doc = include_str!("_docs/events/wheel.md")]
        onwheel
    ];

    impl_event! [
        KeyboardData;

        onkeydown

        onkeyup

        #[doc = include_str!("_docs/events/globalkeydown.md")]
        onglobalkeydown
        #[doc = include_str!("_docs/events/globalkeyup.md")]
        onglobalkeyup
    ];

    impl_event! [
        TouchData;

        #[doc = include_str!("_docs/events/touchcancel.md")]
        ontouchcancel
        #[doc = include_str!("_docs/events/touchend.md")]
        ontouchend
        #[doc = include_str!("_docs/events/touchmove.md")]
        ontouchmove
        #[doc = include_str!("_docs/events/touchstart.md")]
        ontouchstart
    ];

    impl_event! [
        PointerData;

        #[doc = include_str!("_docs/events/pointerdown.md")]
        onpointerdown
        #[doc = include_str!("_docs/events/pointerup.md")]
        onpointerup
        #[doc = include_str!("_docs/events/globalpointerup.md")]
        onglobalpointerup
        #[doc = include_str!("_docs/events/pointermove.md")]
        onpointermove
        #[doc = include_str!("_docs/events/pointerenter.md")]
        onpointerenter
        #[doc = include_str!("_docs/events/pointerleave.md")]
        onpointerleave
    ];

    impl_event! [
        FileData;

        #[doc = include_str!("_docs/events/filedrop.md")]
        onfiledrop
        #[doc = include_str!("_docs/events/globalfilehover.md")]
        onglobalfilehover
        #[doc = include_str!("_docs/events/globalfilehovercancelled.md")]
        onglobalfilehovercancelled
    ];
}<|MERGE_RESOLUTION|>--- conflicted
+++ resolved
@@ -705,11 +705,7 @@
     ///     rsx!(
     ///         image {
     ///             image_data: image_data,
-<<<<<<< HEAD
-    ///             width: "100%",
-=======
     ///             width: "100%", // You must specify size otherwhise it will default to 0
->>>>>>> 10673cc0
     ///             height: "100%",
     ///         }
     ///     )
@@ -818,11 +814,8 @@
     };
     /// `svg` element let's you display SVG code.
     ///
-<<<<<<< HEAD
-=======
     /// For dynamic SVGs you may use `dynamic_bytes`.
     ///
->>>>>>> 10673cc0
     /// ### Example
     ///
     /// ```rust,ignore
@@ -834,11 +827,7 @@
     ///     rsx!(
     ///         svg {
     ///             svg_data: ferris,
-<<<<<<< HEAD
-    ///             width: "100%",
-=======
     ///             width: "100%", // You must specify size otherwhise it will default to 0
->>>>>>> 10673cc0
     ///             height: "100%",
     ///         }
     ///     )
