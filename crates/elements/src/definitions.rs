--- conflicted
+++ resolved
@@ -831,12 +831,7 @@
     /// }
     /// ```
     svg {
-<<<<<<< HEAD
-        #[doc = include_str!("_docs/attributes/margin.md")]
-        margin: String,
-=======
         // Layout
->>>>>>> 3a2e73a0
         #[doc = include_str!("_docs/attributes/width_height.md")]
         height: String,
         width: String,
