use crate::def_attribute;

def_attribute!(
    image_data,
    image_reference,

    /// `aspect_ratio` controls how an `image` element is rendered when facing unexpected dimensions.
    ///
    /// Accepted values:
    /// - `none` (default): The image will be rendered with its original dimensions.
    /// - `min`: The image will be rendered with the minimum dimensions possible.
    /// - `max`: The image will be rendered with the maximum dimensions possible.
    ///
    ///
    /// ```rust, no_run
    /// # use freya::prelude::*;
    /// static RUST_LOGO: &[u8] = include_bytes!("../_docs/rust_logo.png");
    ///
    /// fn app() -> Element {
    ///     let image_data = static_bytes(RUST_LOGO);
    ///     rsx!(
    ///         image {
    ///             image_data: image_data,
    ///             width: "100%",
    ///             height: "100%",
    ///             aspect_ratio: "max"
    ///         }
    ///     )
    /// }
    /// ```
    aspect_ratio,

<<<<<<< HEAD
    /// `sampling` controls how an `image` element is resized when scaling from its original size to smaller or larger sizes.
    ///
    /// Accepted values:
    /// - `nearest` or `none` (default): The image will be resized using nearest-neighbor interpolation.
    /// - `bilinear`: The image will be resized using bilinear interpolation.
    /// - `trilinear`: The image will be resized using trilinear interpolation.
    /// - `mitchell`: The image will be resized using Mitchell-Netravali interpolation, also known as Bicubic.
    /// - `catmull-rom`: The image will be resized using Catmull-Rom interpolation.
    ///
=======

    /// `cover` controls how an `image` element position is rendered inside the given dimensions.
    ///
    /// Accepted values:
    /// - `fill` (default): The image will be rendered from the start of the given dimensions.
    /// - `center`: The image will be rendered in the center of the given dimensions.
>>>>>>> f11f551c
    ///
    /// ```rust, no_run
    /// # use freya::prelude::*;
    /// static RUST_LOGO: &[u8] = include_bytes!("../_docs/rust_logo.png");
    ///
    /// fn app() -> Element {
    ///     let image_data = static_bytes(RUST_LOGO);
    ///     rsx!(
    ///         image {
    ///             image_data: image_data,
<<<<<<< HEAD
    ///             width: "96",
    ///             height: "96",
    ///             sampling: "trilinear",
    ///         }
    ///     )
    /// }
    /// ```
    sampling,
=======
    ///             width: "100%",
    ///             height: "100%",
    ///             cover: "center"
    ///         }
    ///     )
    /// }
    /// ```
    cover,

    /// `cache_key` lets you specify an unique identifier for the given image.
    /// This will help Freya cache the image decoding, if the cache_key changes the old
    /// cache will be pruned and the image (changed or not) will be decoded again.
    /// `cache_key` is optinal but its recommended to be used, specialy for high quality images.
    /// You can pass any value that can be transformed into a string. Like a URL.
    ///
    /// ```rust, no_run
    /// # use freya::prelude::*;
    /// static RUST_LOGO: &[u8] = include_bytes!("../_docs/rust_logo.png");
    ///
    /// fn app() -> Element {
    ///     let image_data = static_bytes(RUST_LOGO);
    ///     rsx!(
    ///         image {
    ///             image_data,
    ///             width: "100%",
    ///             height: "100%",
    ///             cache_key: "rust-logo"
    ///         }
    ///     )
    /// }
    /// ```
    cache_key,

>>>>>>> f11f551c
);<|MERGE_RESOLUTION|>--- conflicted
+++ resolved
@@ -30,24 +30,12 @@
     /// ```
     aspect_ratio,
 
-<<<<<<< HEAD
-    /// `sampling` controls how an `image` element is resized when scaling from its original size to smaller or larger sizes.
-    ///
-    /// Accepted values:
-    /// - `nearest` or `none` (default): The image will be resized using nearest-neighbor interpolation.
-    /// - `bilinear`: The image will be resized using bilinear interpolation.
-    /// - `trilinear`: The image will be resized using trilinear interpolation.
-    /// - `mitchell`: The image will be resized using Mitchell-Netravali interpolation, also known as Bicubic.
-    /// - `catmull-rom`: The image will be resized using Catmull-Rom interpolation.
-    ///
-=======
-
     /// `cover` controls how an `image` element position is rendered inside the given dimensions.
     ///
     /// Accepted values:
     /// - `fill` (default): The image will be rendered from the start of the given dimensions.
     /// - `center`: The image will be rendered in the center of the given dimensions.
->>>>>>> f11f551c
+    ///
     ///
     /// ```rust, no_run
     /// # use freya::prelude::*;
@@ -58,16 +46,6 @@
     ///     rsx!(
     ///         image {
     ///             image_data: image_data,
-<<<<<<< HEAD
-    ///             width: "96",
-    ///             height: "96",
-    ///             sampling: "trilinear",
-    ///         }
-    ///     )
-    /// }
-    /// ```
-    sampling,
-=======
     ///             width: "100%",
     ///             height: "100%",
     ///             cover: "center"
@@ -82,6 +60,7 @@
     /// cache will be pruned and the image (changed or not) will be decoded again.
     /// `cache_key` is optinal but its recommended to be used, specialy for high quality images.
     /// You can pass any value that can be transformed into a string. Like a URL.
+    ///
     ///
     /// ```rust, no_run
     /// # use freya::prelude::*;
@@ -100,6 +79,32 @@
     /// }
     /// ```
     cache_key,
-
->>>>>>> f11f551c
+  
+    /// `sampling` controls how an `image` element is resized when scaling from its original size to smaller or larger sizes.
+    ///
+    /// Accepted values:
+    /// - `nearest` or `none` (default): The image will be resized using nearest-neighbor interpolation.
+    /// - `bilinear`: The image will be resized using bilinear interpolation.
+    /// - `trilinear`: The image will be resized using trilinear interpolation.
+    /// - `mitchell`: The image will be resized using Mitchell-Netravali interpolation, also known as Bicubic.
+    /// - `catmull-rom`: The image will be resized using Catmull-Rom interpolation.
+    ///
+    ///
+    /// ```rust, no_run
+    /// # use freya::prelude::*;
+    /// static RUST_LOGO: &[u8] = include_bytes!("../_docs/rust_logo.png");
+    ///
+    /// fn app() -> Element {
+    ///     let image_data = static_bytes(RUST_LOGO);
+    ///     rsx!(
+    ///         image {
+    ///             image_data: image_data,
+    ///             width: "96",
+    ///             height: "96",
+    ///             sampling: "trilinear",
+    ///         }
+    ///     )
+    /// }
+    /// ```
+    sampling,
 );