//! ### Size Units
//!
//! #### Auto
//! Will use it's inner children as size, so in this case, the `rect` width will be equivalent to the width of `label`:
//!
//! ```rust, no_run
//! # use freya::prelude::*;
//! fn app() -> Element {
//!     rsx!(
//!         rect {
//!             width: "auto",
//!             height: "33",
//!             label {
//!                 "hello!"
//!             }
//!         }
//!     )
//! }
//! ```
//!
//! ##### Logical pixels
//!
//! ```rust, no_run
//! # use freya::prelude::*;
//! fn app() -> Element {
//!     rsx!(
//!         rect {
//!             width: "50",
//!             height: "33"
//!         }
//!     )
//! }
//! ```
//!
//! ##### Percentages
//! Relative percentage to the parent equivalent value.
//!
//! ```rust, no_run
//! # use freya::prelude::*;
//! fn app() -> Element {
//!     rsx!(
//!         rect {
//!             width: "50%", // Half the parent
//!             height: "75%" // 3/4 the parent
//!         }
//!     )
//! }
//! ```
//!
//! ##### `calc()`
//!
//! For more complex logic you can use the `calc()` function.
//!
//! ```rust, no_run
//! # use freya::prelude::*;
//! fn app() -> Element {
//!     rsx!(
//!         rect {
//!             width: "calc(33% - 60 + 15%)", // (1/3 of the parent minus 60) plus 15% of parent
//!             height: "calc(100% - 10)" // 100% of the parent minus 10
//!         }
//!     )
//! }
//! ```
//!
//! #### fill
//! Use the remaining available space from the parent area:
//!
//! ```rust, no_run
//! # use freya::prelude::*;
//! fn app() -> Element {
//!     rsx!(
//!         rect {
//!             width: "100%",
//!             height: "100%",
//!             rect {
//!                 height: "200",
//!                 width: "100%",
//!             }
//!             rect {
//!                 height: "fill", // This is the same as calc(100% - 200)
//!                 width: "100%",
//!             }
//!         }
//!     )
//! }
<<<<<<< HEAD
=======
//! ```
//!
//! #### Viewport percentage
//! Relative percentage to the viewport (Window) equivalent value.
//!
//! ```rust, no_run
//! # use freya::prelude::*;
//! fn app() -> Element {
//!     rsx!(
//!         rect {
//!             width: "200",
//!             height: "200",
//!             rect {
//!                 height: "25v", // 25% of the window height no matter what height the parent has.
//!                 width: "100%",
//!             }
//!         }
//!     )
//! }
>>>>>>> bebe6e39
//! ```<|MERGE_RESOLUTION|>--- conflicted
+++ resolved
@@ -32,7 +32,7 @@
 //! }
 //! ```
 //!
-//! ##### Percentages
+//! ##### Parent percentage
 //! Relative percentage to the parent equivalent value.
 //!
 //! ```rust, no_run
@@ -84,8 +84,6 @@
 //!         }
 //!     )
 //! }
-<<<<<<< HEAD
-=======
 //! ```
 //!
 //! #### Viewport percentage
@@ -105,5 +103,4 @@
 //!         }
 //!     )
 //! }
->>>>>>> bebe6e39
 //! ```