pub use dioxus_core::AttributeValue;
use dioxus_rsx::HotReloadingContext;
pub use events::*;

pub type AttributeDescription = (&'static str, Option<&'static str>, bool);

macro_rules! impl_element_match {
    (
        $el:ident $name:ident None {
            $(
                $fil:ident: $vil:ident,
            )*
        }
    ) => {
        if $el == stringify!($name) {
            return Some((stringify!($name), None));
        }
    };
}

macro_rules! impl_attribute_match {
    (
        $attr:ident $fil:ident: $vil:ident,
    ) => {
        if $attr == stringify!($fil) {
            return Some((stringify!($fil), None));
        }
    };
}

macro_rules! impl_element_match_attributes {
    (
        $el:ident $attr:ident $name:ident None {
            $(
                $fil:ident: $vil:ident,
            )*
        }
    ) => {
        if $el == stringify!($name) {
            $(
                impl_attribute_match!(
                    $attr $fil: $vil,
                );
            )*
        }
    };

    (
        $el:ident $attr:ident $name:ident  {
            $(
                $fil:ident: $vil:ident,
            )*
        }
    ) => {
        if $el == stringify!($name) {
            $(
                impl_attribute_match!(
                    $attr $fil: $vil,
                );
            )*
        }
    }
}

macro_rules! builder_constructors {
    (
        $(
            $(#[$attr:meta])*
            $name:ident {
                $(
                    $(#[$attr_method:meta])*
                    $fil:ident: $vil:ident,
                )*
            };
         )*
        ) => {
        pub struct FreyaCtx;

        impl HotReloadingContext for FreyaCtx {
            fn map_attribute(element: &str, attribute: &str) -> Option<(&'static str, Option<&'static str>)> {
                $(
                    impl_element_match_attributes!(
                        element attribute $name {
                            $(
                                $fil: $vil,
                            )*
                        }
                    );
                )*
               None
            }

            fn map_element(element: &str) -> Option<(&'static str, Option<&'static str>)> {
                $(
                    impl_element_match!(
                        element $name None {
                            $(
                                $fil: $vil,
                            )*
                        }
                    );
                )*
                None
            }
        }

        $(
            impl_element!(
                $(#[$attr])*
                $name {
                    $(
                        $(#[$attr_method])*
                        $fil: $vil,
                    )*
                };
            );
        )*
    };
}

macro_rules! impl_element {
    (
        $(
            $(#[$attr:meta])*
            $name:ident {
                $(
                    $(#[$attr_method:meta])*
                    $fil:ident: $vil:ident,
                )*
            };
         )*
    ) => {
        $(
            #[allow(non_camel_case_types)]
            $(#[$attr])*
            pub struct $name;

            impl $name {
                #[doc(hidden)]
                pub const TAG_NAME: &'static str = stringify!($name);
                #[doc(hidden)]
                pub const NAME_SPACE: Option<&'static str> = None;

                $(
                    #[allow(non_upper_case_globals)]
                    pub const $fil: AttributeDescription = (stringify!($fil), None, false);
                )*
            }

            impl GlobalAttributes for $name {}
        )*
    };
}

builder_constructors! {
    rect {
        padding: String,
        height: String,
        width: String,
        min_height: String,
        min_width: String,
        max_height: String,
        max_width: String,
        background: String,
        border: String,
        border_align: String,
        layer: String,
        offset_y: String,
        offset_x: String,
        direction: String,
        shadow: String,
        corner_radius: String,
        corner_smoothing: String,
        color: String,
        font_size: String,
        font_family: String,
        font_style: String,
        font_weight: String,
        font_width: String,
        main_align: String,
        cross_align: String,
        align: String,
        reference: Reference,
        cursor_reference: CursorReference,
        rotate: String,
        role: String,
        focus_id: AccessibilityId,
        alt: String,
        canvas_reference: String,
        overflow: String,
        name: String,
        focusable: String,
        margin: String,
        position: String,
<<<<<<< HEAD
=======
        position_top: String,
        position_right: String,
        position_bottom: String,
        position_left: String,
>>>>>>> ebc58506
    };
    label {
        color: String,
        text_shadow: String,
        layer: String,
        height: String,
        width: String,
        font_size: String,
        font_family: String,
        font_style: String,
        font_weight: String,
        font_width: String,
        text_align: String,
        max_lines: String,
        rotate: String,
        role: String,
        alt: String,
        focus_id: AccessibilityId,
        name: String,
        letter_spacing: String,
        word_spacing: String,
        decoration: String,
        decoration_style: String,
        decoration_color: String,
        text_overflow: String,
        focusable: String,
        margin: String,
    };
    paragraph {
        layer: String,
        height: String,
        width: String,
        min_height: String,
        min_width: String,
        max_height: String,
        max_width: String,
        text_align: String,
        cursor_index: String,
        max_lines: String,
        cursor_color: String,
        cursor_mode: String,
        line_height: String,
        cursor_id: String,
        direction: String,
        rotate: String,
        role: String,
        focus_id: AccessibilityId,
        highlights: String,
        highlight_color: String,
        font_size: String,
        font_family: String,
        alt: String,
        name: String,
        font_style: String,
        font_weight: String,
        font_width: String,
        letter_spacing: String,
        word_spacing: String,
        decoration: String,
        decoration_style: String,
        decoration_color: String,
        text_overflow: String,
        overflow: String,
        focusable: String,
        margin: String,
    };
    text {
        color: String,
        text_shadow: String,
        layer: String,
        height: String,
        width: String,
        font_size: String,
        font_family: String,
        font_style: String,
        font_weight: String,
        font_width: String,
        line_height: String,
        letter_spacing: String,
        word_spacing: String,
        decoration: String,
        decoration_style: String,
        decoration_color: String,
    };
    image {
        image_data: String,
        image_reference: String,
        width: String,
        height: String,
        rotate: String,
        role: String,
        focus_id: AccessibilityId,
        alt: String,
        name: String,
        focusable: String,
    };
    svg {
        svg_data: String,
        svg_content: String,
        width: String,
        height: String,
        rotate: String,
        role: String,
        focus_id: AccessibilityId,
        alt: String,
        name: String,
        focusable: String,
    };
}

pub mod events {
    use crate::events::{KeyboardData, MouseData, PointerData, TouchData, WheelData};

    macro_rules! impl_event {
        (
            $data:ty;
            $(
                $( #[$attr:meta] )*
                $name:ident
            )*
        ) => {
            $(
                $( #[$attr] )*
                pub fn $name<'a>(_cx: &'a ::dioxus_core::ScopeState, _f: impl FnMut(::dioxus_core::Event<$data>) + 'a) -> ::dioxus_core::Attribute<'a> {
                    ::dioxus_core::Attribute::new(
                        stringify!($name),
                        _cx.listener(_f),
                        None,
                        false,
                    )
                }
            )*
        };
    }

    impl_event! [
        MouseData;

        onclick
        onglobalclick
        onmousedown
        onglobalmousedown
        onmouseover
        onglobalmouseover
        onmouseleave
        onmouseenter
    ];

    impl_event! [
        WheelData;

        onwheel
    ];

    impl_event! [
        KeyboardData;

        onkeydown
        onkeyup
    ];

    impl_event! [
        TouchData;

        ontouchcancel
        ontouchend
        ontouchmove
        ontouchstart
    ];

    impl_event! [
        PointerData;

        onpointerdown
        onpointerup
        onpointerover
        onpointerenter
        onpointerleave
    ];
}

pub trait GlobalAttributes {}

pub trait SvgAttributes {}<|MERGE_RESOLUTION|>--- conflicted
+++ resolved
@@ -192,13 +192,10 @@
         focusable: String,
         margin: String,
         position: String,
-<<<<<<< HEAD
-=======
         position_top: String,
         position_right: String,
         position_bottom: String,
         position_left: String,
->>>>>>> ebc58506
     };
     label {
         color: String,
