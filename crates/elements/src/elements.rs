--- conflicted
+++ resolved
@@ -488,11 +488,8 @@
         // Image
         image_data,
         aspect_ratio,
-<<<<<<< HEAD
         cover,
-=======
         cache_key,
->>>>>>> 76e426f7
 
         // Reference
         reference,
