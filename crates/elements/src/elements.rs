--- conflicted
+++ resolved
@@ -488,12 +488,9 @@
         // Image
         image_data,
         aspect_ratio,
-<<<<<<< HEAD
-        sampling,
-=======
         cover,
         cache_key,
->>>>>>> f11f551c
+        sampling,
 
         // Reference
         reference,
