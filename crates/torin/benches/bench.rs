--- conflicted
+++ resolved
@@ -478,10 +478,6 @@
                             DirectionMode::Vertical,
                         ),
                     );
-<<<<<<< HEAD
-                    layout.root_node_candidate = RootNodeCandidate::Valid(0);
-=======
->>>>>>> cc293465
                     layout.invalidate(12456790001);
                     layout.find_best_root(&mut mocked_dom);
                     layout.measure(
