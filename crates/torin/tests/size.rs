use euclid::Length;
use torin::{
    prelude::*,
    test_utils::*,
};

#[test]
pub fn unsized_parent_with_child_with_margin() {
    let (mut layout, mut measurer) = test_utils();

    let mut mocked_tree = TestingTree::default();
    mocked_tree.add(
        0,
        None,
        vec![1],
        Node::from_size_and_direction(Size::Inner, Size::Inner, Direction::Vertical),
    );
    mocked_tree.add(
        1,
        Some(0),
        vec![],
        Node::from_size_and_margin(
            Size::Percentage(Length::new(100.0)),
            Size::Percentage(Length::new(100.0)),
            Gaps::new(10.0, 20.0, 30.0, 40.0),
        ),
    );

    layout.measure(
        0,
        Rect::new(Point2D::new(0.0, 0.0), Size2D::new(1000.0, 1000.0)),
        &mut measurer,
        &mut mocked_tree,
    );

    assert_eq!(
        layout.get(&0).unwrap().visible_area(),
        Rect::new(Point2D::new(0.0, 0.0), Size2D::new(1000.0, 1000.0)),
    );

    assert_eq!(
        layout.get(&1).unwrap().visible_area(),
        Rect::new(Point2D::new(40.0, 10.0), Size2D::new(940.0, 960.0)),
    );
}

#[test]
pub fn unsized_parent_with_margin_with_child() {
    let (mut layout, mut measurer) = test_utils();

    let mut mocked_tree = TestingTree::default();
    mocked_tree.add(
        0,
        None,
        vec![1],
        Node::from_size_and_margin(Size::Inner, Size::Inner, Gaps::new(10.0, 20.0, 30.0, 40.0)),
    );
    mocked_tree.add(
        1,
        Some(0),
        vec![],
        Node::from_size_and_direction(
            Size::Pixels(Length::new(100.)),
            Size::Pixels(Length::new(100.)),
            Direction::Vertical,
        ),
    );

    layout.measure(
        0,
        Rect::new(Point2D::new(0.0, 0.0), Size2D::new(1000.0, 1000.0)),
        &mut measurer,
        &mut mocked_tree,
    );

    assert_eq!(
        layout.get(&0).unwrap().area,
        Rect::new(Point2D::new(0.0, 0.0), Size2D::new(160.0, 140.0)),
    );

    assert_eq!(
        layout.get(&1).unwrap().area,
        Rect::new(Point2D::new(40.0, 10.0), Size2D::new(100.0, 100.0)),
    );
}

#[test]
pub fn unsized_parent_with_padding() {
    let (mut layout, mut measurer) = test_utils();

    let mut mocked_tree = TestingTree::default();
    mocked_tree.add(
        0,
        None,
        vec![1],
        Node::from_size_and_padding(Size::Inner, Size::Inner, Gaps::new(10.0, 20.0, 30.0, 40.0)),
    );
    mocked_tree.add(
        1,
        Some(0),
        vec![],
        Node::from_size_and_direction(
            Size::Percentage(Length::new(100.0)),
            Size::Percentage(Length::new(100.0)),
            Direction::Vertical,
        ),
    );

    layout.measure(
        0,
        Rect::new(Point2D::new(0.0, 0.0), Size2D::new(1000.0, 1000.0)),
        &mut measurer,
        &mut mocked_tree,
    );

    assert_eq!(
        layout.get(&0).unwrap().visible_area().round(),
        Rect::new(Point2D::new(0.0, 0.0), Size2D::new(1000.0, 1000.0)),
    );

    assert_eq!(
        layout.get(&1).unwrap().visible_area().round(),
        Rect::new(Point2D::new(40.0, 10.0), Size2D::new(940.0, 960.0)),
    );
}

#[test]
pub fn stacked() {
    let (mut layout, mut measurer) = test_utils();

    let mut mocked_tree = TestingTree::default();
    mocked_tree.add(
        0,
        None,
        vec![1, 2],
        Node::from_size_and_direction(
            Size::Pixels(Length::new(200.0)),
            Size::Pixels(Length::new(200.0)),
            Direction::Vertical,
        ),
    );
    mocked_tree.add(
        1,
        Some(0),
        vec![],
        Node::from_size_and_direction(
            Size::Percentage(Length::new(100.0)),
            Size::Percentage(Length::new(50.0)),
            Direction::Vertical,
        ),
    );
    mocked_tree.add(
        2,
        Some(0),
        vec![],
        Node::from_size_and_direction(
            Size::Percentage(Length::new(100.0)),
            Size::Percentage(Length::new(50.0)),
            Direction::Vertical,
        ),
    );

    layout.measure(
        0,
        Rect::new(Point2D::new(0.0, 0.0), Size2D::new(1000.0, 1000.0)),
        &mut measurer,
        &mut mocked_tree,
    );

    assert_eq!(
        layout.get(&1).unwrap().area,
        Rect::new(Point2D::new(0.0, 0.0), Size2D::new(200.0, 100.0)),
    );

    assert_eq!(
        layout.get(&2).unwrap().area,
        Rect::new(Point2D::new(0.0, 100.0), Size2D::new(200.0, 100.0)),
    );

    mocked_tree.set_node(
        2,
        Node::from_size_and_direction(
            Size::Percentage(Length::new(100.0)),
            Size::Percentage(Length::new(50.0)),
            Direction::Vertical,
        ),
    );
    layout.invalidate(2);

    layout.find_best_root(&mut mocked_tree);

    layout.measure(
        0,
        Rect::new(Point2D::new(0.0, 0.0), Size2D::new(1000.0, 1000.0)),
        &mut measurer,
        &mut mocked_tree,
    );

    assert_eq!(
        layout.get(&1).unwrap().area,
        Rect::new(Point2D::new(0.0, 0.0), Size2D::new(200.0, 100.0)),
    );

    assert_eq!(
        layout.get(&2).unwrap().area,
        Rect::new(Point2D::new(0.0, 100.0), Size2D::new(200.0, 100.0)),
    );
}

#[test]
pub fn two_cols_auto() {
    let (mut layout, mut measurer) = test_utils();

    let mut mocked_tree = TestingTree::default();
    mocked_tree.add(
        0,
        None,
        vec![1, 2],
        Node::from_size_and_direction(
            Size::Inner,
            Size::Pixels(Length::new(400.0)),
            Direction::Horizontal,
        ),
    );
    mocked_tree.add(
        1,
        Some(0),
        vec![],
        Node::from_size_and_direction(
            Size::Percentage(Length::new(50.0)),
            Size::Pixels(Length::new(200.0)),
            Direction::Vertical,
        ),
    );
    mocked_tree.add(
        2,
        Some(0),
        vec![],
        Node::from_size_and_direction(
            Size::Percentage(Length::new(50.0)),
            Size::Pixels(Length::new(200.0)),
            Direction::Vertical,
        ),
    );

    layout.find_best_root(&mut mocked_tree);
    layout.measure(
        0,
        Rect::new(Point2D::new(0.0, 0.0), Size2D::new(400.0, 400.0)),
        &mut measurer,
        &mut mocked_tree,
    );

    assert_eq!(
        layout.get(&0).unwrap().area,
        Rect::new(Point2D::new(0.0, 0.0), Size2D::new(400.0, 400.0)),
    );

    assert_eq!(
        layout.get(&1).unwrap().area,
        Rect::new(Point2D::new(0.0, 0.0), Size2D::new(200.0, 200.0)),
    );

    assert_eq!(
        layout.get(&2).unwrap().area,
        Rect::new(Point2D::new(200.0, 0.0), Size2D::new(200.0, 200.0)),
    );
}

#[test]
pub fn sibling_increments_area() {
    let (mut layout, mut measurer) = test_utils();

    let mut mocked_tree = TestingTree::default();
    mocked_tree.add(
        0,
        None,
        vec![1, 2],
        Node::from_size_and_direction(Size::Inner, Size::Inner, Direction::Vertical),
    );
    mocked_tree.add(
        1,
        Some(0),
        vec![],
        Node::from_size_and_direction(
            Size::Pixels(Length::new(300.0)),
            Size::Pixels(Length::new(100.0)),
            Direction::Vertical,
        ),
    );
    mocked_tree.add(
        2,
        Some(0),
        vec![],
        Node::from_size_and_direction(
            Size::Percentage(Length::new(50.0)),
            Size::Pixels(Length::new(100.0)),
            Direction::Vertical,
        ),
    );

    layout.measure(
        0,
        Rect::new(Point2D::new(0.0, 0.0), Size2D::new(1000.0, 1000.0)),
        &mut measurer,
        &mut mocked_tree,
    );

    assert_eq!(
<<<<<<< HEAD
        layout.get(0).unwrap().area,
        Rect::new(Point2D::new(0.0, 0.0), Size2D::new(500.0, 200.0)),
    );

    assert_eq!(
        layout.get(2).unwrap().area,
        Rect::new(Point2D::new(0.0, 100.0), Size2D::new(500.0, 100.0)),
=======
        layout.get(&0).unwrap().area,
        Rect::new(Point2D::new(0.0, 0.0), Size2D::new(300.0, 200.0)),
    );

    assert_eq!(
        layout.get(&2).unwrap().area,
        Rect::new(Point2D::new(0.0, 100.0), Size2D::new(150.0, 100.0)),
>>>>>>> bcda8ab4
    );
}

#[test]
pub fn root_100per_children_50per50per() {
    let (mut layout, mut measurer) = test_utils();

    let mut mocked_tree = TestingTree::default();
    mocked_tree.add(
        0,
        None,
        vec![1, 2],
        Node::from_size_and_direction(
            Size::Percentage(Length::new(100.0)),
            Size::Percentage(Length::new(100.0)),
            Direction::Vertical,
        ),
    );
    mocked_tree.add(
        1,
        Some(0),
        vec![],
        Node::from_size_and_direction(
            Size::Percentage(Length::new(100.0)),
            Size::Percentage(Length::new(50.0)),
            Direction::Vertical,
        ),
    );
    mocked_tree.add(
        2,
        Some(0),
        vec![],
        Node::from_size_and_direction(
            Size::Percentage(Length::new(100.0)),
            Size::Percentage(Length::new(50.0)),
            Direction::Vertical,
        ),
    );

    layout.find_best_root(&mut mocked_tree);
    layout.measure(
        0,
        Rect::new(Point2D::new(0.0, 0.0), Size2D::new(1000.0, 1000.0)),
        &mut measurer,
        &mut mocked_tree,
    );

    assert_eq!(
        layout.get(&0).unwrap().area,
        Rect::new(Point2D::new(0.0, 0.0), Size2D::new(1000.0, 1000.0)),
    );

    assert_eq!(
        layout.get(&1).unwrap().area,
        Rect::new(Point2D::new(0.0, 0.0), Size2D::new(1000.0, 500.0)),
    );

    assert_eq!(
        layout.get(&2).unwrap().area,
        Rect::new(Point2D::new(0.0, 500.0), Size2D::new(1000.0, 500.0)),
    );
}

#[test]
pub fn root_200px_children_50per50per() {
    let (mut layout, mut measurer) = test_utils();

    let mut mocked_tree = TestingTree::default();
    mocked_tree.add(
        0,
        None,
        vec![1, 2],
        Node::from_size_and_direction(
            Size::Pixels(Length::new(200.0)),
            Size::Pixels(Length::new(200.0)),
            Direction::Vertical,
        ),
    );
    mocked_tree.add(
        1,
        Some(0),
        vec![],
        Node::from_size_and_direction(
            Size::Percentage(Length::new(100.0)),
            Size::Percentage(Length::new(50.0)),
            Direction::Horizontal,
        ),
    );
    mocked_tree.add(
        2,
        Some(0),
        vec![],
        Node::from_size_and_direction(
            Size::Percentage(Length::new(100.0)),
            Size::Percentage(Length::new(50.0)),
            Direction::Horizontal,
        ),
    );

    layout.find_best_root(&mut mocked_tree);
    layout.measure(
        0,
        Rect::new(Point2D::new(0.0, 0.0), Size2D::new(1000.0, 1000.0)),
        &mut measurer,
        &mut mocked_tree,
    );

    assert_eq!(
        layout.get(&0).unwrap().area,
        Rect::new(Point2D::new(0.0, 0.0), Size2D::new(200.0, 200.0)),
    );

    assert_eq!(
        layout.get(&1).unwrap().area,
        Rect::new(Point2D::new(0.0, 0.0), Size2D::new(200.0, 100.0)),
    );

    assert_eq!(
        layout.get(&2).unwrap().area,
        Rect::new(Point2D::new(0.0, 100.0), Size2D::new(200.0, 100.0)),
    );
}

#[test]
pub fn direction() {
    let (mut layout, mut measurer) = test_utils();

    let mut mocked_tree = TestingTree::default();
    mocked_tree.add(
        0,
        None,
        vec![1, 2],
        Node::from_size_and_direction(
            Size::Pixels(Length::new(200.0)),
            Size::Pixels(Length::new(200.0)),
            Direction::Vertical,
        ),
    );
    mocked_tree.add(
        1,
        Some(0),
        vec![],
        Node::from_size_and_direction(
            Size::Pixels(Length::new(100.0)),
            Size::Pixels(Length::new(100.0)),
            Direction::Vertical,
        ),
    );
    mocked_tree.add(
        2,
        Some(0),
        vec![],
        Node::from_size_and_direction(
            Size::Pixels(Length::new(100.0)),
            Size::Pixels(Length::new(100.0)),
            Direction::Vertical,
        ),
    );

    layout.measure(
        0,
        Rect::new(Point2D::new(0.0, 0.0), Size2D::new(1000.0, 1000.0)),
        &mut measurer,
        &mut mocked_tree,
    );

    assert_eq!(
        layout.get(&1).unwrap().area,
        Rect::new(Point2D::new(0.0, 0.0), Size2D::new(100.0, 100.0)),
    );

    assert_eq!(
        layout.get(&2).unwrap().area,
        Rect::new(Point2D::new(0.0, 100.0), Size2D::new(100.0, 100.0)),
    );

    // Change the direction from vertical to horizontal

    mocked_tree.set_node(
        0,
        Node::from_size_and_direction(
            Size::Pixels(Length::new(200.0)),
            Size::Pixels(Length::new(200.0)),
            Direction::Horizontal,
        ),
    );
    layout.invalidate(0);

    layout.find_best_root(&mut mocked_tree);
    layout.measure(
        0,
        Rect::new(Point2D::new(0.0, 0.0), Size2D::new(1000.0, 1000.0)),
        &mut measurer,
        &mut mocked_tree,
    );

    assert_eq!(
        layout.get(&1).unwrap().area,
        Rect::new(Point2D::new(0.0, 0.0), Size2D::new(100.0, 100.0)),
    );

    assert_eq!(
        layout.get(&2).unwrap().area,
        Rect::new(Point2D::new(100.0, 0.0), Size2D::new(100.0, 100.0)),
    );
}

#[test]
pub fn fill_size() {
    let (mut layout, mut measurer) = test_utils();

    let mut mocked_tree = TestingTree::default();
    mocked_tree.add(
        0,
        None,
        vec![1, 2],
        Node::from_size_and_direction(
            Size::Percentage(Length::new(100.0)),
            Size::Percentage(Length::new(100.0)),
            Direction::Vertical,
        ),
    );
    mocked_tree.add(
        1,
        Some(0),
        vec![],
        Node::from_size_and_direction(
            Size::Percentage(Length::new(100.0)),
            Size::Pixels(Length::new(300.0)),
            Direction::Vertical,
        ),
    );
    mocked_tree.add(
        2,
        Some(0),
        vec![],
        Node::from_size_and_direction(
            Size::Percentage(Length::new(100.0)),
            Size::Fill,
            Direction::Vertical,
        ),
    );

    layout.measure(
        0,
        Rect::new(Point2D::new(0.0, 0.0), Size2D::new(1000.0, 1000.0)),
        &mut measurer,
        &mut mocked_tree,
    );

    assert_eq!(
        layout.get(&1).unwrap().visible_area().round(),
        Rect::new(Point2D::new(0.0, 0.0), Size2D::new(1000.0, 300.0)),
    );

    assert_eq!(
        layout.get(&2).unwrap().visible_area().round(),
        Rect::new(Point2D::new(0.0, 300.0), Size2D::new(1000.0, 700.0)),
    );
}

#[test]
pub fn root_percentage() {
    let (mut layout, mut measurer) = test_utils();

    let mut mocked_tree = TestingTree::default();
    mocked_tree.add(
        0,
        None,
        vec![1],
        Node::from_size_and_direction(
            Size::Percentage(Length::new(100.0)),
            Size::Percentage(Length::new(100.0)),
            Direction::Vertical,
        ),
    );
    mocked_tree.add(
        1,
        Some(0),
        vec![2],
        Node::from_size_and_direction(
            Size::Percentage(Length::new(50.0)),
            Size::Pixels(Length::new(300.0)),
            Direction::Vertical,
        ),
    );
    mocked_tree.add(
        2,
        Some(1),
        vec![],
        Node::from_size_and_direction(
            Size::RootPercentage(Length::new(75.0)),
            Size::Pixels(Length::new(100.0)),
            Direction::Vertical,
        ),
    );

    layout.measure(
        0,
        Rect::new(Point2D::new(0.0, 0.0), Size2D::new(1000.0, 1000.0)),
        &mut measurer,
        &mut mocked_tree,
    );

    assert_eq!(
        layout.get(&1).unwrap().visible_area().round(),
        Rect::new(Point2D::new(0.0, 0.0), Size2D::new(500.0, 300.0)),
    );

    assert_eq!(
        layout.get(&2).unwrap().visible_area().round(),
        Rect::new(Point2D::new(0.0, 0.0), Size2D::new(750.0, 100.0)),
    );
}

#[test]
pub fn content_fit_fill_min() {
    let (mut layout, mut measurer) = test_utils();

    let mut mocked_tree = TestingTree::default();
    mocked_tree.add(
        0,
        None,
        vec![1, 2, 3],
        Node::from_size_and_content(
            Size::Inner,
            Size::Percentage(Length::new(100.0)),
            Content::Fit,
        ),
    );
    mocked_tree.add(
        1,
        Some(0),
        vec![],
        Node::from_size_and_direction(
            Size::FillMinimum,
            Size::Percentage(Length::new(30.0)),
            Direction::Vertical,
        ),
    );
    mocked_tree.add(
        2,
        Some(0),
        vec![],
        Node::from_size_and_direction(
            Size::Pixels(Length::new(100.0)),
            Size::Percentage(Length::new(30.0)),
            Direction::Vertical,
        ),
    );
    mocked_tree.add(
        3,
        Some(0),
        vec![],
        Node::from_size_and_direction(
            Size::FillMinimum,
            Size::Percentage(Length::new(30.0)),
            Direction::Vertical,
        ),
    );

    layout.measure(
        0,
        Rect::new(Point2D::new(0.0, 0.0), Size2D::new(1000.0, 1000.0)),
        &mut measurer,
        &mut mocked_tree,
    );

    assert_eq!(
        layout.get(&0).unwrap().visible_area(),
        Rect::new(Point2D::new(0.0, 0.0), Size2D::new(100.0, 1000.0)),
    );

    assert_eq!(
        layout.get(&1).unwrap().visible_area(),
        Rect::new(Point2D::new(0.0, 0.0), Size2D::new(100.0, 300.0)),
    );

    assert_eq!(
        layout.get(&2).unwrap().visible_area(),
        Rect::new(Point2D::new(0.0, 300.0), Size2D::new(100.0, 300.0)),
    );

    assert_eq!(
        layout.get(&3).unwrap().visible_area(),
        Rect::new(Point2D::new(0.0, 600.0), Size2D::new(100.0, 300.0)),
    );
}

#[test]
pub fn inner_percentage() {
    let (mut layout, mut measurer) = test_utils();

    let mut mocked_tree = TestingTree::default();
    mocked_tree.add(
        0,
        None,
        vec![1, 2],
        Node::from_size_and_visible_size(
            Size::Inner,
            Size::Inner,
            VisibleSize::Full,
            VisibleSize::InnerPercentage(Length::new(50.0)),
        ),
    );
    mocked_tree.add(
        1,
        Some(0),
        vec![],
        Node::from_size_and_direction(
            Size::Inner,
            Size::Percentage(Length::new(30.0)),
            Direction::Vertical,
        ),
    );
    mocked_tree.add(
        2,
        Some(0),
        vec![],
        Node::from_size_and_direction(
            Size::Pixels(Length::new(100.0)),
            Size::Pixels(Length::new(100.0)),
            Direction::Vertical,
        ),
    );

    layout.measure(
        0,
        Rect::new(Point2D::new(0.0, 0.0), Size2D::new(1000.0, 1000.0)),
        &mut measurer,
        &mut mocked_tree,
    );

    assert_eq!(
        layout.get(&0).unwrap().visible_area(),
        Rect::new(Point2D::new(0.0, 0.0), Size2D::new(100.0, 200.0)),
    );

    assert_eq!(
        layout.get(&1).unwrap().visible_area(),
        Rect::new(Point2D::new(0.0, 0.0), Size2D::new(0.0, 300.0)),
    );

    assert_eq!(
        layout.get(&2).unwrap().visible_area(),
        Rect::new(Point2D::new(0.0, 300.0), Size2D::new(100.0, 100.0)),
    );
}

#[test]
pub fn inner_min_max_sizes() {
    let (mut layout, mut measurer) = test_utils();

    let mut mocked_tree = TestingTree::default();
    mocked_tree.add(
        0,
        None,
        vec![1],
        Node::from_sizes(
            Size::Inner,
            Size::Inner,
            Size::Inner,
            Size::Inner,
            Size::Pixels(Length::new(100.)),
            Size::Pixels(Length::new(100.)),
        ),
    );
    mocked_tree.add(
        1,
        Some(0),
        vec![],
        Node::from_size_and_direction(
            Size::Pixels(Length::new(200.0)),
            Size::Pixels(Length::new(200.0)),
            Direction::Vertical,
        ),
    );

    layout.measure(
        0,
        Rect::new(Point2D::new(0.0, 0.0), Size2D::new(1000.0, 1000.0)),
        &mut measurer,
        &mut mocked_tree,
    );

    assert_eq!(
        layout.get(&0).unwrap().visible_area().round(),
        Rect::new(Point2D::new(0.0, 0.0), Size2D::new(100.0, 100.0)),
    );

    assert_eq!(
        layout.get(&1).unwrap().visible_area().round(),
        Rect::new(Point2D::new(0.0, 0.0), Size2D::new(200.0, 200.0)),
    );
}

#[test]
pub fn fixed_min_max_sizes() {
    let (mut layout, mut measurer) = test_utils();

    let mut mocked_tree = TestingTree::default();
    mocked_tree.add(
        0,
        None,
        vec![],
        Node::from_sizes(
            Size::Pixels(Length::new(150.)),
            Size::Pixels(Length::new(150.)),
            Size::Inner,
            Size::Inner,
            Size::Pixels(Length::new(100.)),
            Size::Pixels(Length::new(100.)),
        ),
    );

    layout.measure(
        0,
        Rect::new(Point2D::new(0.0, 0.0), Size2D::new(1000.0, 1000.0)),
        &mut measurer,
        &mut mocked_tree,
    );

    assert_eq!(
        layout.get(&0).unwrap().visible_area().round(),
        Rect::new(Point2D::new(0.0, 0.0), Size2D::new(100.0, 100.0)),
    );
}

#[test]
pub fn relative_min_max_sizes() {
    let (mut layout, mut measurer) = test_utils();

    let mut mocked_tree = TestingTree::default();
    mocked_tree.add(
        0,
        None,
        vec![],
        Node::from_sizes(
            Size::Inner,
            Size::Pixels(Length::new(250.)),
            Size::Inner,
            Size::Percentage(Length::new(50.)),
            Size::Pixels(Length::new(100.)),
            Size::Percentage(Length::new(70.)),
        ),
    );

    layout.measure(
        0,
        Rect::new(Point2D::new(0.0, 0.0), Size2D::new(1000.0, 1000.0)),
        &mut measurer,
        &mut mocked_tree,
    );

    assert_eq!(
        layout.get(&0).unwrap().visible_area().round(),
        Rect::new(Point2D::new(0.0, 0.0), Size2D::new(0.0, 500.0)),
    );

    layout.invalidate(0);
    layout.measure(
        0,
        Rect::new(Point2D::new(0.0, 0.0), Size2D::new(1000.0, 400.0)),
        &mut measurer,
        &mut mocked_tree,
    );

    assert_eq!(
        layout.get(&0).unwrap().visible_area().round(),
        Rect::new(Point2D::new(0.0, 0.0), Size2D::new(0.0, 250.0)),
    );

    layout.invalidate(0);
    layout.measure(
        0,
        Rect::new(Point2D::new(0.0, 0.0), Size2D::new(1000.0, 200.0)),
        &mut measurer,
        &mut mocked_tree,
    );

    assert_eq!(
        layout.get(&0).unwrap().visible_area().round(),
        Rect::new(Point2D::new(0.0, 0.0), Size2D::new(0.0, 140.0)),
    );
}

#[test]
pub fn size_fn() {
    let (mut layout, mut measurer) = test_utils();

    let mut mocked_tree = TestingTree::default();
    mocked_tree.add(
        0,
        None,
        vec![1],
        Node::from_size_and_direction(
            Size::Fn(Box::new(SizeFn::new(|ctx| Some(ctx.parent / 2.)))),
            Size::Inner,
            Direction::Vertical,
        ),
    );
    mocked_tree.add(
        1,
        Some(0),
        vec![],
        Node::from_size_and_direction(
            Size::Percentage(Length::new(50.0)),
            Size::Percentage(Length::new(100.0)),
            Direction::Vertical,
        ),
    );

    layout.measure(
        0,
        Rect::new(Point2D::new(0.0, 0.0), Size2D::new(1000.0, 1000.0)),
        &mut measurer,
        &mut mocked_tree,
    );

    assert_eq!(
        layout.get(&0).unwrap().visible_area(),
        Rect::new(Point2D::new(0.0, 0.0), Size2D::new(500.0, 1000.0)),
    );

    assert_eq!(
        layout.get(&1).unwrap().visible_area(),
        Rect::new(Point2D::new(0.0, 0.0), Size2D::new(250.0, 1000.0)),
    );
}<|MERGE_RESOLUTION|>--- conflicted
+++ resolved
@@ -307,23 +307,13 @@
     );
 
     assert_eq!(
-<<<<<<< HEAD
-        layout.get(0).unwrap().area,
+        layout.get(&0).unwrap().area,
         Rect::new(Point2D::new(0.0, 0.0), Size2D::new(500.0, 200.0)),
     );
 
     assert_eq!(
-        layout.get(2).unwrap().area,
+        layout.get(&2).unwrap().area,
         Rect::new(Point2D::new(0.0, 100.0), Size2D::new(500.0, 100.0)),
-=======
-        layout.get(&0).unwrap().area,
-        Rect::new(Point2D::new(0.0, 0.0), Size2D::new(300.0, 200.0)),
-    );
-
-    assert_eq!(
-        layout.get(&2).unwrap().area,
-        Rect::new(Point2D::new(0.0, 100.0), Size2D::new(150.0, 100.0)),
->>>>>>> bcda8ab4
     );
 }
 
