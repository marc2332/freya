--- conflicted
+++ resolved
@@ -1,6 +1,5 @@
 use crate::prelude::{
-    get_align_axis, AlignAxis, AlignmentDirection, Area, DirectionMode, Node, Position, Size,
-    Size2D,
+    get_align_axis, AlignAxis, AlignmentDirection, Area, DirectionMode, Node, Size, Size2D,
 };
 
 /// Measurement data for the inner Nodes of a Node
@@ -137,11 +136,7 @@
         inner_sizes: &mut Size2D,
         node_data: &Node,
     ) {
-<<<<<<< HEAD
-        if node_data.position == Position::Absolute {
-=======
         if node_data.position.is_absolute() {
->>>>>>> ebc58506
             return;
         }
 
