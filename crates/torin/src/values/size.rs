--- conflicted
+++ resolved
@@ -72,10 +72,7 @@
             Self::FillMinimum => "fill-min".to_string(),
             Self::RootPercentage(p) => format!("{}% of root", p.get()),
             Self::Flex(f) => format!("flex({})", f.get()),
-<<<<<<< HEAD
             Self::Grid(p, s) => format!("grid({p}, {s})"),
-=======
->>>>>>> f069832b
         }
     }
 
@@ -95,11 +92,8 @@
             }
             Self::Fill => Some(available_parent_value),
             Self::RootPercentage(per) => Some(root_value / 100.0 * per.get()),
-<<<<<<< HEAD
             Self::Flex(_) | Self::Grid(..) | Self::FillMinimum if phase == Phase::Final => {
-=======
             Self::Flex(_) | Self::FillMinimum if phase == Phase::Final => {
->>>>>>> f069832b
                 Some(available_parent_value)
             }
             _ => None,
