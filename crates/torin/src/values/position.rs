use crate::{
    prelude::{
        Area,
        Point2D,
        Size2D,
    },
    scaled::Scaled,
};

#[derive(Default, PartialEq, Clone, Debug)]
pub struct PositionSides {
    pub top: Option<f32>,
    pub right: Option<f32>,
    pub bottom: Option<f32>,
    pub left: Option<f32>,
}

#[derive(Default, PartialEq, Clone, Debug)]
pub enum Position {
    #[default]
    Stacked,

    Absolute(Box<PositionSides>),
    Global(Box<PositionSides>),
}

impl Position {
    pub fn swap_for(&mut self, mut other: Self) {
        let old_positions = match self {
            Self::Global(positions) | Self::Absolute(positions) => Some(positions.clone()),
            Self::Stacked => None,
        };

        let new_positions = match &mut other {
            Self::Absolute(new_positions) => {
                *self = Self::new_absolute();
                Some(new_positions)
            }
            Self::Global(new_positions) => {
                *self = Self::new_global();
                Some(new_positions)
            }
            Self::Stacked => None,
        };

        if let Some((new_positions, old_positions)) = new_positions.zip(old_positions) {
            *new_positions = old_positions;
        }
    }

    pub fn new_absolute() -> Self {
        Self::Absolute(Box::new(PositionSides {
            top: None,
            right: None,
            bottom: None,
            left: None,
        }))
    }

    pub fn new_global() -> Self {
        Self::Global(Box::new(PositionSides {
            top: None,
            right: None,
            bottom: None,
            left: None,
        }))
    }

    pub fn is_stacked(&self) -> bool {
<<<<<<< HEAD
        matches!(self, Self::Stacked)
=======
        matches!(self, Self::Stacked { .. })
>>>>>>> 77657689
    }

    pub fn is_absolute(&self) -> bool {
        matches!(self, Self::Absolute { .. })
    }

    pub fn is_global(&self) -> bool {
        matches!(self, Self::Global { .. })
    }

    pub fn set_top(&mut self, value: f32) {
        match self {
            Self::Absolute(position) | Self::Global(position) => {
                position.top = Some(value);
            }
            Self::Stacked => {}
        }
    }

    pub fn set_right(&mut self, value: f32) {
        match self {
            Self::Absolute(position) | Self::Global(position) => {
                position.right = Some(value);
            }
            Self::Stacked => {}
        }
    }

    pub fn set_bottom(&mut self, value: f32) {
        match self {
            Self::Absolute(position) | Self::Global(position) => {
                position.bottom = Some(value);
            }
            Self::Stacked => {}
        }
    }

    pub fn set_left(&mut self, value: f32) {
        match self {
            Self::Absolute(position) | Self::Global(position) => {
                position.left = Some(value);
            }
            Self::Stacked => {}
        }
    }

    pub fn get_origin(
        &self,
        available_parent_area: &Area,
        parent_area: &Area,
        area_size: &Size2D,
        root_area: &Area,
    ) -> Point2D {
        match self {
            Self::Stacked => available_parent_area.origin,
            Self::Absolute(absolute_position) => {
                let PositionSides {
                    top,
                    right,
                    bottom,
                    left,
                } = &**absolute_position;
                let y = {
                    let mut y = parent_area.min_y();
                    if let Some(top) = top {
                        y += top;
                    } else if let Some(bottom) = bottom {
                        y = parent_area.max_y() - bottom - area_size.height;
                    }
                    y
                };
                let x = {
                    let mut x = parent_area.min_x();
                    if let Some(left) = left {
                        x += left;
                    } else if let Some(right) = right {
                        x = parent_area.max_x() - right - area_size.width;
                    }
                    x
                };
                Point2D::new(x, y)
            }
            Self::Global(global_position) => {
                let PositionSides {
                    top,
                    right,
                    bottom,
                    left,
                } = &**global_position;
                let y = {
                    let mut y = 0.;
                    if let Some(top) = top {
                        y = *top;
                    } else if let Some(bottom) = bottom {
                        y = root_area.max_y() - bottom;
                    }
                    y
                };
                let x = {
                    let mut x = 0.;
                    if let Some(left) = left {
                        x = *left;
                    } else if let Some(right) = right {
                        x = root_area.max_x() - right;
                    }
                    x
                };
                Point2D::new(x, y)
            }
        }
    }
}

impl Scaled for Position {
    fn scale(&mut self, scale_factor: f32) {
        if let Self::Absolute(absolute_postion) = self {
            if let Some(top) = &mut absolute_postion.top {
                *top *= scale_factor;
            }
            if let Some(right) = &mut absolute_postion.right {
                *right *= scale_factor;
            }
            if let Some(bottom) = &mut absolute_postion.bottom {
                *bottom *= scale_factor;
            }
            if let Some(left) = &mut absolute_postion.left {
                *left *= scale_factor;
            }
        }
    }
}

impl Position {
    pub fn pretty(&self) -> String {
        match self {
            Self::Stacked => "stacked".to_string(),
            Self::Absolute(positions) | Self::Global(positions) => format!(
                "{}, {}, {}, {}",
                positions.top.unwrap_or_default(),
                positions.right.unwrap_or_default(),
                positions.bottom.unwrap_or_default(),
                positions.left.unwrap_or_default()
            ),
        }
    }
}<|MERGE_RESOLUTION|>--- conflicted
+++ resolved
@@ -67,11 +67,7 @@
     }
 
     pub fn is_stacked(&self) -> bool {
-<<<<<<< HEAD
         matches!(self, Self::Stacked)
-=======
-        matches!(self, Self::Stacked { .. })
->>>>>>> 77657689
     }
 
     pub fn is_absolute(&self) -> bool {
