--- conflicted
+++ resolved
@@ -273,7 +273,6 @@
             available_area.move_with_offsets(&root_parent.offset_x, &root_parent.offset_y);
         }
 
-<<<<<<< HEAD
         let mut measure_context = MeasureContext {
             layout: self,
             layout_metadata,
@@ -281,10 +280,7 @@
             measurer,
         };
 
-        let (root_revalidated, root_layout_node) = measure_context.measure_node(
-=======
-        let (root_revalidated, mut root_layout_node) = measure_node(
->>>>>>> de6d87c2
+        let (root_revalidated, mut root_layout_node) = measure_context.measure_node(
             root_id,
             &root,
             &layout_node.inner_area,
