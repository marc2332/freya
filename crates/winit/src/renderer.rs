use std::path::PathBuf;

use dioxus_core::VirtualDom;
use freya_core::{
    accessibility::AccessibilityFocusStrategy,
    dom::SafeDOM,
    event_loop_messages::EventLoopMessage,
    events::{
        FileEventName,
        KeyboardEventName,
        MouseEventName,
        PlatformEvent,
        TouchEventName,
        WheelEventName,
    },
    platform_state::NavigationMode,
};
use freya_elements::events::{
    Code,
    Key,
};
use torin::geometry::CursorPoint;
use winit::{
    application::ApplicationHandler,
    event::{
        ElementState,
        Ime,
        KeyEvent,
        MouseButton,
        MouseScrollDelta,
        StartCause,
        Touch,
        TouchPhase,
        WindowEvent,
    },
    event_loop::{
        EventLoop,
        EventLoopProxy,
    },
    keyboard::ModifiersState,
};

use crate::{
    app::AccessibilityTask,
<<<<<<< HEAD
    devtools::{
        Devtools,
        HoveredNode,
    },
    events::{
        map_winit_mouse_button,
        map_winit_touch_force,
        map_winit_touch_phase,
    },
=======
    devtools::Devtools,
>>>>>>> a225faa7
    keyboard::{
        map_winit_key,
        map_winit_modifiers,
        map_winit_physical_key,
    },
    window_state::{
        CreatedState,
        NotCreatedState,
        WindowState,
    },
    LaunchConfig,
};

const WHEEL_SPEED_MODIFIER: f64 = 53.0;
const TOUCHPAD_SPEED_MODIFIER: f64 = 2.0;

/// Window renderer using Skia, Glutin and Winit.
pub struct WinitRenderer<'a, State: Clone + 'static> {
    pub(crate) event_loop_proxy: EventLoopProxy<EventLoopMessage>,
    pub(crate) state: WindowState<'a, State>,
    pub(crate) cursor_pos: CursorPoint,
    pub(crate) mouse_state: ElementState,
    pub(crate) modifiers_state: ModifiersState,
    pub(crate) dropped_file_path: Option<PathBuf>,
    pub(crate) custom_scale_factor: f64,
}

impl<'a, State: Clone + 'static> WinitRenderer<'a, State> {
    /// Run the Winit Renderer.
    pub fn launch(
        vdom: VirtualDom,
        sdom: SafeDOM,
        mut config: LaunchConfig<State>,
        devtools: Option<Devtools>,
    ) {
        let mut event_loop_builder = EventLoop::<EventLoopMessage>::with_user_event();
        let event_loop_builder_hook = config.window_config.event_loop_builder_hook.take();
        if let Some(event_loop_builder_hook) = event_loop_builder_hook {
            event_loop_builder_hook(&mut event_loop_builder);
        }
        let event_loop = event_loop_builder
            .build()
            .expect("Failed to create event loop.");
        let proxy = event_loop.create_proxy();

        let mut winit_renderer = WinitRenderer::new(vdom, sdom, config, devtools, proxy);

        event_loop.run_app(&mut winit_renderer).unwrap();
    }

    pub fn new(
        vdom: VirtualDom,
        sdom: SafeDOM,
        config: LaunchConfig<'a, State>,
        devtools: Option<Devtools>,
        proxy: EventLoopProxy<EventLoopMessage>,
    ) -> Self {
        WinitRenderer {
            state: WindowState::NotCreated(NotCreatedState {
                sdom,
                devtools,
                vdom,
                config,
            }),
            event_loop_proxy: proxy,
            cursor_pos: CursorPoint::default(),
            mouse_state: ElementState::Released,
            modifiers_state: ModifiersState::default(),
            dropped_file_path: None,
            custom_scale_factor: 0.,
        }
    }

    // Send and process an event
    fn send_event(&mut self, event: PlatformEvent) {
        let scale_factor = self.scale_factor();
        self.state
            .created_state()
            .app
            .send_event(event, scale_factor);
    }

    /// Get the current scale factor of the Window
    fn scale_factor(&self) -> f64 {
        match &self.state {
            WindowState::Created(CreatedState { window, .. }) => {
                window.scale_factor() + self.custom_scale_factor
            }
            _ => 0.0,
        }
    }

    /// Run the `on_setup` callback that was passed to the launch function
    pub fn run_on_setup(&mut self) {
        let state = self.state.created_state();
        if let Some(on_setup) = state.window_config.on_setup.take() {
            (on_setup)(&mut state.window)
        }
    }

    /// Run the `on_exit` callback that was passed to the launch function
    pub fn run_on_exit(&mut self) {
        let state = self.state.created_state();
        if let Some(on_exit) = state.window_config.on_exit.take() {
            (on_exit)(&mut state.window)
        }
    }
}

impl<State: Clone> ApplicationHandler<EventLoopMessage> for WinitRenderer<'_, State> {
    fn resumed(&mut self, event_loop: &winit::event_loop::ActiveEventLoop) {
        if !self.state.has_been_created() {
            self.state.create(event_loop, &self.event_loop_proxy);
            self.run_on_setup();
        }
    }

    fn new_events(
        &mut self,
        _event_loop: &winit::event_loop::ActiveEventLoop,
        cause: winit::event::StartCause,
    ) {
        if cause == StartCause::Init {
            self.event_loop_proxy
                .send_event(EventLoopMessage::PollVDOM)
                .ok();
        }
    }

    fn user_event(
        &mut self,
        event_loop: &winit::event_loop::ActiveEventLoop,
        event: EventLoopMessage,
    ) {
        let scale_factor = self.scale_factor();
        let CreatedState { window, app, .. } = self.state.created_state();
        match event {
            EventLoopMessage::FocusAccessibilityNode(strategy) => {
                app.request_focus_node(strategy);
                window.request_redraw();
            }
            EventLoopMessage::RequestRerender => {
                window.request_redraw();
            }
            EventLoopMessage::RequestFullRerender => {
                app.resize(window);
                window.request_redraw();
            }
            EventLoopMessage::InvalidateArea(mut area) => {
                let fdom = app.sdom.get();
                area.size *= scale_factor as f32;
                let mut compositor_dirty_area = fdom.compositor_dirty_area();
                compositor_dirty_area.unite_or_insert(&area)
            }
            EventLoopMessage::RemeasureTextGroup(text_id) => {
                app.measure_text_group(text_id, scale_factor);
            }
            EventLoopMessage::Accessibility(accesskit_winit::WindowEvent::ActionRequested(
                request,
            )) => {
                if accesskit::Action::Focus == request.action {
                    app.request_focus_node(AccessibilityFocusStrategy::Node(request.target));
                    window.request_redraw();
                }
            }
            EventLoopMessage::Accessibility(accesskit_winit::WindowEvent::InitialTreeRequested) => {
                app.init_accessibility_on_next_render = true;
            }
            EventLoopMessage::SetCursorIcon(icon) => window.set_cursor(icon),
            EventLoopMessage::WithWindow(use_window) => (use_window)(window),
            EventLoopMessage::ExitApp => event_loop.exit(),
            EventLoopMessage::PlatformEvent(platform_event) => self.send_event(platform_event),
            EventLoopMessage::PollVDOM => {
                app.poll_vdom(window);
            }
            _ => {}
        }
    }

    fn window_event(
        &mut self,
        event_loop: &winit::event_loop::ActiveEventLoop,
        _window_id: winit::window::WindowId,
        event: winit::event::WindowEvent,
    ) {
        let scale_factor = self.scale_factor();
        let CreatedState {
            surface,
            dirty_surface,
            window,
            window_config,
            app,
            is_window_focused,
            graphics_driver,
            ..
        } = self.state.created_state();
        app.accessibility
            .process_accessibility_event(&event, window);
        match event {
            WindowEvent::ThemeChanged(theme) => {
                app.platform_sender.send_modify(|state| {
                    state.preferred_theme = theme.into();
                });
            }
            WindowEvent::CloseRequested => event_loop.exit(),
            WindowEvent::Ime(Ime::Commit(text)) => {
                self.send_event(PlatformEvent::Keyboard {
                    name: KeyboardEventName::KeyDown,
                    key: Key::Character(text),
                    code: Code::Unidentified,
                    modifiers: map_winit_modifiers(self.modifiers_state),
                });
            }
            WindowEvent::RedrawRequested => {
                app.platform_sender.send_if_modified(|state| {
                    let scale_factor_is_different = state.scale_factor == scale_factor;
                    state.scale_factor = scale_factor;
                    scale_factor_is_different
                });

                if app.process_layout_on_next_render {
                    app.process_layout(window.inner_size(), scale_factor);

                    app.process_layout_on_next_render = false;
                }

                if let Some(task) = app.accessibility_tasks_for_next_render.take() {
                    match task {
                        AccessibilityTask::ProcessWithMode(navigation_mode) => {
                            app.process_accessibility(window);
                            app.set_navigation_mode(navigation_mode);
                        }
                        AccessibilityTask::ProcessUpdate => {
                            app.process_accessibility(window);
                        }
                    }
                }

                if app.init_accessibility_on_next_render {
                    app.init_accessibility();
                    app.init_accessibility_on_next_render = false;
                }

                graphics_driver.make_current();

                app.render(
                    window_config.background,
                    surface,
                    dirty_surface,
                    window,
                    scale_factor,
                );

                app.event_loop_tick();
                window.pre_present_notify();
                graphics_driver.flush_and_submit();
            }
            WindowEvent::MouseInput { state, button, .. } => {
                app.set_navigation_mode(NavigationMode::NotKeyboard);

                self.mouse_state = state;

                let name = match state {
                    ElementState::Pressed => MouseEventName::MouseDown,
                    ElementState::Released => match button {
                        MouseButton::Middle => MouseEventName::MiddleClick,
                        MouseButton::Right => MouseEventName::RightClick,
                        _ => MouseEventName::MouseUp,
                    },
                };

                self.send_event(PlatformEvent::Mouse {
                    name,
                    cursor: self.cursor_pos,
<<<<<<< HEAD
                    button: Some(map_winit_mouse_button(button)),
=======
                    button: Some(button),
>>>>>>> a225faa7
                });
            }
            WindowEvent::MouseWheel { delta, phase, .. } => {
                if TouchPhase::Moved == phase {
                    let scroll_data = {
                        match delta {
                            MouseScrollDelta::LineDelta(x, y) => (
                                (x as f64 * WHEEL_SPEED_MODIFIER),
                                (y as f64 * WHEEL_SPEED_MODIFIER),
                            ),
                            MouseScrollDelta::PixelDelta(pos) => (
                                (pos.x * TOUCHPAD_SPEED_MODIFIER),
                                (pos.y * TOUCHPAD_SPEED_MODIFIER),
                            ),
                        }
                    };

                    self.send_event(PlatformEvent::Wheel {
                        name: WheelEventName::Wheel,
                        scroll: CursorPoint::from(scroll_data),
                        cursor: self.cursor_pos,
                    });
                }
            }
            WindowEvent::ModifiersChanged(modifiers) => {
                self.modifiers_state = modifiers.state();
            }
            WindowEvent::KeyboardInput {
                event:
                    KeyEvent {
                        physical_key,
                        logical_key,
                        state,
                        ..
                    },
                ..
            } => {
                if !*is_window_focused {
                    return;
                }

                #[allow(dead_code)]
                let is_control_pressed = {
                    if cfg!(target_os = "macos") {
                        self.modifiers_state.super_key()
                    } else {
                        self.modifiers_state.control_key()
                    }
                };

                #[allow(dead_code)]
                let change_animation_clock = is_control_pressed
                    && self.modifiers_state.alt_key()
                    && state == ElementState::Pressed;

                #[cfg(debug_assertions)]
                if change_animation_clock {
                    let ch = logical_key.to_text();
                    let render = if ch == Some("+") {
                        app.sdom.get().animation_clock().increase_by(0.2);
                        true
                    } else if ch == Some("-") {
                        app.sdom.get().animation_clock().decrease_by(0.2);
                        true
                    } else {
                        false
                    };

                    if render {
                        app.resize(window);
                        window.request_redraw();
                    }
                }

                #[cfg(not(feature = "disable-zoom-shortcuts"))]
                if !change_animation_clock && is_control_pressed && state == ElementState::Pressed {
                    let ch = logical_key.to_text();
                    let render = if ch == Some("+") {
                        self.custom_scale_factor =
                            (self.custom_scale_factor + 0.10).clamp(-1.0, 5.0);
                        true
                    } else if ch == Some("-") {
                        self.custom_scale_factor =
                            (self.custom_scale_factor - 0.10).clamp(-1.0, 5.0);
                        true
                    } else {
                        false
                    };

                    if render {
                        app.resize(window);
                        window.request_redraw();
                    }
                }

                let name = match state {
                    ElementState::Pressed => KeyboardEventName::KeyDown,
                    ElementState::Released => KeyboardEventName::KeyUp,
                };
                self.send_event(PlatformEvent::Keyboard {
                    name,
                    key: map_winit_key(&logical_key),
                    code: map_winit_physical_key(&physical_key),
                    modifiers: map_winit_modifiers(self.modifiers_state),
                })
            }
            WindowEvent::CursorLeft { .. } => {
                if self.mouse_state == ElementState::Released {
                    self.cursor_pos = CursorPoint::new(-1.0, -1.0);

                    self.send_event(PlatformEvent::Mouse {
                        name: MouseEventName::MouseMove,
                        cursor: self.cursor_pos,
                        button: None,
                    });
                }
            }
            WindowEvent::CursorMoved { position, .. } => {
                self.cursor_pos = CursorPoint::from((position.x, position.y));

                self.send_event(PlatformEvent::Mouse {
                    name: MouseEventName::MouseMove,
                    cursor: self.cursor_pos,
                    button: None,
                });

                if let Some(dropped_file_path) = self.dropped_file_path.take() {
                    self.send_event(PlatformEvent::File {
                        name: FileEventName::FileDrop,
                        file_path: Some(dropped_file_path),
                        cursor: self.cursor_pos,
                    });
                }
            }
            WindowEvent::Touch(Touch {
                location,
                phase,
                id,
                force,
                ..
            }) => {
                self.cursor_pos = CursorPoint::from((location.x, location.y));

                let name = match phase {
                    TouchPhase::Cancelled => TouchEventName::TouchCancel,
                    TouchPhase::Ended => TouchEventName::TouchEnd,
                    TouchPhase::Moved => TouchEventName::TouchMove,
                    TouchPhase::Started => TouchEventName::TouchStart,
                };

                self.send_event(PlatformEvent::Touch {
                    name,
                    location: self.cursor_pos,
                    finger_id: id,
<<<<<<< HEAD
                    phase: map_winit_touch_phase(phase),
                    force: force.map(map_winit_touch_force),
=======
                    phase,
                    force,
>>>>>>> a225faa7
                });
            }
            WindowEvent::Resized(size) => {
                let (new_surface, new_dirty_surface) = graphics_driver.resize(size);

                *surface = new_surface;
                *dirty_surface = new_dirty_surface;

                window.request_redraw();

                app.resize(window);
            }
            WindowEvent::DroppedFile(file_path) => {
                self.dropped_file_path = Some(file_path);
            }
            WindowEvent::HoveredFile(file_path) => {
                self.send_event(PlatformEvent::File {
                    name: FileEventName::FileHover,
                    file_path: Some(file_path),
                    cursor: self.cursor_pos,
                });
            }
            WindowEvent::HoveredFileCancelled => {
                self.send_event(PlatformEvent::File {
                    name: FileEventName::FileHoverCancelled,
                    file_path: None,
                    cursor: self.cursor_pos,
                });
            }
            WindowEvent::Focused(is_focused) => {
                *is_window_focused = is_focused;
            }
            _ => {}
        }
    }

    fn exiting(&mut self, _event_loop: &winit::event_loop::ActiveEventLoop) {
        self.run_on_exit();
    }
}<|MERGE_RESOLUTION|>--- conflicted
+++ resolved
@@ -42,19 +42,12 @@
 
 use crate::{
     app::AccessibilityTask,
-<<<<<<< HEAD
-    devtools::{
-        Devtools,
-        HoveredNode,
-    },
+    devtools::Devtools,
     events::{
         map_winit_mouse_button,
         map_winit_touch_force,
         map_winit_touch_phase,
     },
-=======
-    devtools::Devtools,
->>>>>>> a225faa7
     keyboard::{
         map_winit_key,
         map_winit_modifiers,
@@ -329,11 +322,7 @@
                 self.send_event(PlatformEvent::Mouse {
                     name,
                     cursor: self.cursor_pos,
-<<<<<<< HEAD
                     button: Some(map_winit_mouse_button(button)),
-=======
-                    button: Some(button),
->>>>>>> a225faa7
                 });
             }
             WindowEvent::MouseWheel { delta, phase, .. } => {
@@ -488,13 +477,8 @@
                     name,
                     location: self.cursor_pos,
                     finger_id: id,
-<<<<<<< HEAD
                     phase: map_winit_touch_phase(phase),
                     force: force.map(map_winit_touch_force),
-=======
-                    phase,
-                    force,
->>>>>>> a225faa7
                 });
             }
             WindowEvent::Resized(size) => {
