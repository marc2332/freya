use std::io::Cursor;

use freya_core::{
    event_loop_messages::EventLoopMessage,
    plugins::{
        FreyaPlugin,
        PluginsManager,
    },
    style::fallback_fonts,
<<<<<<< HEAD
    values::Color,
=======
    window_config::WindowConfig,
>>>>>>> 44679aba
};
use image::ImageReader;
use winit::{
    event_loop::EventLoopBuilder,
    window::Icon,
};

pub type EventLoopBuilderHook = Box<dyn FnOnce(&mut EventLoopBuilder<EventLoopMessage>)>;
pub type EmbeddedFonts<'a> = Vec<(&'a str, &'a [u8])>;

/// Launch configuration.
pub struct LaunchConfig<'a> {
    pub windows_configs: Vec<WindowConfig>,

    pub embedded_fonts: EmbeddedFonts<'a>,
    pub plugins: PluginsManager,
    pub fallback_fonts: Vec<String>,

    /// Hook function called with the Event Loop Builder.
    pub event_loop_builder_hook: Option<EventLoopBuilderHook>,
}

impl Default for LaunchConfig<'_> {
    fn default() -> Self {
        Self {
            windows_configs: Default::default(),
            embedded_fonts: Default::default(),
            plugins: Default::default(),
            fallback_fonts: fallback_fonts(),
            event_loop_builder_hook: None,
        }
    }
}

impl<'a> LaunchConfig<'a> {
    pub fn new() -> LaunchConfig<'a> {
        LaunchConfig::default()
    }
}

impl LaunchConfig<'_> {
    pub fn load_icon(icon: &[u8]) -> Icon {
        let reader = ImageReader::new(Cursor::new(icon))
            .with_guessed_format()
            .expect("Cursor io never fails");
        let image = reader
            .decode()
            .expect("Failed to open icon path")
            .into_rgba8();
        let (width, height) = image.dimensions();
        let rgba = image.into_raw();
        Icon::from_rgba(rgba, width, height).expect("Failed to open icon")
    }
}

impl<'a> LaunchConfig<'a> {
    /// Register a window configuration. You can call this multiple times.
    pub fn with_window(mut self, window_config: WindowConfig) -> Self {
        self.windows_configs.push(window_config);
        self
    }

    /// Embed a font.
    pub fn with_font(mut self, font_name: &'a str, font: &'a [u8]) -> Self {
        self.embedded_fonts.push((font_name, font));
        self
    }

    /// Register a fallback font. Will be used if the default fonts are not available.
    pub fn with_fallback_font(mut self, font_name: &str) -> Self {
        self.fallback_fonts.push(font_name.to_string());
        self
    }

    /// Register a default font. Will be used if found.
    pub fn with_default_font(mut self, font_name: &str) -> Self {
        self.fallback_fonts.insert(0, font_name.to_string());
        self
    }

    /// Add a new plugin.
    pub fn with_plugin(mut self, plugin: impl FreyaPlugin + 'static) -> Self {
        self.plugins.add_plugin(plugin);
        self
    }

    /// Register an Event Loop Builder hook.
    pub fn with_event_loop_builder(
        mut self,
        event_loop_builder_hook: impl FnOnce(&mut EventLoopBuilder<EventLoopMessage>) + 'static,
    ) -> Self {
        self.event_loop_builder_hook = Some(Box::new(event_loop_builder_hook));
        self
    }
}<|MERGE_RESOLUTION|>--- conflicted
+++ resolved
@@ -7,11 +7,7 @@
         PluginsManager,
     },
     style::fallback_fonts,
-<<<<<<< HEAD
-    values::Color,
-=======
     window_config::WindowConfig,
->>>>>>> 44679aba
 };
 use image::ImageReader;
 use winit::{
