--- conflicted
+++ resolved
@@ -69,15 +69,8 @@
 
 use crate::{
     accessibility::WinitAcessibilityTree,
-<<<<<<< HEAD
-    devtools::{
-        Devtools,
-        HoveredNode,
-    },
+    devtools::Devtools,
     drivers::GraphicsDriver,
-=======
-    devtools::Devtools,
->>>>>>> 0120ed3f
     size::WinitSize,
     winit_waker::winit_waker,
     EmbeddedFonts,
@@ -361,7 +354,6 @@
                     PluginHandle::new(&self.proxy),
                 );
                 self.start_render(
-                    hovered_node,
                     background,
                     surface,
                     dirty_surface,
@@ -377,18 +369,6 @@
                     PluginHandle::new(&self.proxy),
                 );
             },
-<<<<<<< HEAD
-=======
-            PluginHandle::new(&self.proxy),
-        );
-
-        self.start_render(
-            background,
-            surface,
-            dirty_surface,
-            window.inner_size(),
-            scale_factor as f32,
->>>>>>> 0120ed3f
         );
 
         self.plugins.send(
