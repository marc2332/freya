--- conflicted
+++ resolved
@@ -43,9 +43,4 @@
 
 itertools = "0.13.0"
 uuid = { workspace = true }
-<<<<<<< HEAD
-image = "0.25.0"
-=======
-image = { version = "0.25.0", default-features = false, features = [ "ico", "png", "jpeg"]}
-pin-utils = "0.1.0"
->>>>>>> 53d43266
+image = { version = "0.25.0", default-features = false, features = [ "ico", "png", "jpeg"]}