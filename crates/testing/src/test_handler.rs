--- conflicted
+++ resolved
@@ -258,34 +258,13 @@
             &fallback_fonts(),
         );
 
-<<<<<<< HEAD
-        let fdom = &self.utils.sdom().get_mut();
-        {
-            let rdom = fdom.rdom();
-            let layout = fdom.layout();
-            let mut dirty_accessibility_tree = fdom.accessibility_dirty_nodes();
-            let (tree, node_id) = self.accessibility_tree.process_updates(
-                rdom,
-                &layout,
-                &mut dirty_accessibility_tree,
-                &self.event_emitter,
-            );
-
-            // Notify the components
-            self.platform_sender.send_modify(|state| {
-                state.focused_accessibility_id = tree.focus;
-                let node_ref = rdom.get(node_id).unwrap();
-                let node_accessibility = node_ref.get::<AccessibilityNodeState>().unwrap();
-                let layout_node = layout.get(node_id).unwrap();
-                state.focused_accessibility_node =
-                    AccessibilityTree::create_node(&node_ref, layout_node, &node_accessibility)
-            });
-        }
-=======
         // Process accessibility updates
-        let (tree, node_id) =
-            self.accessibility_tree
-                .process_updates(rdom, &layout, &mut dirty_accessibility_tree);
+        let (tree, node_id) = self.accessibility_tree.process_updates(
+            rdom,
+            &layout,
+            &mut dirty_accessibility_tree,
+            &self.event_emitter,
+        );
         // Notify the components
         self.platform_sender.send_modify(|state| {
             state.focused_accessibility_id = tree.focus;
@@ -295,7 +274,6 @@
             state.focused_accessibility_node =
                 AccessibilityTree::create_node(&node_ref, layout_node, &node_accessibility)
         });
->>>>>>> 485e51ae
 
         // Process events
         let mut events_measurer_adapter = EventsMeasurerAdapter {
