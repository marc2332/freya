--- conflicted
+++ resolved
@@ -400,15 +400,10 @@
     pub async fn move_cursor(&mut self, cursor: impl Into<CursorPoint>) {
         self.push_event(PlatformEvent {
             name: EventName::MouseMove,
-<<<<<<< HEAD
-            cursor: cursor.into(),
-            button: None,
-=======
             data: PlatformEventData::Mouse {
                 cursor: cursor.into(),
                 button: Some(MouseButton::Left),
             },
->>>>>>> e682a2fe
         });
         self.wait_for_update().await;
     }
