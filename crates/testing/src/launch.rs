use dioxus_core::fc_to_builder;
use dioxus_core::Element;
use dioxus_core::VirtualDom;
use dioxus_core_macro::rsx;
use freya_common::EventMessage;
use freya_core::prelude::*;
use freya_dom::prelude::{FreyaDOM, SafeDOM};
use freya_engine::prelude::*;
use freya_hooks::{use_init_accessibility, PlatformInformation};
use std::sync::{Arc, Mutex};
use tokio::sync::broadcast;
use tokio::sync::mpsc::unbounded_channel;

pub use freya_core::events::FreyaEvent;
pub use freya_elements::events::mouse::MouseButton;

use crate::config::TestingConfig;
use crate::test_handler::TestingHandler;
use crate::test_utils::TestUtils;

/// Run a Component in a headless testing environment
pub fn launch_test(root: AppComponent) -> TestingHandler {
    launch_test_with_config(root, TestingConfig::default())
}

/// Run a Component in a headless testing environment
pub fn launch_test_with_config(root: AppComponent, config: TestingConfig) -> TestingHandler {
    let vdom = with_accessibility(root);
    let fdom = FreyaDOM::default();
    let sdom = SafeDOM::new(fdom);

    let (event_emitter, event_receiver) = unbounded_channel::<DomEvent>();
    let (platform_event_emitter, platform_event_receiver) = unbounded_channel::<EventMessage>();
    let layers = Arc::new(Mutex::new(Layers::default()));
    let freya_events = Vec::new();
    let elements_state = ElementsState::default();
    let mut font_collection = FontCollection::new();
    font_collection.set_dynamic_font_manager(FontMgr::default());
    let accessibility_state = SharedAccessibilityState::default();

    let mut handler = TestingHandler {
        vdom,
        events_queue: freya_events,
        elements_state,
        font_collection,
        event_emitter,
        event_receiver,
        viewports: Viewports::default(),
        utils: TestUtils { sdom, layers },
        config,
        platform_event_emitter,
        platform_event_receiver,
<<<<<<< HEAD
        accessibility_state,
=======
        accessibility_manager: AccessibilityManager::new(ACCESSIBILITY_ROOT_ID).wrap(),
>>>>>>> bebe6e39
        ticker_sender: broadcast::channel(5).0,
        navigation_state: NavigatorState::new(NavigationMode::NotKeyboard),
        platform_information: Arc::new(Mutex::new(PlatformInformation::new(config.size))),
    };

    handler.init_dom();

    handler
}

fn with_accessibility(app: AppComponent) -> VirtualDom {
    #[derive(Clone)]
    struct RootProps {
        app: AppComponent,
    }

    #[allow(non_snake_case)]
    fn Root(props: RootProps) -> Element {
        use_init_accessibility();

        #[allow(non_snake_case)]
        let App = props.app;

        rsx!(App {})
    }

    VirtualDom::new_with_props(Root, RootProps { app })
}

type AppComponent = fn() -> Element;<|MERGE_RESOLUTION|>--- conflicted
+++ resolved
@@ -10,9 +10,6 @@
 use std::sync::{Arc, Mutex};
 use tokio::sync::broadcast;
 use tokio::sync::mpsc::unbounded_channel;
-
-pub use freya_core::events::FreyaEvent;
-pub use freya_elements::events::mouse::MouseButton;
 
 use crate::config::TestingConfig;
 use crate::test_handler::TestingHandler;
@@ -32,16 +29,13 @@
     let (event_emitter, event_receiver) = unbounded_channel::<DomEvent>();
     let (platform_event_emitter, platform_event_receiver) = unbounded_channel::<EventMessage>();
     let layers = Arc::new(Mutex::new(Layers::default()));
-    let freya_events = Vec::new();
-    let elements_state = ElementsState::default();
     let mut font_collection = FontCollection::new();
     font_collection.set_dynamic_font_manager(FontMgr::default());
-    let accessibility_state = SharedAccessibilityState::default();
 
     let mut handler = TestingHandler {
         vdom,
-        events_queue: freya_events,
-        elements_state,
+        events_queue: EventsQueue::new(),
+        elements_state: ElementsState::default(),
         font_collection,
         event_emitter,
         event_receiver,
@@ -50,11 +44,7 @@
         config,
         platform_event_emitter,
         platform_event_receiver,
-<<<<<<< HEAD
-        accessibility_state,
-=======
         accessibility_manager: AccessibilityManager::new(ACCESSIBILITY_ROOT_ID).wrap(),
->>>>>>> bebe6e39
         ticker_sender: broadcast::channel(5).0,
         navigation_state: NavigatorState::new(NavigationMode::NotKeyboard),
         platform_information: Arc::new(Mutex::new(PlatformInformation::new(config.size))),
