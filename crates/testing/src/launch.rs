--- conflicted
+++ resolved
@@ -9,11 +9,10 @@
     VirtualDom,
 };
 use dioxus_core_macro::rsx;
-<<<<<<< HEAD
-use dioxus_signals::GlobalSignal;
-use freya_common::EventMessage;
-=======
->>>>>>> 8bd52cbb
+use dioxus_signals::{
+    GlobalSignal,
+    Readable,
+};
 use freya_components::NativeContainer;
 use freya_core::prelude::{
     EventMessage,
