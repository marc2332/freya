--- conflicted
+++ resolved
@@ -44,11 +44,9 @@
         config,
         platform_event_emitter,
         platform_event_receiver,
-<<<<<<< HEAD
-        accessibility_manager: SharedAccessibilityManager::default(),
-=======
-        accessibility_state: Arc::new(Mutex::new(AccessibilityState::new(ACCESSIBILITY_ROOT_ID))),
->>>>>>> 4ebcc418
+        accessibility_manager: Arc::new(Mutex::new(AccessibilityManager::new(
+            ACCESSIBILITY_ROOT_ID,
+        ))),
         ticker_sender: broadcast::channel(5).0,
         navigation_state: NavigatorState::new(NavigationMode::NotKeyboard),
     };
