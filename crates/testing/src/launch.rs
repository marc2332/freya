--- conflicted
+++ resolved
@@ -47,11 +47,7 @@
     let mut font_collection = FontCollection::new();
     let font_mgr = FontMgr::default();
     font_collection.set_dynamic_font_manager(font_mgr.clone());
-<<<<<<< HEAD
-    font_collection.set_default_font_manager(font_mgr.clone(), "Fira Sans");
-=======
-    font_collection.set_default_font_manager(font_mgr, None);
->>>>>>> b182e654
+    font_collection.set_default_font_manager(font_mgr.clone(), None);
 
     let mut handler = TestingHandler {
         vdom,
