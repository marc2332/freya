--- conflicted
+++ resolved
@@ -61,14 +61,8 @@
     }
 
     #[allow(non_snake_case)]
-<<<<<<< HEAD
     fn Root(props: RootProps) -> Element {
-        use_init_focus();
         use_init_accessibility();
-=======
-    fn Root(cx: Scope<RootProps>) -> Element {
-        use_init_accessibility(cx);
->>>>>>> 9545d109
 
         #[allow(non_snake_case)]
         let App = props.app;
