use dioxus_native_core::prelude::TextNode;
use dioxus_native_core::NodeId;
use dioxus_native_core::{node::NodeType, real_dom::NodeImmutable};
use freya_core::node::NodeState;
use freya_node_state::{CustomAttributeValues, Style};
use torin::{geometry::Area, prelude::NodeAreas};

use crate::test_utils::TestUtils;

/// Represents a `Node` in the DOM.
#[derive(Clone)]
pub struct TestNode {
    pub(crate) node_id: NodeId,
    pub(crate) utils: TestUtils,
    pub(crate) height: u16,
    pub(crate) children_ids: Vec<NodeId>,
    pub(crate) state: NodeState,
    pub(crate) node_type: NodeType<CustomAttributeValues>,
}

impl TestNode {
    /// Quickly get a child of the Node by the given index, if the child is not found it will panic
    #[track_caller]
    pub fn get(&self, child_index: usize) -> Self {
        self.child(child_index)
            .unwrap_or_else(|| panic!("Child by index {child_index} not found"))
    }

    /// Get a child of the Node by the given index
    pub fn child(&self, child_index: usize) -> Option<Self> {
        let child_id = self.children_ids.get(child_index)?;
        let child: TestNode = self.utils.get_node_by_id(*child_id);
        Some(child)
    }

    /// Get the Node text
    pub fn text(&self) -> Option<&str> {
        if let NodeType::Text(TextNode { text, .. }) = &self.node_type {
            Some(text)
        } else {
            None
        }
    }

    /// Get the Node state
    pub fn state(&self) -> &NodeState {
        &self.state
    }

    /// Get the Node layout
    pub fn layout(&self) -> Option<NodeAreas> {
        self.utils()
            .sdom()
            .get()
            .layout()
            .get(self.node_id)
            .cloned()
    }

    /// Get the Node layout Area
    pub fn area(&self) -> Option<Area> {
        self.layout().map(|l| l.area)
    }

    /// Get the Node style
    pub fn style(&self) -> Style {
        self.utils
            .sdom
            .get()
            .rdom()
            .get(self.node_id)
            .unwrap()
            .get::<Style>()
            .unwrap()
            .clone()
    }

    /// Get a mutable reference to the test utils.
    pub fn utils(&self) -> &TestUtils {
        &self.utils
    }

    /// Get the NodeId from the parent
    pub fn parent_id(&self) -> Option<NodeId> {
        let sdom = self.utils().sdom();
        let fdom = sdom.get();
        let dom = fdom.rdom();
        let node = dom.get(self.node_id).unwrap();
        node.parent_id()
    }

    /// Get the Node height in the DOM
    pub fn dom_height(&self) -> u16 {
        self.height
    }

    /// Check if the Node is visible given it's viewports.
    pub fn is_visible(&self) -> bool {
        let viewports = self.utils.viewports().lock().unwrap();
        let node_viewports = viewports.get(&self.node_id);
        let Some(area) = self.area() else {
            return false;
        };

        // Skip elements that are completely out of any their parent's viewport
        if let Some((_, node_viewports)) = node_viewports {
            for viewport_id in node_viewports {
                let viewport = viewports.get(viewport_id).unwrap().0;
                if let Some(viewport) = viewport {
                    if !viewport.intersects(&area) {
                        return false;
                    }
                }
            }
        }

        true
    }

    /// Get the IDs of this Node children.
    pub fn children_ids(&self) -> Vec<NodeId> {
        self.children_ids.clone()
    }

<<<<<<< HEAD
    /// Check if this element is text
    pub fn is_element(&self) -> bool {
        matches!(self.node_type, NodeType::Element(..))
    }

    /// Check if this element is text
    pub fn is_text(&self) -> bool {
        matches!(self.node_type, NodeType::Text(..))
    }

    /// Check if this element is a placeholder
    pub fn is_placeholder(&self) -> bool {
        matches!(self.node_type, NodeType::Placeholder)
=======
    /// Get a Node by a matching text.
    pub fn get_by_text(&self, matching_text: &str) -> Option<Self> {
        self.utils()
            .get_node_matching_inside_id(self.node_id, |node| {
                if let NodeType::Text(TextNode { text, .. }) = &*node.node_type() {
                    matching_text == text
                } else {
                    false
                }
            })
            .first()
            .cloned()
>>>>>>> b8d1e341
    }
}<|MERGE_RESOLUTION|>--- conflicted
+++ resolved
@@ -122,7 +122,6 @@
         self.children_ids.clone()
     }
 
-<<<<<<< HEAD
     /// Check if this element is text
     pub fn is_element(&self) -> bool {
         matches!(self.node_type, NodeType::Element(..))
@@ -136,7 +135,8 @@
     /// Check if this element is a placeholder
     pub fn is_placeholder(&self) -> bool {
         matches!(self.node_type, NodeType::Placeholder)
-=======
+    }
+
     /// Get a Node by a matching text.
     pub fn get_by_text(&self, matching_text: &str) -> Option<Self> {
         self.utils()
@@ -149,6 +149,5 @@
             })
             .first()
             .cloned()
->>>>>>> b8d1e341
     }
 }