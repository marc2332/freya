use std::time::{
    Duration,
    Instant,
};

use freya_core::plugins::{
    FreyaPlugin,
    PluginEvent,
    PluginHandle,
};
use freya_engine::prelude::{
    Color,
    FontStyle,
    Paint,
    PaintStyle,
    ParagraphBuilder,
    ParagraphStyle,
    Rect,
    Slant,
    TextShadow,
    TextStyle,
    Weight,
    Width,
};

#[derive(Default)]
pub struct PerformanceOverlayPlugin {
    frames: Vec<Instant>,
    fps_historic: Vec<usize>,
    max_fps: usize,

    started_render: Option<Instant>,
    finished_render: Option<Instant>,

    finished_presenting: Option<Duration>,

    started_layout: Option<Instant>,
    finished_layout: Option<Duration>,

    started_dom_updates: Option<Instant>,
    finished_dom_updates: Option<Duration>,

    started_events: Option<Instant>,
    finished_events: Option<Duration>,
}

impl FreyaPlugin for PerformanceOverlayPlugin {
    fn on_event(&mut self, event: &PluginEvent, _handle: PluginHandle) {
        match event {
            PluginEvent::StartedMeasuringLayout(_) => self.started_layout = Some(Instant::now()),
            PluginEvent::FinishedMeasuringLayout(_) => {
                self.finished_layout = Some(self.started_layout.unwrap().elapsed())
            }
            PluginEvent::StartedMeasuringEvents => self.started_events = Some(Instant::now()),
            PluginEvent::FinishedMeasuringEvents => {
                self.finished_events = Some(self.started_events.unwrap().elapsed())
            }
            PluginEvent::StartedUpdatingDOM => self.started_dom_updates = Some(Instant::now()),
            PluginEvent::FinishedUpdatingDOM => {
                self.finished_dom_updates = Some(self.started_dom_updates.unwrap().elapsed())
            }
            PluginEvent::AfterPresenting { .. } => {
                self.finished_presenting = Some(self.finished_render.unwrap().elapsed())
            }
            PluginEvent::BeforeRender { .. } => self.started_render = Some(Instant::now()),
            PluginEvent::AfterRender {
                canvas,
                font_collection,
                freya_dom,
            } => {
                let started_render = self.started_render.take().unwrap();
                let finished_presenting = self.finished_presenting.unwrap_or_default();
                let finished_layout = self.finished_layout.unwrap();
                let finished_events = self.finished_events.unwrap_or_default();
                let finished_dom_updates = self.finished_dom_updates.unwrap();

                let rdom = freya_dom.rdom();
                let layout = freya_dom.layout();
                let animation_clock = freya_dom.animation_clock();

                let now = Instant::now();

                self.frames
                    .retain(|frame| now.duration_since(*frame).as_millis() < 1000);

                self.frames.push(now);

                self.finished_render = Some(Instant::now());

                // Render the texts
                let mut paragraph_builder =
                    ParagraphBuilder::new(&ParagraphStyle::default(), *font_collection);
                let mut text_style = TextStyle::default();
                text_style.set_color(Color::from_rgb(63, 255, 0));
                text_style.add_shadow(TextShadow::new(
                    Color::from_rgb(60, 60, 60),
                    (0.0, 1.0),
                    1.0,
                ));
                paragraph_builder.push_style(&text_style);

                // FPS
                add_text(
                    &mut paragraph_builder,
                    format!("{} FPS\n", self.frames.len()),
                    30.0,
                );

                self.fps_historic.push(self.frames.len());
                if self.fps_historic.len() > 70 {
                    self.fps_historic.remove(0);
                }

                // Rendering time
                add_text(
                    &mut paragraph_builder,
                    format!("Rendering: {}ms \n", started_render.elapsed().as_millis()),
                    18.0,
                );

                // Presenting time
                add_text(
                    &mut paragraph_builder,
                    format!("Presenting: {}ms \n", finished_presenting.as_millis()),
                    18.0,
                );

                // Layout time
                add_text(
                    &mut paragraph_builder,
                    format!("Layout: {}ms \n", finished_layout.as_millis()),
                    18.0,
                );

                // Events time
                add_text(
                    &mut paragraph_builder,
                    format!("Events: {}ms \n", finished_events.as_millis()),
                    18.0,
                );

                // Tree updates time
                add_text(
                    &mut paragraph_builder,
                    format!("Tree Updates: {}ms \n", finished_dom_updates.as_millis()),
                    18.0,
                );

                // Tree size
                add_text(
                    &mut paragraph_builder,
                    format!("{} Tree Nodes \n", rdom.tree_ref().len()),
                    14.0,
                );

                // Layout size
                add_text(
                    &mut paragraph_builder,
                    format!("{} Layout Nodes \n", layout.size()),
                    14.0,
                );

                // Animation clock speed
                add_text(
                    &mut paragraph_builder,
                    format!("Animation clock speed: {}x \n", animation_clock.speed()),
                    14.0,
                );

                let mut paragraph = paragraph_builder.build();
                paragraph.layout(f32::MAX);
                paragraph.paint(canvas, (5.0, 0.0));

                let mut paint = Paint::default();
                paint.set_anti_alias(true);
                paint.set_style(PaintStyle::Fill);
                paint.set_color(Color::from_argb(120, 255, 255, 255));

                self.max_fps = self
                    .max_fps
                    .max(self.fps_historic.iter().max().copied().unwrap_or_default());
                let start_x = 5.0;
<<<<<<< HEAD
                let start_y = 230.0 + self.max_fps.max(60) as f32;

                canvas.draw_rect(Rect::new(5., 210., 200., start_y), &paint);
=======
                let start_y = 250.0 + self.max_fps.max(60) as f32;

                canvas.draw_rect(Rect::new(5., 200., 200., start_y), &paint);
>>>>>>> 0120ed3f

                for (i, fps) in self.fps_historic.iter().enumerate() {
                    let mut paint = Paint::default();
                    paint.set_anti_alias(true);
                    paint.set_style(PaintStyle::Fill);
                    paint.set_color(Color::from_rgb(63, 255, 0));
                    paint.set_stroke_width(3.0);

                    let x = start_x + (i * 2) as f32;
                    let y = start_y - *fps as f32 + 2.0;
                    canvas.draw_circle((x, y), 2.0, &paint);
                }
            }
            _ => {}
        }
    }
}

fn add_text(paragraph_builder: &mut ParagraphBuilder, text: String, font_size: f32) {
    let mut text_style = TextStyle::default();
    text_style.set_color(Color::from_rgb(25, 225, 35));
    let font_style = FontStyle::new(Weight::BOLD, Width::EXPANDED, Slant::Upright);
    text_style.set_font_style(font_style);
    text_style.add_shadow(TextShadow::new(
        Color::from_rgb(65, 65, 65),
        (0.0, 1.0),
        1.0,
    ));
    text_style.set_font_size(font_size);
    paragraph_builder.push_style(&text_style);
    paragraph_builder.add_text(text);
}<|MERGE_RESOLUTION|>--- conflicted
+++ resolved
@@ -180,15 +180,9 @@
                     .max_fps
                     .max(self.fps_historic.iter().max().copied().unwrap_or_default());
                 let start_x = 5.0;
-<<<<<<< HEAD
-                let start_y = 230.0 + self.max_fps.max(60) as f32;
-
-                canvas.draw_rect(Rect::new(5., 210., 200., start_y), &paint);
-=======
                 let start_y = 250.0 + self.max_fps.max(60) as f32;
 
                 canvas.draw_rect(Rect::new(5., 200., 200., start_y), &paint);
->>>>>>> 0120ed3f
 
                 for (i, fps) in self.fps_historic.iter().enumerate() {
                     let mut paint = Paint::default();
