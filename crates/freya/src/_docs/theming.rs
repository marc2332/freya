//! # Theming
//!
<<<<<<< HEAD
//! Freya has built-in support for Theming.
//!
//! > ⚠️ Currently, extending the base theme is not supported.
=======
//! <div class="warning">⚠️ As of 2023-12-19, extending the base theme is not supported.</div>
>>>>>>> bebe6e39
//!
//! Freya has built-in support for Theming.
//!
//! ### Accessing the current theme
//! You can access the whole current theme via the `use_get_theme` hook.
//!
//! ```rust, no_run
<<<<<<< HEAD
//! fn app(cx: Scope) -> Element {
//!     render!(
=======
//! # use freya::prelude::*;
//!
//! fn app() -> Element {
//!     rsx!(
>>>>>>> bebe6e39
//!         ThemeProvider {
//!             Component { }
//!         }
//!     )
//! }
//!
//! #[allow(non_snake_case)]
//! fn Component() -> Element {
//!     let theme = use_get_theme();
//!
//!     let button_theme = &theme.button;
//!
//!     rsx!(
//!         rect {
//!             background: "{button_theme.background}",
//!         }
//!     )
//! }
//! ```
//!
//! ## Custom default theme
//! By default, the selected theme is `LIGHT_THEME`. You can use the alternative, `DARK_THEME`.
//!
//! ```rust, no_run
<<<<<<< HEAD
//! fn app(cx: Scope) -> Element {
//!     render!(
=======
//! # use freya::prelude::*;
//!
//! fn app() -> Element {
//!     rsx!(
>>>>>>> bebe6e39
//!         ThemeProvider {
//!             theme: LIGHT_THEME,
//!             Component { }
//!         }
//!     )
//! }
//!
//! #[allow(non_snake_case)]
//! fn Component() -> Element {
//!     let theme = use_get_theme();
//!
//!     let button_theme = &theme.button;
//!
//!     rsx!(
//!         rect {
//!             background: "{button_theme.background}",
//!         }
//!     )
//! }
//! ```
//!
//! ## Change theme
//! Changing the selected theme at runtime is possible by using the `use_theme` hook.
//!
//! ```rust, no_run
<<<<<<< HEAD
//! fn app(cx: Scope) -> Element {
//!     render!(
=======
//! # use freya::prelude::*;
//!
//! fn app() -> Element {
//!     rsx!(
>>>>>>> bebe6e39
//!         ThemeProvider {
//!             Component { }
//!         }
//!     )
//! }
//!
//! #[allow(non_snake_case)]
//! fn Component() -> Element {
//!     let mut theme = use_theme();
//!
//!     let onclick = move |_| {
//!         *theme.write() = LIGHT_THEME;
//!     };
//!
//!     rsx!(
//!         Button {
//!             onclick,
//!             label {
//!                 "Use Light theme"
//!             }
//!         }
//!     )
//! }
//! ```
//!
//! ## Change theme for an individual component
//!
//! Most built-in components have their own theme "override."
//! You can specify which values to override like this:
//!
//! ```rust,no_run
<<<<<<< HEAD
//! fn app(cx: Scope) -> Element {
//!     render! {
=======
//! # use freya::prelude::*;
//!
//! fn app() -> Element {
//!     rsx! {
>>>>>>> bebe6e39
//!         Button {
//!             theme: ButtonThemeWith {
//!                 background: Some("blue").into(),
//!                 font_theme: FontThemeWith {
//!                     Some("white").into(),
//!                     ..Default::default()
//!                 },
//!                 ..Default::default()
//!             },
//!             label { "I'm blue now" }
//!         }
//!     }
//! }
//! ```
//!
//! We need to use a different "type" of theme.
//! In the "ThemeWith" structs, each field is optional, so that the component knows what to override and
//! what to keep.
//! Additionally, we need to also spread `..Default::default`, to make all the other fields `None`.
//!
//! To make this less verbose, you can use the `theme_with!` macro:
//!
//! ```rust,no_run
<<<<<<< HEAD
//! fn app(cx: Scope) -> Element {
//!     render! {
=======
//! # use freya::prelude::*;
//!
//! fn app() -> Element {
//!     rsx! {
>>>>>>> bebe6e39
//!         Button {
//!             theme: theme_with!(ButtonTheme {
//!                 background: "blue".into(),
//!                 font_theme: theme_with!(FontTheme {
//!                     "white".into(),
//!                 }),
//!             }),
//!             label { "I'm blue now" }
//!         }
//!     }
//! }
//! ```
//!
<<<<<<< HEAD
//! >️ ⚠️ The comma after the last field in the `theme_with!` macro is required.
//! As you can see, it removes the need for the "With" suffix, because that's already in the macro name.
=======
//! As you can see, it removes the need for the "With" suffix, because that is already in the macro name.
>>>>>>> bebe6e39
//! More importantly, though, it wraps each field in a `Some`, and adds the spread.
//!
//!
//! ## Custom theme
//!
//! Themes can be built from scratch or extended from others, like here with `LIGHT_THEME`:
//!
//! ```rust, no_run
//!
//! const CUSTOM_THEME: Theme = Theme {
//!     button: ButtonTheme {
//!         background: Cow::Borrowed("rgb(230, 0, 0)"),
//!         hover_background: Cow::Borrowed("rgb(150, 0, 0)"),
//!         font_theme: FontTheme {
//!             color: Cow::Borrowed("white"),
//!         },
//!         ..LIGHT_THEME.button
//!     },
//!     ..LIGHT_THEME
//! };
//!
//! fn app() -> Element {
//!     rsx!(
//!         ThemeProvider {
//!             theme: CUSTOM_THEME,
//!             rect {
//!                 width: "100%",
//!                 height: "100%",
//!                 Button {
//!                     label {
//!                         "Report"
//!                     }
//!                 }
//!             }
//!         }
//!     )
//! }
//! ```<|MERGE_RESOLUTION|>--- conflicted
+++ resolved
@@ -1,28 +1,18 @@
 //! # Theming
 //!
-<<<<<<< HEAD
-//! Freya has built-in support for Theming.
-//!
-//! > ⚠️ Currently, extending the base theme is not supported.
-=======
 //! <div class="warning">⚠️ As of 2023-12-19, extending the base theme is not supported.</div>
->>>>>>> bebe6e39
 //!
 //! Freya has built-in support for Theming.
 //!
 //! ### Accessing the current theme
-//! You can access the whole current theme via the `use_get_theme` hook.
+//!
+//! You can access the current theme via the `use_get_theme` hook.
 //!
 //! ```rust, no_run
-<<<<<<< HEAD
-//! fn app(cx: Scope) -> Element {
-//!     render!(
-=======
 //! # use freya::prelude::*;
 //!
 //! fn app() -> Element {
 //!     rsx!(
->>>>>>> bebe6e39
 //!         ThemeProvider {
 //!             Component { }
 //!         }
@@ -44,18 +34,14 @@
 //! ```
 //!
 //! ## Custom default theme
+//!
 //! By default, the selected theme is `LIGHT_THEME`. You can use the alternative, `DARK_THEME`.
 //!
 //! ```rust, no_run
-<<<<<<< HEAD
-//! fn app(cx: Scope) -> Element {
-//!     render!(
-=======
 //! # use freya::prelude::*;
 //!
 //! fn app() -> Element {
 //!     rsx!(
->>>>>>> bebe6e39
 //!         ThemeProvider {
 //!             theme: LIGHT_THEME,
 //!             Component { }
@@ -77,19 +63,15 @@
 //! }
 //! ```
 //!
-//! ## Change theme
+//! ## Change the theme
+//!
 //! Changing the selected theme at runtime is possible by using the `use_theme` hook.
 //!
 //! ```rust, no_run
-<<<<<<< HEAD
-//! fn app(cx: Scope) -> Element {
-//!     render!(
-=======
 //! # use freya::prelude::*;
 //!
 //! fn app() -> Element {
 //!     rsx!(
->>>>>>> bebe6e39
 //!         ThemeProvider {
 //!             Component { }
 //!         }
@@ -118,25 +100,20 @@
 //! ## Change theme for an individual component
 //!
 //! Most built-in components have their own theme "override."
-//! You can specify which values to override like this:
+//! You can specify values to override like this:
 //!
 //! ```rust,no_run
-<<<<<<< HEAD
-//! fn app(cx: Scope) -> Element {
-//!     render! {
-=======
 //! # use freya::prelude::*;
 //!
 //! fn app() -> Element {
 //!     rsx! {
->>>>>>> bebe6e39
 //!         Button {
 //!             theme: ButtonThemeWith {
-//!                 background: Some("blue").into(),
-//!                 font_theme: FontThemeWith {
-//!                     Some("white").into(),
+//!                 background: Some("blue".into()),
+//!                 font_theme: Some(FontThemeWith {
+//!                     color: Some("white".into()),
 //!                     ..Default::default()
-//!                 },
+//!                 }),
 //!                 ..Default::default()
 //!             },
 //!             label { "I'm blue now" }
@@ -145,28 +122,23 @@
 //! }
 //! ```
 //!
-//! We need to use a different "type" of theme.
+//! You need to use a different "type" of theme.
 //! In the "ThemeWith" structs, each field is optional, so that the component knows what to override and
 //! what to keep.
-//! Additionally, we need to also spread `..Default::default`, to make all the other fields `None`.
+//! Also, you need to spread `..Default::default`, to make all the other fields `None`.
 //!
 //! To make this less verbose, you can use the `theme_with!` macro:
 //!
 //! ```rust,no_run
-<<<<<<< HEAD
-//! fn app(cx: Scope) -> Element {
-//!     render! {
-=======
 //! # use freya::prelude::*;
 //!
 //! fn app() -> Element {
 //!     rsx! {
->>>>>>> bebe6e39
 //!         Button {
 //!             theme: theme_with!(ButtonTheme {
 //!                 background: "blue".into(),
 //!                 font_theme: theme_with!(FontTheme {
-//!                     "white".into(),
+//!                     color: "white".into(),
 //!                 }),
 //!             }),
 //!             label { "I'm blue now" }
@@ -175,20 +147,15 @@
 //! }
 //! ```
 //!
-<<<<<<< HEAD
-//! >️ ⚠️ The comma after the last field in the `theme_with!` macro is required.
-//! As you can see, it removes the need for the "With" suffix, because that's already in the macro name.
-=======
 //! As you can see, it removes the need for the "With" suffix, because that is already in the macro name.
->>>>>>> bebe6e39
 //! More importantly, though, it wraps each field in a `Some`, and adds the spread.
-//!
 //!
 //! ## Custom theme
 //!
-//! Themes can be built from scratch or extended from others, like here with `LIGHT_THEME`:
+//! You can build themes from scratch or extended from others, like here with `LIGHT_THEME`:
 //!
 //! ```rust, no_run
+//! # use freya::prelude::*;
 //!
 //! const CUSTOM_THEME: Theme = Theme {
 //!     button: ButtonTheme {
