--- conflicted
+++ resolved
@@ -5,20 +5,11 @@
 //! You can animate numeric values (e.g width, padding, rotation, offsets) or also colors.
 //! You can specify the duration, the easing functin and what type of easing you want.
 //!
-<<<<<<< HEAD
-//! This a very simple hook that will let you animate a certain value from an `inital` value to a `final` value, in a given `duration` of time. There are a few animations that you can choose from:
-//!
-//! - Linear
-//! - EaseIn
-//! - EaseInOut
-//! - BounceIns
-//!
-//! Here is an example that will animate a value from `0.0` to `100.0` in `50` milliseconds, using the `linear` animation.
-=======
 //! Here is an example that animates a value from `0.0` to `100.0` in `50` milliseconds.
->>>>>>> bebe6e39
 //!
 //! ```rust, no_run
+//! # use freya::prelude::*;
+//!
 //! fn main() {
 //!     launch(app);
 //! }
@@ -44,34 +35,6 @@
 //! }
 //! ```
 //!
-<<<<<<< HEAD
-//! ### `use_animation_transition`
-//!
-//! This hook let's you group a set of animations together with a certain type of `animation` and a given `duration`. You can also specifiy a set of dependencies that will make animations callback re run.
-//!
-//! Just like `use_animation` you have these animations:
-//!
-//! - Linear
-//! - EaseIn
-//! - EaseInOut
-//! - BounceIns
-//!
-//! Here is an example that will animate a `size` and a color in `200` milliseconds, using the `new_sine_in_out` animation.
-//!
-//! ```rust, no_run
-//! fn main() {
-//!     launch(app);
-//! }
-//!
-//! const TARGET: f64 = 500.0;
-//!
-//! fn app(cx: Scope) -> Element {
-//!     let animation = use_animation_transition(cx, TransitionAnimation::new_sine_in_out(200), (), || {
-//!         vec![
-//!             Animate::new_size(0.0, TARGET),
-//!             Animate::new_color("rgb(33, 158, 188)", "white"),
-//!         ]
-=======
 //! You are not limited to just one animation per call, you can have as many as you want.
 //!
 //! ```rust,no_run
@@ -82,7 +45,6 @@
 //!             ctx.with(AnimNum::new(0., 100.).time(50)),
 //!             ctx.with(AnimColor::new("red", "blue").time(50))
 //!         )
->>>>>>> bebe6e39
 //!     });
 //!
 //!     let animations = animation.read();
