//! # Hot reload
//!
//! Freya supports Dioxus hot reload, which means that you can update the `layout` and `styling` of your app on the fly, without having to recompile your project.
//!
//! ## Setup
//!
//! Before launching your app, you need to initialize the hot-reload context:
//!
//! ```rust, no_run
//! use freya::prelude::*;
//! use freya::hot_reload::FreyaCtx;
//!
//! fn main() {
//!     dioxus_hot_reload::hot_reload_init!(Config::<FreyaCtx>::default());
//!
//!     launch(app);
//! }
<<<<<<< HEAD
=======
//!
//! # fn app() -> Element {
//! #     None
//! # }
>>>>>>> bebe6e39
//! ```
//!
//! That's it!<|MERGE_RESOLUTION|>--- conflicted
+++ resolved
@@ -8,20 +8,17 @@
 //!
 //! ```rust, no_run
 //! use freya::prelude::*;
-//! use freya::hot_reload::FreyaCtx;
+//! use freya::hotreload::FreyaCtx;
 //!
 //! fn main() {
 //!     dioxus_hot_reload::hot_reload_init!(Config::<FreyaCtx>::default());
 //!
 //!     launch(app);
 //! }
-<<<<<<< HEAD
-=======
 //!
 //! # fn app() -> Element {
 //! #     None
 //! # }
->>>>>>> bebe6e39
 //! ```
 //!
-//! That's it!+//! That is it!