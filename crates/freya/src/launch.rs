use dioxus_core::Element;
use freya_core::window_config::WindowConfig;
use freya_winit::{
    LaunchConfig,
    WinitRenderer,
};

/// Launch a new window with the default config.
///
/// - Width: `700.0`
/// - Height: `500.0`
/// - Decorations enabled
/// - Transparency disabled
/// - Window title: `Freya`
/// - Window background: white
///
/// # Example
///
/// ```rust,no_run
/// # use freya::prelude::*;
///
/// fn main() {
///     launch(app);
/// }
///
/// fn app() -> Element {
///    rsx!(
///         rect {
///             width: "100%",
///             height: "100%",
///             label {
///                 "Hello World!"
///             }
///         }
///     )
/// }
/// ```
pub fn launch(app: AppComponent) {
    launch_cfg(LaunchConfig::default().with_window(WindowConfig::new(app)))
}

/// Launch a new window with a custom title and the default config.
///
/// - Width: `700`
/// - Height: `500`
/// - Decorations enabled
/// - Transparency disabled
/// - Window background: white
///
/// # Example
///
/// ```rust,no_run
/// # use freya::prelude::*;
///
/// fn main() {
///     launch_with_title(app, "Whoa!");
/// }
///
/// fn app() -> Element {
///    rsx!(
///         rect {
///             width: "100%",
///             height: "100%",
///             label {
///                 "Hello World!"
///             }
///         }
///     )
/// }
/// ```
pub fn launch_with_title(app: AppComponent, title: &'static str) {
    launch_cfg(LaunchConfig::default().with_window(WindowConfig::new(app).with_title(title)))
}

/// Launch a new window with a custom title, width and height and the default config.
///
/// - Decorations enabled
/// - Transparency disabled
/// - Window background: white
///
/// # Example
///
/// ```rust,no_run
/// # use freya::prelude::*;
///
/// fn main() {
///     launch_with_params(app, "Whoa!", (700.0, 500.0));
/// }
///
/// fn app() -> Element {
///    rsx!(
///         rect {
///             width: "100%",
///             height: "100%",
///             label {
///                 "Hello World!"
///             }
///         }
///     )
/// }
/// ```
pub fn launch_with_params(app: AppComponent, title: &'static str, (width, height): (f64, f64)) {
    launch_cfg(
        LaunchConfig::default().with_window(
            WindowConfig::new(app)
                .with_title(title)
                .with_size(width, height),
        ),
    )
}

/// Launch a new window with a custom config.
/// You can use a builder if you wish.
///
/// # Example
/// ```rust,no_run
/// # use freya::prelude::*;
///
/// fn main() {
///     launch_cfg(
///         LaunchConfig::new()
///             .with_window(WindowConfig::new(app)
///                 .with_size(700.0, 500.0)
///                 .with_decorations(true)
///                 .with_transparency(false)
///                 .with_title("Freya App")
///                 .with_background("rgb(150, 100, 200)"))
///     );
/// }
///
/// fn app() -> Element {
///    rsx!(
///         rect {
///             width: "100%",
///             height: "100%",
///             label {
///                 "Hello World!"
///             }
///         }
///     )
/// }
/// ```
pub fn launch_cfg(config: LaunchConfig) {
    #[cfg(feature = "performance-overlay")]
    let config = config.with_plugin(crate::plugins::PerformanceOverlayPlugin::default());

    #[cfg(feature = "tracing-subscriber")]
    {
        use tracing_subscriber::{
            fmt,
            prelude::__tracing_subscriber_SubscriberExt,
            util::SubscriberInitExt,
            EnvFilter,
        };

        tracing_subscriber::registry()
            .with(fmt::layer())
            .with(EnvFilter::from_default_env())
            .init();
    }

<<<<<<< HEAD
    use dioxus::prelude::Props;
    use dioxus_core::fc_to_builder;
    use dioxus_core_macro::rsx;
    #[cfg(debug_assertions)]
    use dioxus_signals::{
        GlobalSignal,
        Readable,
    };
    use freya_components::NativeContainer;
    #[cfg(debug_assertions)]
    use freya_elements as dioxus_elements;

    #[derive(Props, Clone)]
    struct RootProps {
        app: AppComponent,
    }
    impl PartialEq for RootProps {
        fn eq(&self, _other: &Self) -> bool {
            true
        }
    }

    #[allow(non_snake_case)]
    fn Root(props: RootProps) -> Element {
        #[allow(non_snake_case)]
        let App = props.app;

        let handle_error = |e: ErrorContext| {
            for error in e.errors().iter() {
                println!("{:?}", error);
            }

            #[cfg(not(debug_assertions))]
            std::process::exit(1);

            #[cfg(debug_assertions)]
            rsx!(
                rect {
                    width: "fill",
                    height: "fill",
                    background: "rgb(138, 0, 0)",
                    color: "white",
                    main_align: "center",
                    cross_align: "center",
                    label {
                        "An unhandled error was thrown, check your logs."
                    }
                }
            )
        };

        rsx!(
            NativeContainer {
                ErrorBoundary {
                    handle_error,
                    App {}
                }
            }
        )
    }

    let vdom = VirtualDom::new_with_props(Root, RootProps { app });

=======
>>>>>>> 44679aba
    #[cfg(not(feature = "custom-tokio-rt"))]
    {
        let rt = tokio::runtime::Builder::new_multi_thread()
            .enable_all()
            .build()
            .unwrap();
        let _guard = rt.enter();

<<<<<<< HEAD
        WinitRenderer::launch(vdom, sdom, config);
    }

    #[cfg(feature = "custom-tokio-rt")]
    WinitRenderer::launch(vdom, sdom, config);
=======
        WinitRenderer::launch(config);
    }

    #[cfg(feature = "custom-tokio-rt")]
    WinitRenderer::launch(config);
>>>>>>> 44679aba
}

type AppComponent = fn() -> Element;<|MERGE_RESOLUTION|>--- conflicted
+++ resolved
@@ -144,6 +144,9 @@
     #[cfg(feature = "performance-overlay")]
     let config = config.with_plugin(crate::plugins::PerformanceOverlayPlugin::default());
 
+    #[cfg(feature = "devtools")]
+    let config = config.with_plugin(freya_devtools::DevtoolsPlugin::default());
+
     #[cfg(feature = "tracing-subscriber")]
     {
         use tracing_subscriber::{
@@ -159,72 +162,6 @@
             .init();
     }
 
-<<<<<<< HEAD
-    use dioxus::prelude::Props;
-    use dioxus_core::fc_to_builder;
-    use dioxus_core_macro::rsx;
-    #[cfg(debug_assertions)]
-    use dioxus_signals::{
-        GlobalSignal,
-        Readable,
-    };
-    use freya_components::NativeContainer;
-    #[cfg(debug_assertions)]
-    use freya_elements as dioxus_elements;
-
-    #[derive(Props, Clone)]
-    struct RootProps {
-        app: AppComponent,
-    }
-    impl PartialEq for RootProps {
-        fn eq(&self, _other: &Self) -> bool {
-            true
-        }
-    }
-
-    #[allow(non_snake_case)]
-    fn Root(props: RootProps) -> Element {
-        #[allow(non_snake_case)]
-        let App = props.app;
-
-        let handle_error = |e: ErrorContext| {
-            for error in e.errors().iter() {
-                println!("{:?}", error);
-            }
-
-            #[cfg(not(debug_assertions))]
-            std::process::exit(1);
-
-            #[cfg(debug_assertions)]
-            rsx!(
-                rect {
-                    width: "fill",
-                    height: "fill",
-                    background: "rgb(138, 0, 0)",
-                    color: "white",
-                    main_align: "center",
-                    cross_align: "center",
-                    label {
-                        "An unhandled error was thrown, check your logs."
-                    }
-                }
-            )
-        };
-
-        rsx!(
-            NativeContainer {
-                ErrorBoundary {
-                    handle_error,
-                    App {}
-                }
-            }
-        )
-    }
-
-    let vdom = VirtualDom::new_with_props(Root, RootProps { app });
-
-=======
->>>>>>> 44679aba
     #[cfg(not(feature = "custom-tokio-rt"))]
     {
         let rt = tokio::runtime::Builder::new_multi_thread()
@@ -233,19 +170,11 @@
             .unwrap();
         let _guard = rt.enter();
 
-<<<<<<< HEAD
-        WinitRenderer::launch(vdom, sdom, config);
-    }
-
-    #[cfg(feature = "custom-tokio-rt")]
-    WinitRenderer::launch(vdom, sdom, config);
-=======
         WinitRenderer::launch(config);
     }
 
     #[cfg(feature = "custom-tokio-rt")]
     WinitRenderer::launch(config);
->>>>>>> 44679aba
 }
 
 type AppComponent = fn() -> Element;