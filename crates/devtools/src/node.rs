--- conflicted
+++ resolved
@@ -7,16 +7,12 @@
     OutlineButton,
     PressEvent,
 };
-<<<<<<< HEAD
-use freya_elements::elements as dioxus_elements;
+use freya_elements::{
+    self as dioxus_elements,
+};
 use freya_hooks::{
     theme_with,
     ButtonThemeWith,
-=======
-use freya_elements::{
-    self as dioxus_elements,
-    events::MouseEvent,
->>>>>>> d10f7001
 };
 use freya_native_core::prelude::NodeId;
 
@@ -31,14 +27,9 @@
     onselected: EventHandler<()>,
     onarrow: EventHandler<()>,
 ) -> Element {
-<<<<<<< HEAD
-    let node = use_node_info(node_id)?;
-=======
-    let mut status = use_signal(ButtonStatus::default);
     let Some(node) = use_node_info(node_id) else {
         return Ok(VNode::placeholder());
     };
->>>>>>> d10f7001
 
     let onselect = move |_| onselected.call(());
 
