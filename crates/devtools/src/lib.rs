use dioxus::prelude::*;
use dioxus_native_core::node::NodeType;
use dioxus_native_core::prelude::ElementNode;
use dioxus_native_core::real_dom::NodeImmutable;
use dioxus_native_core::tree::TreeRef;
use dioxus_native_core::NodeId;
use dioxus_router::prelude::*;
use freya_components::*;
use freya_core::node::{get_node_state, NodeState};
use freya_dom::prelude::SafeDOM;
use freya_elements::elements as dioxus_elements;
use freya_hooks::{use_init_accessibility, use_init_theme, use_theme, DARK_THEME};

use freya_renderer::HoveredNode;
use std::sync::Arc;
use tokio::sync::Notify;
use torin::prelude::LayoutNode;

mod hooks;
mod node;
mod property;
mod tab;
mod tabs;

use tab::*;
use tabs::{layout::*, style::*, tree::*};

/// Run the [`VirtualDom`] with a sidepanel where the devtools are located.
pub fn with_devtools(
    rdom: SafeDOM,
    root: fn() -> Element,
    mutations_notifier: Arc<Notify>,
    hovered_node: HoveredNode,
) -> VirtualDom {
    VirtualDom::new_with_props(
        AppWithDevtools,
        AppWithDevtoolsProps {
            root,
            rdom,
            mutations_notifier,
            hovered_node,
        },
    )
}

#[derive(Props, Clone)]
struct AppWithDevtoolsProps {
    root: fn() -> Element,
    rdom: SafeDOM,
    mutations_notifier: Arc<Notify>,
    hovered_node: HoveredNode,
}

impl PartialEq for AppWithDevtoolsProps {
    fn eq(&self, _other: &Self) -> bool {
        true
    }
}

#[allow(non_snake_case)]
fn AppWithDevtools(props: AppWithDevtoolsProps) -> Element {
    use_init_accessibility();

    #[allow(non_snake_case)]
    let Root = props.root;
    let mutations_notifier = props.mutations_notifier.clone();
    let hovered_node = props.hovered_node.clone();

    rsx!(
        rect {
            width: "100%",
            height: "100%",
            direction: "horizontal",
            rect {
                overflow: "clip",
                height: "100%",
                width: "calc(100% - 350)",
                Root { },
            }
            rect {
                background: "rgb(40, 40, 40)",
                height: "100%",
                width: "350",
                ThemeProvider {
                    DevTools {
                        rdom: props.rdom.clone(),
                        mutations_notifier: mutations_notifier,
                        hovered_node: hovered_node
                    }
                }
            }
        }
    )
}

#[derive(Clone, PartialEq)]
pub struct TreeNode {
    tag: String,
    id: NodeId,
    height: u16,
    #[allow(dead_code)]
    text: Option<String>,
    state: NodeState,
    layout_node: LayoutNode,
}

#[derive(Props, Clone)]
pub struct DevToolsProps {
    rdom: SafeDOM,
    mutations_notifier: Arc<Notify>,
    hovered_node: HoveredNode,
}

impl PartialEq for DevToolsProps {
    fn eq(&self, _: &Self) -> bool {
        true
    }
}

#[allow(non_snake_case)]
pub fn DevTools(props: DevToolsProps) -> Element {
    let mut children = use_context_provider(|| Signal::new(Vec::<TreeNode>::new()));
    use_context_provider::<Signal<HoveredNode>>(|| Signal::new(props.hovered_node.clone()));
    use_init_theme(DARK_THEME);
    let theme = use_theme();

    let theme = theme.read();
    let color = &theme.body.color;

    use_effect(move || {
        let rdom = props.rdom.clone();
        let mutations_notifier = props.mutations_notifier.clone();
        spawn(async move {
            loop {
                mutations_notifier.notified().await;

                let dom = rdom.try_get();
                if let Some(dom) = dom {
                    let rdom = dom.rdom();
                    let layout = dom.layout();

                    let mut new_children = Vec::with_capacity(layout.results.len());

                    let mut root_found = false;
                    let mut devtools_found = false;

                    rdom.traverse_depth_first(|node| {
                        let height = rdom.tree_ref().height(node.id()).unwrap();
                        if height == 2 {
                            if !root_found {
                                root_found = true;
                            } else {
                                devtools_found = true;
                            }
                        }

<<<<<<< HEAD
                    if !devtools_found && root_found {
                        let layout_node = layout.get(node.id());
                        if let Some(layout_node) = layout_node {
                            let (text, tag) = match &*node.node_type() {
                                NodeType::Text(text) => {
                                    (Some(text.to_string()), "text".to_string())
                                }
                                NodeType::Element(ElementNode { tag, .. }) => {
                                    (None, tag.to_string())
                                }
                                NodeType::Placeholder => (None, "placeholder".to_string()),
                            };

                            let state = get_node_state(&node);

                            new_children.push(TreeNode {
                                height,
                                id: node.id(),
                                tag,
                                text,
                                state,
                                layout_node: layout_node.clone(),
                            });
=======
                        if !devtools_found && root_found {
                            let layout_node = layout.get(node.id());
                            if let Some(layout_node) = layout_node {
                                let (text, tag) = match &*node.node_type() {
                                    NodeType::Text(TextNode { text, .. }) => {
                                        (Some(text.to_string()), "text".to_string())
                                    }
                                    NodeType::Element(ElementNode { tag, .. }) => {
                                        (None, tag.to_string())
                                    }
                                    NodeType::Placeholder => (None, "placeholder".to_string()),
                                };

                                let state = get_node_state(&node);

                                new_children.push(TreeNode {
                                    height,
                                    id: node.id(),
                                    tag,
                                    text,
                                    state,
                                    layout_node: layout_node.clone(),
                                });
                            }
>>>>>>> e6e314ba
                        }
                    });
                    *children.write() = new_children;
                }
            }
        });
    });

    rsx!(
        rect {
            width: "100%",
            height: "100%",
            color: "{color}",
            Router::<Route> { }
        }
    )
}

#[component]
#[allow(non_snake_case)]
pub fn DevtoolsBar() -> Element {
    rsx!(
        TabsBar {
            TabButton {
                to: Route::TreeElementsTab { },
                label: "Elements"
            }
        }
        Outlet::<Route> {}
    )
}

#[allow(non_snake_case)]
#[component]
pub fn NodeInspectorBar(node_id: NodeId) -> Element {
    rsx!(
        TabsBar {
            TabButton {
                to: Route::TreeStyleTab { node_id: node_id.serialize() },
                label: "Style"
            }
            TabButton {
                to: Route::TreeLayoutTab { node_id: node_id.serialize() },
                label: "Layout"
            }
        }
    )
}

#[derive(Routable, Clone, PartialEq)]
#[rustfmt::skip]
pub enum Route {
    #[layout(DevtoolsBar)]
        #[route("/")]
        TreeElementsTab  {},

        #[route("/elements/:node_id/style")]
        TreeStyleTab { node_id: String },

        #[route("/elements/:node_id/layout")]
        TreeLayoutTab { node_id: String },
    #[end_layout]
    #[route("/..route")]
    PageNotFound { },
}

#[allow(non_snake_case)]
#[component]
fn PageNotFound() -> Element {
    rsx!(
        label {
            "Page not found."
        }
    )
}

#[allow(non_snake_case)]
#[component]
fn TreeElementsTab() -> Element {
    let hovered_node = use_context::<Signal<HoveredNode>>();

    rsx!(NodesTree {
        height: "calc(100% - 35)",
        onselected: move |node: TreeNode| {
            if let Some(hovered_node) = &hovered_node.read().as_ref() {
                hovered_node.lock().unwrap().replace(node.id);
            }
        }
    })
}

#[derive(Props, Clone, PartialEq)]
struct TreeTabProps {
    node_id: String,
}

#[allow(non_snake_case)]
fn TreeStyleTab(props: TreeTabProps) -> Element {
    let hovered_node = use_context::<Signal<HoveredNode>>();
    let node_id = NodeId::deserialize(&props.node_id);

    rsx!(
        NodesTree {
            height: "calc(50% - 35)",
            selected_node_id: node_id,
            onselected: move |node: TreeNode| {
                if let Some(hovered_node) = &hovered_node.read().as_ref() {
                    hovered_node.lock().unwrap().replace(node.id);
                }
            }
        }
        NodeInspectorStyle {
            node_id: node_id
        }
    )
}

#[allow(non_snake_case)]
fn TreeLayoutTab(props: TreeTabProps) -> Element {
    let hovered_node = use_context::<Signal<HoveredNode>>();
    let node_id = NodeId::deserialize(&props.node_id);

    rsx!(
        NodesTree {
            height: "calc(50% - 35)",
            selected_node_id: node_id,
            onselected: move |node: TreeNode| {
                if let Some(hovered_node) = &hovered_node.read().as_ref() {
                    hovered_node.lock().unwrap().replace(node.id);
                }
            }
        }
        NodeInspectorLayout {
            node_id: node_id
        }
    )
}

pub trait NodeIdSerializer {
    fn serialize(&self) -> String;

    fn deserialize(node_id: &str) -> Self;
}

impl NodeIdSerializer for NodeId {
    fn serialize(&self) -> String {
        format!("{}-{}", self.index(), self.gen())
    }

    fn deserialize(node_id: &str) -> Self {
        let (index, gen) = node_id.split_once('-').unwrap();
        NodeId::new_from_index_and_gen(index.parse().unwrap(), gen.parse().unwrap())
    }
}<|MERGE_RESOLUTION|>--- conflicted
+++ resolved
@@ -154,40 +154,15 @@
                             }
                         }
 
-<<<<<<< HEAD
-                    if !devtools_found && root_found {
-                        let layout_node = layout.get(node.id());
-                        if let Some(layout_node) = layout_node {
-                            let (text, tag) = match &*node.node_type() {
-                                NodeType::Text(text) => {
-                                    (Some(text.to_string()), "text".to_string())
-                                }
-                                NodeType::Element(ElementNode { tag, .. }) => {
-                                    (None, tag.to_string())
-                                }
-                                NodeType::Placeholder => (None, "placeholder".to_string()),
-                            };
-
-                            let state = get_node_state(&node);
-
-                            new_children.push(TreeNode {
-                                height,
-                                id: node.id(),
-                                tag,
-                                text,
-                                state,
-                                layout_node: layout_node.clone(),
-                            });
-=======
                         if !devtools_found && root_found {
                             let layout_node = layout.get(node.id());
                             if let Some(layout_node) = layout_node {
                                 let (text, tag) = match &*node.node_type() {
-                                    NodeType::Text(TextNode { text, .. }) => {
-                                        (Some(text.to_string()), "text".to_string())
+                                    NodeType::Text(text) => {
+                                      (Some(text.to_string()), "text".to_string())
                                     }
                                     NodeType::Element(ElementNode { tag, .. }) => {
-                                        (None, tag.to_string())
+                                      (None, tag.to_string())
                                     }
                                     NodeType::Placeholder => (None, "placeholder".to_string()),
                                 };
@@ -203,7 +178,6 @@
                                     layout_node: layout_node.clone(),
                                 });
                             }
->>>>>>> e6e314ba
                         }
                     });
                     *children.write() = new_children;
