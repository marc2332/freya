use std::collections::HashSet;

use dioxus::prelude::*;
use dioxus_radio::prelude::*;
use dioxus_router::prelude::{use_route, Outlet, Routable, Router};
use freya_components::*;
use freya_elements::elements as dioxus_elements;
use freya_hooks::{use_init_theme, use_platform, DARK_THEME};
use freya_native_core::NodeId;

use freya_renderer::{devtools::DevtoolsReceiver, HoveredNode};
use state::{DevtoolsChannel, DevtoolsState};

mod hooks;
mod node;
mod property;
mod state;
mod tabs;

use tabs::{layout::*, style::*, tree::*};

/// Run the [`VirtualDom`] with a sidepanel where the devtools are located.
pub fn with_devtools(
    root: fn() -> Element,
    devtools_receiver: DevtoolsReceiver,
    hovered_node: HoveredNode,
) -> VirtualDom {
    VirtualDom::new_with_props(
        AppWithDevtools,
        AppWithDevtoolsProps {
            root,
            devtools_receiver,
            hovered_node,
        },
    )
}

#[derive(Props, Clone)]
struct AppWithDevtoolsProps {
    root: fn() -> Element,
    devtools_receiver: DevtoolsReceiver,
    hovered_node: HoveredNode,
}

impl PartialEq for AppWithDevtoolsProps {
    fn eq(&self, _other: &Self) -> bool {
        true
    }
}

#[allow(non_snake_case)]
fn AppWithDevtools(props: AppWithDevtoolsProps) -> Element {
    #[allow(non_snake_case)]
    let Root = props.root;
    let devtools_receiver = props.devtools_receiver;
    let hovered_node = props.hovered_node;

    rsx!(
        NativeContainer {
            rect {
                width: "100%",
                height: "100%",
                direction: "horizontal",
                rect {
                    overflow: "clip",
                    height: "100%",
                    width: "calc(100% - 350)",
                    Root { },
                }
                rect {
                    background: "rgb(40, 40, 40)",
                    height: "100%",
                    width: "350",
                    ThemeProvider {
                        DevTools {
                            devtools_receiver,
                            hovered_node
                        }
                    }
                }
            }
        }
    )
}

#[derive(Props, Clone)]
pub struct DevToolsProps {
    devtools_receiver: DevtoolsReceiver,
    hovered_node: HoveredNode,
}

impl PartialEq for DevToolsProps {
    fn eq(&self, _: &Self) -> bool {
        true
    }
}

#[allow(non_snake_case)]
pub fn DevTools(props: DevToolsProps) -> Element {
    let theme = use_init_theme(|| DARK_THEME);
    use_init_radio_station::<DevtoolsState, DevtoolsChannel>(|| DevtoolsState {
        hovered_node: props.hovered_node.clone(),
        devtools_receiver: props.devtools_receiver.clone(),
<<<<<<< HEAD
        devtools_tree: HashSet::default()
=======
>>>>>>> 8e82dbe7
    });

    let theme = theme.read();
    let color = &theme.body.color;

    rsx!(
        rect {
            width: "fill",
            height: "fill",
            color: "{color}",
            Router::<Route> { }
        }
    )
}

#[component]
#[allow(non_snake_case)]
pub fn DevtoolsBar() -> Element {
    rsx!(
        TabsBar {
            Link {
                to: Route::DOMInspector { },
                ActivableRoute {
                    route: Route::DOMInspector { },
                    Tab {
                        label {
                            "Elements"
                        }
                    }
                }
            }
        }
        Outlet::<Route> {}
    )
}

#[derive(Routable, Clone, PartialEq)]
#[rustfmt::skip]
pub enum Route {
    #[layout(DevtoolsBar)]
        #[nest("/")]
            #[layout(LayoutForDOMInspector)]
                #[route("/")]
                DOMInspector  {},
                #[nest("/node/:node_id")]
                    #[layout(LayoutForNodeInspector)]
                        #[route("/style")]
                        NodeInspectorStyle { node_id: String },
                        #[route("/layout")]
                        NodeInspectorLayout { node_id: String },
                    #[end_layout]
                #[end_nest]
            #[end_layout]
        #[end_nest]
    #[end_layout]
    #[route("/..route")]
    PageNotFound { },
}

impl Route {
    pub fn get_node_id(&self) -> Option<NodeId> {
        match self {
            Self::NodeInspectorStyle { node_id } | Self::NodeInspectorLayout { node_id } => {
                Some(NodeId::deserialize(node_id))
            }
            _ => None,
        }
    }
}

#[allow(non_snake_case)]
#[component]
fn PageNotFound() -> Element {
    rsx!(
        label {
            "Page not found."
        }
    )
}

#[allow(non_snake_case)]
#[component]
fn LayoutForNodeInspector(node_id: String) -> Element {
    rsx!(
        rect {
            overflow: "clip",
            width: "100%",
            height: "50%",
            TabsBar {
                Link {
                    to: Route::NodeInspectorStyle { node_id: node_id.clone() },
                    ActivableRoute {
                        route: Route::NodeInspectorStyle { node_id: node_id.clone() },
                        Tab {
                            label {
                                "Style"
                            }
                        }
                    }
                }
                Link {
                    to: Route::NodeInspectorLayout { node_id: node_id.clone() },
                    ActivableRoute {
                        route: Route::NodeInspectorLayout { node_id },
                        Tab {
                            label {
                                "Layout"
                            }
                        }
                    }
                }
            }
            Outlet::<Route> {}
        }
    )
}

#[allow(non_snake_case)]
#[component]
fn LayoutForDOMInspector() -> Element {
    let route = use_route::<Route>();
    let platform = use_platform();
    let mut radio = use_radio(DevtoolsChannel::Global);
    use_hook(move || {
        spawn(async move {
            let mut devtools_receiver = radio.read().devtools_receiver.clone();
            loop {
                devtools_receiver
                    .changed()
                    .await
                    .expect("Failed while waiting for DOM changes.");

                radio.write_channel(DevtoolsChannel::UpdatedDOM);
            }
        });
    });

    let selected_node_id = route.get_node_id();

    let is_expanded_vertical = selected_node_id.is_some();

    let height = if is_expanded_vertical {
        "calc(50% - 35)"
    } else {
        "fill"
    };

    rsx!(
        NodesTree {
            height,
            selected_node_id,
            onselected: move |node_id: NodeId| {
                if let Some(hovered_node) = &radio.read().hovered_node.as_ref() {
                    hovered_node.lock().unwrap().replace(node_id);
                    platform.request_animation_frame();
                }
            }
        }
        Outlet::<Route> {}
    )
}

#[allow(non_snake_case)]
#[component]
fn DOMInspector() -> Element {
    None
}

pub trait NodeIdSerializer {
    fn serialize(&self) -> String;

    fn deserialize(node_id: &str) -> Self;
}

impl NodeIdSerializer for NodeId {
    fn serialize(&self) -> String {
        format!("{}-{}", self.index(), self.gen())
    }

    fn deserialize(node_id: &str) -> Self {
        let (index, gen) = node_id.split_once('-').unwrap();
        NodeId::new_from_index_and_gen(index.parse().unwrap(), gen.parse().unwrap())
    }
}<|MERGE_RESOLUTION|>--- conflicted
+++ resolved
@@ -101,10 +101,7 @@
     use_init_radio_station::<DevtoolsState, DevtoolsChannel>(|| DevtoolsState {
         hovered_node: props.hovered_node.clone(),
         devtools_receiver: props.devtools_receiver.clone(),
-<<<<<<< HEAD
-        devtools_tree: HashSet::default()
-=======
->>>>>>> 8e82dbe7
+        devtools_tree: HashSet::default(),
     });
 
     let theme = theme.read();
