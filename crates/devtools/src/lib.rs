--- conflicted
+++ resolved
@@ -79,17 +79,9 @@
         NativeContainer {
             ResizableContainer {
                 direction: "horizontal",
-<<<<<<< HEAD
-                rect {
-                    overflow: "clip",
-                    height: "100%",
-                    width: "calc(100% - 350)",
-                    Root { }
-=======
                 ResizablePanel {
                     initial_size: 75.,
-                    Root { },
->>>>>>> 10673cc0
+                    Root { }
                 }
                 ResizableHandle { }
                 ResizablePanel {
