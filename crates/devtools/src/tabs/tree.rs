--- conflicted
+++ resolved
@@ -1,8 +1,5 @@
-<<<<<<< HEAD
 use std::collections::HashSet;
 
-=======
->>>>>>> 8e82dbe7
 use crate::{node::NodeElement, state::DevtoolsChannel, NodeIdSerializer, Route};
 use dioxus::prelude::*;
 use dioxus_radio::prelude::use_radio;
@@ -25,7 +22,6 @@
     onselected: EventHandler<NodeId>,
 ) -> Element {
     let navigator = use_navigator();
-<<<<<<< HEAD
     let mut radio = use_radio(DevtoolsChannel::UpdatedDOM);
 
     let items = {
@@ -36,14 +32,15 @@
             .iter()
             .enumerate()
             .filter_map(|(i, node)| {
-                let node_is_allowed = i == 0
-                    || node
-                        .parent_id
-                        .map(|id| allowed_nodes.contains(&id) && radio.devtools_tree.contains(&id))
-                        .unwrap_or(true);
-                if node_is_allowed {
+                let parent_is_open = node
+                    .parent_id
+                    .map(|id| allowed_nodes.contains(&id) && radio.devtools_tree.contains(&id))
+                    .unwrap_or(true);
+                let is_root = i == 0;
+                if parent_is_open || is_root {
                     allowed_nodes.insert(node.id);
-                    let is_open = (node.children_len != 0).then_some(radio.devtools_tree.contains(&node.id));
+                    let is_open =
+                        (node.children_len != 0).then_some(radio.devtools_tree.contains(&node.id));
                     Some(NodeTreeItem {
                         is_open,
                         node_id: node.id,
@@ -58,36 +55,20 @@
     rsx!(VirtualScrollView {
         show_scrollbar: true,
         length: items.len(),
-=======
-    let radio = use_radio(DevtoolsChannel::UpdatedDOM);
-
-    rsx!(VirtualScrollView {
-        show_scrollbar: true,
-        length: radio.read().devtools_receiver.borrow().len(),
->>>>>>> 8e82dbe7
         item_size: 27.0,
         theme: theme_with!(ScrollViewTheme {
             height: height.to_string().into(),
             padding: "15".into(),
         }),
-<<<<<<< HEAD
         builder_args: (selected_node_id, items),
         builder: move |i, options: &Option<(Option<NodeId>, Vec<NodeTreeItem>)>| {
             let (selected_node_id, items) = options.as_ref().unwrap();
             let item = &items[i];
             let node_id = item.node_id;
-=======
-        builder_args: selected_node_id,
-        builder: move |i, selected_node_id: &Option<Option<NodeId>>| {
-            let radio = radio.read();
-            let node = radio.devtools_receiver.borrow().get(i).cloned().unwrap();
-            let node_id = node.id;
->>>>>>> 8e82dbe7
             to_owned![onselected];
             rsx! {
                 NodeElement {
                     key: "{node_id:?}",
-<<<<<<< HEAD
                     is_selected: Some(node_id) == *selected_node_id,
                     is_open: item.is_open,
                     onarrow: move |_| {
@@ -101,11 +82,6 @@
                     onselected: move |_| {
                         onselected.call(node_id);
 
-=======
-                    is_selected: Some(node_id) == selected_node_id.flatten(),
-                    onselected: move |node_id: NodeId| {
-                        onselected.call(node_id);
->>>>>>> 8e82dbe7
                         match router().current() {
                             Route::NodeInspectorLayout { .. } => {
                                 navigator.replace(Route::NodeInspectorLayout { node_id: node_id.serialize() });
