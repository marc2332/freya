--- conflicted
+++ resolved
@@ -41,27 +41,6 @@
 #[component]
 pub fn GradientProperty(name: String, fill: Fill) -> Element {
     rsx!(
-<<<<<<< HEAD
-        rect {
-            padding: "5 10",
-            paragraph {
-                line_height: "1.9",
-                text {
-                    font_size: "15",
-                    color: "rgb(71, 180, 240)",
-                    "{name}"
-                }
-                text {
-                    font_size: "15",
-                    color: "rgb(215, 215, 215)",
-                    ": "
-                }
-                text {
-                    font_size: "15",
-                    color: "rgb(252,181,172)",
-                    "{fill}"
-                }
-=======
         paragraph {
             line_height: "1.9",
             text {
@@ -78,7 +57,6 @@
                 font_size: "15",
                 color: "rgb(252,181,172)",
                 "{fill}",
->>>>>>> 8bd52cbb
             }
         }
     )
