--- conflicted
+++ resolved
@@ -27,11 +27,8 @@
     FocusPrevAccessibilityNode,
     /// Trigger window dragging
     DragWindow,
-<<<<<<< HEAD
-=======
     /// Close the whole app
     ExitApp,
->>>>>>> 36f1dac1
 }
 
 impl From<ActionRequestEvent> for EventMessage {
