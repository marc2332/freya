use dioxus_core::Template;
use torin::prelude::CursorPoint;
use uuid::Uuid;
use winit::window::{CursorIcon, Window};

pub struct TextGroupMeasurement {
    pub text_id: Uuid,
    pub cursor_id: usize,
    pub cursor_position: Option<CursorPoint>,
    pub cursor_selection: Option<(CursorPoint, CursorPoint)>,
}

/// Custom EventLoop messages
pub enum EventMessage {
    /// Update the given template
    UpdateTemplate(Template),
    /// Pull the VirtualDOM
    PollVDOM,
    /// Request a rerender
    RequestRerender,
    /// Remeasure a text elements group
    RemeasureTextGroup(TextGroupMeasurement),
    /// Change the cursor icon
    SetCursorIcon(CursorIcon),
    /// Accessibility Window Event
    Accessibility(accesskit_winit::WindowEvent),
    /// Focus the given accessibility NodeID
<<<<<<< HEAD
    FocusAccessibilityNode(accesskit::NodeId),
=======
    FocusAccessibilityNode(NodeId),
    /// Queue a focus the given accessibility NodeID
    QueueFocusAccessibilityNode(NodeId),
>>>>>>> 6be74f9c
    /// Focus the next accessibility Node
    FocusNextAccessibilityNode,
    /// Focus the previous accessibility Node
    FocusPrevAccessibilityNode,
    /// Close the whole app
    ExitApp,
    /// Callback to access the Window.
    WithWindow(Box<dyn FnOnce(&Window) + Send + Sync>),
}

impl From<accesskit_winit::Event> for EventMessage {
    fn from(value: accesskit_winit::Event) -> Self {
        Self::Accessibility(value.window_event)
    }
}<|MERGE_RESOLUTION|>--- conflicted
+++ resolved
@@ -25,13 +25,9 @@
     /// Accessibility Window Event
     Accessibility(accesskit_winit::WindowEvent),
     /// Focus the given accessibility NodeID
-<<<<<<< HEAD
     FocusAccessibilityNode(accesskit::NodeId),
-=======
-    FocusAccessibilityNode(NodeId),
     /// Queue a focus the given accessibility NodeID
-    QueueFocusAccessibilityNode(NodeId),
->>>>>>> 6be74f9c
+    QueueFocusAccessibilityNode(accesskit::NodeId),
     /// Focus the next accessibility Node
     FocusNextAccessibilityNode,
     /// Focus the previous accessibility Node
