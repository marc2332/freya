--- conflicted
+++ resolved
@@ -27,11 +27,8 @@
     FocusPrevAccessibilityNode,
     /// Trigger window dragging
     DragWindow,
-<<<<<<< HEAD
-=======
     /// Close the whole app
     ExitApp,
->>>>>>> fe0b7501
 }
 
 impl From<ActionRequestEvent> for EventMessage {
