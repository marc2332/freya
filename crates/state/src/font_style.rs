use std::{
    num::{
        ParseFloatError,
        ParseIntError,
    },
    sync::{
        Arc,
        Mutex,
    },
};

use freya_common::CompositorDirtyNodes;
use freya_engine::prelude::*;
use freya_native_core::{
    attributes::AttributeName,
    exports::shipyard::Component,
    node_ref::NodeView,
    prelude::{
        AttributeMaskBuilder,
        Dependancy,
        NodeMaskBuilder,
        State,
    },
    NodeId,
    SendAnyMap,
};
use freya_native_core_macro::partial_derive_state;
use torin::torin::Torin;

use crate::{
    CustomAttributeValues,
    Parse,
    ParseAttribute,
<<<<<<< HEAD
    ParseError,
=======
    TextHeight,
>>>>>>> 672a6b4a
    TextOverflow,
    Token,
};

#[derive(Debug, Clone, PartialEq, Component)]
pub struct FontStyleState {
    pub color: Color,
    pub text_shadows: Vec<TextShadow>,
    pub font_family: Vec<String>,
    pub font_size: f32,
    pub font_slant: Slant,
    pub font_weight: Weight,
    pub font_width: Width,
    pub line_height: Option<f32>,
    pub decoration: Decoration,
    pub word_spacing: f32,
    pub letter_spacing: f32,
    pub text_align: TextAlign,
    pub max_lines: Option<usize>,
    pub text_overflow: TextOverflow,
    pub text_height: TextHeightBehavior,
}

impl FontStyleState {
    pub fn text_style(
        &self,
        default_font_family: &[String],
        scale_factor: f32,
        paragraph_text_height: TextHeightBehavior,
    ) -> TextStyle {
        let mut text_style = TextStyle::new();
        let mut font_family = self.font_family.clone();

        font_family.extend_from_slice(default_font_family);

        text_style
            .set_color(self.color)
            .set_font_style(FontStyle::new(
                self.font_weight,
                self.font_width,
                self.font_slant,
            ))
            .set_font_size(self.font_size * scale_factor)
            .set_font_families(&font_family)
            .set_word_spacing(self.word_spacing)
            .set_letter_spacing(self.letter_spacing);

        if paragraph_text_height.needs_custom_height() {
            text_style.set_height_override(true);
            text_style.set_half_leading(true);
        }

        if let Some(line_height) = self.line_height {
            text_style.set_height_override(true).set_height(line_height);
        }

        for text_shadow in self.text_shadows.iter() {
            text_style.add_shadow(*text_shadow);
        }

        text_style.set_decoration_style(self.decoration.style);
        text_style.set_decoration_type(self.decoration.ty);
        text_style.set_decoration_color(self.decoration.color);

        text_style
    }
}

impl Default for FontStyleState {
    fn default() -> Self {
        Self {
            color: Color::BLACK,
            text_shadows: Vec::new(),
            font_family: Vec::new(),
            font_size: 16.0,
            font_weight: Weight::NORMAL,
            font_slant: Slant::Upright,
            font_width: Width::NORMAL,
            line_height: None,
            word_spacing: 0.0,
            letter_spacing: 0.0,
            decoration: Decoration {
                thickness_multiplier: 1.0, // Defaults to 0.0, even though 0.0 won't render anything
                ..Decoration::default()
            },
            text_align: TextAlign::default(),
            max_lines: None,
            text_overflow: TextOverflow::default(),
            text_height: TextHeightBehavior::DisableAll,
        }
    }
}

impl ParseAttribute for FontStyleState {
    fn parse_attribute(
        &mut self,
        attr: freya_native_core::prelude::OwnedAttributeView<CustomAttributeValues>,
    ) -> Result<(), ParseError> {
        match attr.attribute {
            AttributeName::Color => {
                if let Some(value) = attr.value.as_text() {
                    // Make an exception for the "inherit" as in this case we don't want to pass
                    //  a color at all but use the inherited one.
                    if value != "inherit" {
                        self.color = Color::parse(value)?;
                    }
                }
            }
            AttributeName::TextShadow => {
                if let Some(value) = attr.value.as_text() {
                    self.text_shadows = TextShadow::parse_with_separator(value, &Token::Comma)?;
                }
            }
            AttributeName::FontFamily => {
                if let Some(value) = attr.value.as_text() {
                    let families = value.split(',');

                    self.font_family = families
                        .into_iter()
                        .map(|f| f.trim().to_string())
                        .collect::<Vec<String>>();
                }
            }
            AttributeName::FontSize => {
                if let Some(value) = attr.value.as_text() {
                    if let Ok(font_size) = value.parse::<f32>() {
                        self.font_size = font_size;
                    }
                }
            }
            AttributeName::LineHeight => {
                if let Some(value) = attr.value.as_text() {
                    if let Ok(line_height) = value.parse::<f32>() {
                        self.line_height = Some(line_height);
                    }
                }
            }
            AttributeName::TextAlign => {
                if let Some(value) = attr.value.as_text() {
                    self.text_align = TextAlign::parse(value)?;
                }
            }
            AttributeName::MaxLines => {
                if let Some(value) = attr.value.as_text() {
                    self.max_lines = Some(
                        value
                            .parse()
                            .map_err(|err: ParseIntError| ParseError(err.to_string()))?,
                    );
                }
            }
            AttributeName::TextOverflow => {
                if let Some(value) = attr.value.as_text() {
                    self.text_overflow = TextOverflow::parse(value)?;
                }
            }
            AttributeName::FontStyle => {
                if let Some(value) = attr.value.as_text() {
                    self.font_slant = Slant::parse(value)?;
                }
            }
            AttributeName::FontWeight => {
                if let Some(value) = attr.value.as_text() {
                    self.font_weight = Weight::parse(value)?;
                }
            }
            AttributeName::FontWidth => {
                if let Some(value) = attr.value.as_text() {
                    self.font_width = Width::parse(value)?;
                }
            }
            AttributeName::Decoration => {
                if let Some(value) = attr.value.as_text() {
                    self.decoration.ty = TextDecoration::parse(value)?;
                }
            }
            AttributeName::DecorationStyle => {
                if let Some(value) = attr.value.as_text() {
                    self.decoration.style = TextDecorationStyle::parse(value)?;
                }
            }
            AttributeName::DecorationColor => {
                if let Some(value) = attr.value.as_text() {
                    self.decoration.color = Color::parse(value)?;
                } else {
                    self.decoration.color = self.color;
                }
            }
            AttributeName::WordSpacing => {
                if let Some(value) = attr.value.as_text() {
                    self.word_spacing = value
                        .parse()
                        .map_err(|err: ParseFloatError| ParseError(err.to_string()))?;
                }
            }
            AttributeName::LetterSpacing => {
                if let Some(value) = attr.value.as_text() {
                    self.letter_spacing = value
                        .parse()
                        .map_err(|err: ParseFloatError| ParseError(err.to_string()))?;
                }
            }
            AttributeName::TextHeight => {
                let value = attr.value.as_text();
                if let Some(value) = value {
                    if let Ok(text_height) = TextHeightBehavior::parse(value) {
                        self.text_height = text_height;
                    }
                }
            }
            _ => {}
        }

        Ok(())
    }
}

#[partial_derive_state]
impl State<CustomAttributeValues> for FontStyleState {
    type ParentDependencies = (Self,);

    type ChildDependencies = ();

    type NodeDependencies = ();

    const NODE_MASK: NodeMaskBuilder<'static> =
        NodeMaskBuilder::new().with_attrs(AttributeMaskBuilder::Some(&[
            AttributeName::Color,
            AttributeName::TextAlign,
            AttributeName::TextShadow,
            AttributeName::FontSize,
            AttributeName::FontFamily,
            AttributeName::LineHeight,
            AttributeName::MaxLines,
            AttributeName::FontStyle,
            AttributeName::FontWeight,
            AttributeName::FontWidth,
            AttributeName::WordSpacing,
            AttributeName::LetterSpacing,
            AttributeName::Decoration,
            AttributeName::DecorationColor,
            AttributeName::DecorationStyle,
            AttributeName::TextOverflow,
            AttributeName::TextHeight,
        ]));

    fn update<'a>(
        &mut self,
        node_view: NodeView<CustomAttributeValues>,
        _node: <Self::NodeDependencies as Dependancy>::ElementBorrowed<'a>,
        parent: Option<<Self::ParentDependencies as Dependancy>::ElementBorrowed<'a>>,
        _children: Vec<<Self::ChildDependencies as Dependancy>::ElementBorrowed<'a>>,
        context: &SendAnyMap,
    ) -> bool {
        let root_id = context.get::<NodeId>().unwrap();
        let torin_layout = context.get::<Arc<Mutex<Torin<NodeId>>>>().unwrap();
        let compositor_dirty_nodes = context.get::<Arc<Mutex<CompositorDirtyNodes>>>().unwrap();

        let mut font_style = parent.map(|(v,)| v.clone()).unwrap_or_default();

        if let Some(attributes) = node_view.attributes() {
            for attr in attributes {
                font_style.parse_safe(attr);
            }
        }

        let changed = &font_style != self;

        let is_orphan = node_view.height() == 0 && node_view.node_id() != *root_id;

        if changed && !is_orphan {
            torin_layout.lock().unwrap().invalidate(node_view.node_id());
            compositor_dirty_nodes
                .lock()
                .unwrap()
                .invalidate(node_view.node_id());
        }

        *self = font_style;
        changed
    }
}<|MERGE_RESOLUTION|>--- conflicted
+++ resolved
@@ -31,11 +31,9 @@
     CustomAttributeValues,
     Parse,
     ParseAttribute,
-<<<<<<< HEAD
     ParseError,
-=======
     TextHeight,
->>>>>>> 672a6b4a
+    TextHeightBehavior,
     TextOverflow,
     Token,
 };
