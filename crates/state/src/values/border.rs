use std::fmt;

use freya_engine::prelude::Color;
use torin::scaled::Scaled;

use crate::{
    ExtSplit,
    Fill,
    Parse,
    ParseError,
    Parser,
    Token,
};

#[derive(Default, Clone, Debug, PartialEq)]
pub struct Border {
    pub fill: Fill,
    pub width: BorderWidth,
    pub alignment: BorderAlignment,
}

impl Border {
    #[inline]
    pub fn is_visible(&self) -> bool {
        !(self.width.top == 0.0
            && self.width.left == 0.0
            && self.width.bottom == 0.0
            && self.width.right == 0.0)
            && self.fill != Fill::Color(Color::TRANSPARENT)
    }
}

#[derive(Default, Clone, Copy, Debug, PartialEq)]
pub struct BorderWidth {
    pub top: f32,
    pub right: f32,
    pub bottom: f32,
    pub left: f32,
}

impl Scaled for BorderWidth {
    fn scale(&mut self, scale_factor: f32) {
        self.top *= scale_factor;
        self.left *= scale_factor;
        self.bottom *= scale_factor;
        self.right *= scale_factor;
    }
}

impl fmt::Display for BorderWidth {
    fn fmt(&self, f: &mut fmt::Formatter) -> fmt::Result {
        write!(
            f,
            "{} {} {} {}",
            self.top, self.right, self.bottom, self.left,
        )
    }
}

#[derive(Default, Clone, Copy, Debug, PartialEq)]
pub enum BorderAlignment {
    #[default]
    Inner,
    Outer,
    Center,
}

impl Parse for BorderAlignment {
    fn from_parser(parser: &mut Parser) -> Result<Self, ParseError> {
        parser.consume_map(|value| {
            value.try_as_str().and_then(|value| match value {
                "inner" => Some(BorderAlignment::Inner),
                "outer" => Some(BorderAlignment::Outer),
                "center" => Some(BorderAlignment::Center),
                _ => None,
            })
        })
    }
}

impl fmt::Display for BorderAlignment {
    fn fmt(&self, f: &mut fmt::Formatter) -> fmt::Result {
        f.write_str(match self {
            BorderAlignment::Inner => "inner",
            BorderAlignment::Outer => "outer",
            BorderAlignment::Center => "center",
        })
    }
}

impl Parse for Border {
    fn from_parser(parser: &mut Parser) -> Result<Self, ParseError> {
        if parser.try_consume(&Token::ident("none")) {
            return Ok(Self::default());
        }

<<<<<<< HEAD
        Ok(Border {
            width: parser.consume_map(Token::try_as_f32)?,
            style: parser.consume_map(|value| {
                value.try_as_str().and_then(|value| match value {
                    "none" => Some(BorderStyle::None),
                    "solid" => Some(BorderStyle::Solid),
                    _ => None,
                })
            })?,
            fill: Fill::from_parser(parser)?,
            alignment: BorderAlignment::default(),
=======
        let mut border_values = value.split_ascii_whitespace_excluding_group('(', ')');

        Ok(match border_values.clone().count() {
            // <width> <style> <fill>
            3 => {
                let width = border_values
                    .next()
                    .ok_or(ParseError)?
                    .parse::<f32>()
                    .map_err(|_| ParseError)?;

                Border {
                    width: BorderWidth {
                        top: width,
                        left: width,
                        bottom: width,
                        right: width,
                    },
                    alignment: BorderAlignment::parse(border_values.next().ok_or(ParseError)?)?,
                    fill: Fill::parse(&border_values.collect::<Vec<&str>>().join(" "))
                        .map_err(|_| ParseError)?,
                }
            }

            // <vertical> <horizontal> <solid> <fill>
            4 => {
                let vertical_width = border_values
                    .next()
                    .ok_or(ParseError)?
                    .parse::<f32>()
                    .map_err(|_| ParseError)?;
                let horizontal_width = border_values
                    .next()
                    .ok_or(ParseError)?
                    .parse::<f32>()
                    .map_err(|_| ParseError)?;

                Border {
                    width: BorderWidth {
                        top: vertical_width,
                        left: horizontal_width,
                        bottom: vertical_width,
                        right: horizontal_width,
                    },
                    alignment: BorderAlignment::parse(border_values.next().ok_or(ParseError)?)?,
                    fill: Fill::parse(&border_values.collect::<Vec<&str>>().join(" "))
                        .map_err(|_| ParseError)?,
                }
            }
            // <top> <horizontal> <bottom> <style> <fill>
            5 => {
                let top_width = border_values
                    .next()
                    .ok_or(ParseError)?
                    .parse::<f32>()
                    .map_err(|_| ParseError)?;
                let horizontal_width = border_values
                    .next()
                    .ok_or(ParseError)?
                    .parse::<f32>()
                    .map_err(|_| ParseError)?;
                let bottom_width = border_values
                    .next()
                    .ok_or(ParseError)?
                    .parse::<f32>()
                    .map_err(|_| ParseError)?;

                Border {
                    width: BorderWidth {
                        top: top_width,
                        left: horizontal_width,
                        bottom: bottom_width,
                        right: horizontal_width,
                    },
                    alignment: BorderAlignment::parse(border_values.next().ok_or(ParseError)?)?,
                    fill: Fill::parse(&border_values.collect::<Vec<&str>>().join(" "))
                        .map_err(|_| ParseError)?,
                }
            }
            // <top> <right> <bottom> <left> <style> <fill>
            6 => Border {
                width: BorderWidth {
                    top: border_values
                        .next()
                        .ok_or(ParseError)?
                        .parse::<f32>()
                        .map_err(|_| ParseError)?,
                    right: border_values
                        .next()
                        .ok_or(ParseError)?
                        .parse::<f32>()
                        .map_err(|_| ParseError)?,
                    bottom: border_values
                        .next()
                        .ok_or(ParseError)?
                        .parse::<f32>()
                        .map_err(|_| ParseError)?,
                    left: border_values
                        .next()
                        .ok_or(ParseError)?
                        .parse::<f32>()
                        .map_err(|_| ParseError)?,
                },
                alignment: BorderAlignment::parse(border_values.next().ok_or(ParseError)?)?,
                fill: Fill::parse(&border_values.collect::<Vec<&str>>().join(" "))
                    .map_err(|_| ParseError)?,
            },
            _ => return Err(ParseError),
>>>>>>> d1658af8
        })
    }
}

impl fmt::Display for Border {
    fn fmt(&self, f: &mut fmt::Formatter) -> fmt::Result {
        write!(f, "{} {} {}", self.width, self.alignment, self.fill,)
    }
}

impl Scaled for Border {
    fn scale(&mut self, scale_factor: f32) {
        self.width.scale(scale_factor);
    }
}<|MERGE_RESOLUTION|>--- conflicted
+++ resolved
@@ -94,128 +94,10 @@
             return Ok(Self::default());
         }
 
-<<<<<<< HEAD
         Ok(Border {
             width: parser.consume_map(Token::try_as_f32)?,
-            style: parser.consume_map(|value| {
-                value.try_as_str().and_then(|value| match value {
-                    "none" => Some(BorderStyle::None),
-                    "solid" => Some(BorderStyle::Solid),
-                    _ => None,
-                })
-            })?,
             fill: Fill::from_parser(parser)?,
             alignment: BorderAlignment::default(),
-=======
-        let mut border_values = value.split_ascii_whitespace_excluding_group('(', ')');
-
-        Ok(match border_values.clone().count() {
-            // <width> <style> <fill>
-            3 => {
-                let width = border_values
-                    .next()
-                    .ok_or(ParseError)?
-                    .parse::<f32>()
-                    .map_err(|_| ParseError)?;
-
-                Border {
-                    width: BorderWidth {
-                        top: width,
-                        left: width,
-                        bottom: width,
-                        right: width,
-                    },
-                    alignment: BorderAlignment::parse(border_values.next().ok_or(ParseError)?)?,
-                    fill: Fill::parse(&border_values.collect::<Vec<&str>>().join(" "))
-                        .map_err(|_| ParseError)?,
-                }
-            }
-
-            // <vertical> <horizontal> <solid> <fill>
-            4 => {
-                let vertical_width = border_values
-                    .next()
-                    .ok_or(ParseError)?
-                    .parse::<f32>()
-                    .map_err(|_| ParseError)?;
-                let horizontal_width = border_values
-                    .next()
-                    .ok_or(ParseError)?
-                    .parse::<f32>()
-                    .map_err(|_| ParseError)?;
-
-                Border {
-                    width: BorderWidth {
-                        top: vertical_width,
-                        left: horizontal_width,
-                        bottom: vertical_width,
-                        right: horizontal_width,
-                    },
-                    alignment: BorderAlignment::parse(border_values.next().ok_or(ParseError)?)?,
-                    fill: Fill::parse(&border_values.collect::<Vec<&str>>().join(" "))
-                        .map_err(|_| ParseError)?,
-                }
-            }
-            // <top> <horizontal> <bottom> <style> <fill>
-            5 => {
-                let top_width = border_values
-                    .next()
-                    .ok_or(ParseError)?
-                    .parse::<f32>()
-                    .map_err(|_| ParseError)?;
-                let horizontal_width = border_values
-                    .next()
-                    .ok_or(ParseError)?
-                    .parse::<f32>()
-                    .map_err(|_| ParseError)?;
-                let bottom_width = border_values
-                    .next()
-                    .ok_or(ParseError)?
-                    .parse::<f32>()
-                    .map_err(|_| ParseError)?;
-
-                Border {
-                    width: BorderWidth {
-                        top: top_width,
-                        left: horizontal_width,
-                        bottom: bottom_width,
-                        right: horizontal_width,
-                    },
-                    alignment: BorderAlignment::parse(border_values.next().ok_or(ParseError)?)?,
-                    fill: Fill::parse(&border_values.collect::<Vec<&str>>().join(" "))
-                        .map_err(|_| ParseError)?,
-                }
-            }
-            // <top> <right> <bottom> <left> <style> <fill>
-            6 => Border {
-                width: BorderWidth {
-                    top: border_values
-                        .next()
-                        .ok_or(ParseError)?
-                        .parse::<f32>()
-                        .map_err(|_| ParseError)?,
-                    right: border_values
-                        .next()
-                        .ok_or(ParseError)?
-                        .parse::<f32>()
-                        .map_err(|_| ParseError)?,
-                    bottom: border_values
-                        .next()
-                        .ok_or(ParseError)?
-                        .parse::<f32>()
-                        .map_err(|_| ParseError)?,
-                    left: border_values
-                        .next()
-                        .ok_or(ParseError)?
-                        .parse::<f32>()
-                        .map_err(|_| ParseError)?,
-                },
-                alignment: BorderAlignment::parse(border_values.next().ok_or(ParseError)?)?,
-                fill: Fill::parse(&border_values.collect::<Vec<&str>>().join(" "))
-                    .map_err(|_| ParseError)?,
-            },
-            _ => return Err(ParseError),
->>>>>>> d1658af8
         })
     }
 }
