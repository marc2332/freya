use torin::{
    geometry::Length,
    size::{
        DynamicCalculation,
        Size,
    },
};

use crate::{
    Parse,
    ParseError,
    Parser,
    Token,
};

impl Parse for Size {
<<<<<<< HEAD
    fn from_parser(parser: &mut Parser) -> Result<Self, ParseError> {
        let value = parser.consume_if(|token| token.is_ident() || token.is_i64_or_f32())?;

        if value.is_ident() {
            value
                .try_as_str()
                .and_then(|value| match value {
                    "auto" => Some(Self::Inner),
                    "fill" => Some(Self::Fill),
                    "fill-min" => Some(Self::FillMinimum),
                    "calc" => parse_calc(parser)
                        .map(|value| Self::DynamicCalculations(Box::new(value)))
                        .ok(),
                    _ => None,
                })
                .ok_or(ParseError)
=======
    fn parse(value: &str) -> Result<Self, ParseError> {
        if value == "auto" {
            Ok(Size::Inner)
        } else if value == "fill" {
            Ok(Size::Fill)
        } else if value == "fill-min" {
            Ok(Size::FillMinimum)
        } else if value.contains("calc") {
            Ok(Size::DynamicCalculations(Box::new(parse_calc(value)?)))
        } else if value.contains('%') {
            Ok(Size::Percentage(Length::new(
                value
                    .replace('%', "")
                    .parse::<f32>()
                    .map_err(|_| ParseError)?,
            )))
        } else if value.contains('v') {
            Ok(Size::RootPercentage(Length::new(
                value
                    .replace('v', "")
                    .parse::<f32>()
                    .map_err(|_| ParseError)?,
            )))
        } else if value.contains('a') {
            Ok(Size::InnerPercentage(Length::new(
                value
                    .replace('a', "")
                    .parse::<f32>()
                    .map_err(|_| ParseError)?,
            )))
>>>>>>> de6d87c2
        } else {
            let value = value.into_f32();

            Ok(if parser.try_consume(&Token::Percent) {
                Size::Percentage(Length::new(value))
            } else if parser.try_consume(&Token::ident("v")) {
                Size::RootPercentage(Length::new(value))
            } else {
                Size::Pixels(Length::new(value))
            })
        }
    }
}

pub fn parse_calc(parser: &mut Parser) -> Result<Vec<DynamicCalculation>, ParseError> {
    parser.consume(&Token::ParenOpen)?;

    let mut calcs = vec![];

    while let Ok(value) = parser.consume_if(|token| {
        token.is_i64_or_f32()
            || matches!(
                token,
                Token::Plus | Token::Minus | Token::Slash | Token::Star
            )
    }) {
        if value.is_i64_or_f32() {
            let value = value.into_f32();

            calcs.push(if parser.try_consume(&Token::Percent) {
                DynamicCalculation::Percentage(value)
            } else {
                DynamicCalculation::Pixels(value)
            });
        } else {
            match value {
                Token::Plus => calcs.push(DynamicCalculation::Add),
                Token::Minus => calcs.push(DynamicCalculation::Sub),
                Token::Slash => calcs.push(DynamicCalculation::Div),
                Token::Star => calcs.push(DynamicCalculation::Mul),
                _ => {}
            }
        }
    }

    parser.consume(&Token::ParenClose)?;

    Ok(calcs)
}<|MERGE_RESOLUTION|>--- conflicted
+++ resolved
@@ -14,7 +14,6 @@
 };
 
 impl Parse for Size {
-<<<<<<< HEAD
     fn from_parser(parser: &mut Parser) -> Result<Self, ParseError> {
         let value = parser.consume_if(|token| token.is_ident() || token.is_i64_or_f32())?;
 
@@ -31,38 +30,6 @@
                     _ => None,
                 })
                 .ok_or(ParseError)
-=======
-    fn parse(value: &str) -> Result<Self, ParseError> {
-        if value == "auto" {
-            Ok(Size::Inner)
-        } else if value == "fill" {
-            Ok(Size::Fill)
-        } else if value == "fill-min" {
-            Ok(Size::FillMinimum)
-        } else if value.contains("calc") {
-            Ok(Size::DynamicCalculations(Box::new(parse_calc(value)?)))
-        } else if value.contains('%') {
-            Ok(Size::Percentage(Length::new(
-                value
-                    .replace('%', "")
-                    .parse::<f32>()
-                    .map_err(|_| ParseError)?,
-            )))
-        } else if value.contains('v') {
-            Ok(Size::RootPercentage(Length::new(
-                value
-                    .replace('v', "")
-                    .parse::<f32>()
-                    .map_err(|_| ParseError)?,
-            )))
-        } else if value.contains('a') {
-            Ok(Size::InnerPercentage(Length::new(
-                value
-                    .replace('a', "")
-                    .parse::<f32>()
-                    .map_err(|_| ParseError)?,
-            )))
->>>>>>> de6d87c2
         } else {
             let value = value.into_f32();
 
@@ -70,6 +37,8 @@
                 Size::Percentage(Length::new(value))
             } else if parser.try_consume(&Token::ident("v")) {
                 Size::RootPercentage(Length::new(value))
+            } else if parser.try_consume(&Token::ident("a")) {
+                Size::InnerPercentage(Length::new(value))
             } else {
                 Size::Pixels(Length::new(value))
             })
