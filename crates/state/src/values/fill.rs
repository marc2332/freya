--- conflicted
+++ resolved
@@ -8,11 +8,9 @@
     LinearGradient,
     Parse,
     ParseError,
-<<<<<<< HEAD
     Parser,
-=======
     RadialGradient,
->>>>>>> 741ef655
+    Token,
 };
 
 #[derive(Clone, Debug, PartialEq)]
@@ -36,23 +34,16 @@
 }
 
 impl Parse for Fill {
-<<<<<<< HEAD
     fn from_parser(parser: &mut Parser) -> Result<Self, ParseError> {
-        LinearGradient::from_parser(parser)
-            .map(Self::LinearGradient)
-            .or(Color::from_parser(parser).map(Self::Color))
-=======
-    fn parse(value: &str) -> Result<Self, ParseError> {
-        Ok(if value.starts_with("linear-gradient(") {
-            Self::LinearGradient(LinearGradient::parse(value).map_err(|_| ParseError)?)
-        } else if value.starts_with("radial-gradient(") {
-            Self::RadialGradient(RadialGradient::parse(value).map_err(|_| ParseError)?)
-        } else if value.starts_with("conic-gradient(") {
-            Self::ConicGradient(ConicGradient::parse(value).map_err(|_| ParseError)?)
+        if parser.check(&Token::ident("linear-gradient")) {
+            LinearGradient::from_parser(parser).map(Self::LinearGradient)
+        } else if parser.check(&Token::ident("radial-gradient")) {
+            RadialGradient::from_parser(parser).map(Self::RadialGradient)          
+        } else if parser.check(&Token::ident("gradient-gradient")) {
+            ConicGradient::from_parser(parser).map(Self::ConicGradient)          
         } else {
-            Self::Color(Color::parse(value).map_err(|_| ParseError)?)
-        })
->>>>>>> 741ef655
+            Color::from_parser(parser).map(Self::Color)          
+        }
     }
 }
 
