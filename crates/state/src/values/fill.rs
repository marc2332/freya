use std::fmt;

use freya_engine::prelude::Color;

use crate::{
    ConicGradient,
    DisplayColor,
    LinearGradient,
    Parse,
<<<<<<< HEAD
    RadialGradient,
=======
    ParseError,
>>>>>>> 72ea6d51
};

#[derive(Clone, Debug, PartialEq)]
pub enum Fill {
    Color(Color),
    LinearGradient(LinearGradient),
    RadialGradient(RadialGradient),
    ConicGradient(ConicGradient),
}

impl Default for Fill {
    fn default() -> Self {
        Self::Color(Color::default())
    }
}

impl From<Color> for Fill {
    fn from(color: Color) -> Self {
        Fill::Color(color)
    }
}

impl Parse for Fill {
    fn parse(value: &str) -> Result<Self, ParseError> {
        Ok(if value.starts_with("linear-gradient(") {
<<<<<<< HEAD
            Self::LinearGradient(LinearGradient::parse(value).map_err(|_| ParseFillError)?)
        } else if value.starts_with("radial-gradient(") {
            Self::RadialGradient(RadialGradient::parse(value).map_err(|_| ParseFillError)?)
        } else if value.starts_with("conic-gradient(") {
            Self::ConicGradient(ConicGradient::parse(value).map_err(|_| ParseFillError)?)
=======
            Self::LinearGradient(LinearGradient::parse(value).map_err(|_| ParseError)?)
>>>>>>> 72ea6d51
        } else {
            Self::Color(Color::parse(value).map_err(|_| ParseError)?)
        })
    }
}

impl fmt::Display for Fill {
    fn fmt(&self, f: &mut fmt::Formatter) -> fmt::Result {
        match self {
            Self::Color(color) => color.fmt_rgb(f),
            Self::LinearGradient(gradient) => gradient.fmt(f),
            Self::RadialGradient(gradient) => gradient.fmt(f),
            Self::ConicGradient(gradient) => gradient.fmt(f),
        }
    }
}<|MERGE_RESOLUTION|>--- conflicted
+++ resolved
@@ -7,11 +7,8 @@
     DisplayColor,
     LinearGradient,
     Parse,
-<<<<<<< HEAD
     RadialGradient,
-=======
     ParseError,
->>>>>>> 72ea6d51
 };
 
 #[derive(Clone, Debug, PartialEq)]
@@ -37,15 +34,11 @@
 impl Parse for Fill {
     fn parse(value: &str) -> Result<Self, ParseError> {
         Ok(if value.starts_with("linear-gradient(") {
-<<<<<<< HEAD
-            Self::LinearGradient(LinearGradient::parse(value).map_err(|_| ParseFillError)?)
+            Self::LinearGradient(LinearGradient::parse(value).map_err(|_| ParseError)?)
         } else if value.starts_with("radial-gradient(") {
-            Self::RadialGradient(RadialGradient::parse(value).map_err(|_| ParseFillError)?)
+            Self::RadialGradient(RadialGradient::parse(value).map_err(|_| ParseError)?)
         } else if value.starts_with("conic-gradient(") {
-            Self::ConicGradient(ConicGradient::parse(value).map_err(|_| ParseFillError)?)
-=======
-            Self::LinearGradient(LinearGradient::parse(value).map_err(|_| ParseError)?)
->>>>>>> 72ea6d51
+            Self::ConicGradient(ConicGradient::parse(value).map_err(|_| ParseError)?)
         } else {
             Self::Color(Color::parse(value).map_err(|_| ParseError)?)
         })
