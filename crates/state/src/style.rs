use std::sync::{
    Arc,
    Mutex,
};

use freya_common::CompositorDirtyNodes;
use freya_native_core::{
    attributes::AttributeName,
    exports::shipyard::Component,
    node::OwnedAttributeValue,
    node_ref::NodeView,
    prelude::{
        AttributeMaskBuilder,
        Dependancy,
        NodeMaskBuilder,
        State,
    },
    SendAnyMap,
};
use freya_native_core_macro::partial_derive_state;

use crate::{
    AttributesBytes,
    Border,
    CornerRadius,
    CustomAttributeValues,
    Fill,
    Lexer,
    OverflowMode,
    Parse,
    ParseAttribute,
    ParseError,
    Parser,
    Shadow,
    Token,
};

#[derive(Default, Debug, Clone, PartialEq, Component)]
pub struct StyleState {
    pub background: Fill,
    pub borders: Vec<Border>,
    pub shadows: Vec<Shadow>,
    pub corner_radius: CornerRadius,
    pub image_data: Option<AttributesBytes>,
    pub svg_data: Option<AttributesBytes>,
    pub overflow: OverflowMode,
}

impl ParseAttribute for StyleState {
    fn parse_attribute(
        &mut self,
        attr: freya_native_core::prelude::OwnedAttributeView<CustomAttributeValues>,
    ) -> Result<(), crate::ParseError> {
        match attr.attribute {
            AttributeName::Background => {
                if let Some(value) = attr.value.as_text() {
                    if value == "none" {
                        return Ok(());
                    }

                    self.background = Fill::parse(value)?;
                }
            }
            AttributeName::Border => {
                if let Some(value) = attr.value.as_text() {
<<<<<<< HEAD
                    let mut border = Border::parse(value)?;

                    border.alignment = self.border.alignment;

                    self.border = border;
                }
            }
            AttributeName::BorderAlign => {
                if let Some(value) = attr.value.as_text() {
                    self.border.alignment = BorderAlignment::parse(value)?;
=======
                    self.borders = value
                        .split_excluding_group(',', '(', ')')
                        .map(|chunk| Border::parse(chunk).unwrap_or_default())
                        .collect();
>>>>>>> d1658af8
                }
            }
            AttributeName::Shadow => {
                if let Some(value) = attr.value.as_text() {
                    self.shadows = Shadow::parse_with_separator(value, &Token::Comma)?;
                }
            }
            AttributeName::CornerRadius => {
                if let Some(value) = attr.value.as_text() {
                    let mut radius = CornerRadius::parse(value)?;

                    radius.smoothing = self.corner_radius.smoothing;

                    self.corner_radius = radius;
                }
            }
            AttributeName::CornerSmoothing => {
                if let Some(value) = attr.value.as_text() {
                    let mut parser = Parser::new(Lexer::parse(value));

                    let smoothing = parser.consume_map(Token::try_as_f32)?;

                    parser.consume(&Token::Percent)?;

                    self.corner_radius.smoothing = (smoothing / 100.0).clamp(0.0, 1.0);
                }
            }
            AttributeName::ImageData => {
                if let OwnedAttributeValue::Custom(CustomAttributeValues::Bytes(bytes)) = attr.value
                {
                    self.image_data = Some(bytes.clone());
                }
            }
            AttributeName::SvgData => {
                if let OwnedAttributeValue::Custom(CustomAttributeValues::Bytes(bytes)) = attr.value
                {
                    self.svg_data = Some(bytes.clone());
                }
            }
            AttributeName::SvgContent => {
                let text = attr.value.as_text();
                self.svg_data =
                    text.map(|v| AttributesBytes::Dynamic(v.as_bytes().to_vec().into()));
            }
            AttributeName::Overflow => {
                if let Some(value) = attr.value.as_text() {
                    self.overflow = OverflowMode::parse(value)?;
                }
            }
            _ => {}
        }

        Ok(())
    }
}

#[partial_derive_state]
impl State<CustomAttributeValues> for StyleState {
    type ParentDependencies = ();

    type ChildDependencies = ();

    type NodeDependencies = ();

    const NODE_MASK: NodeMaskBuilder<'static> =
        NodeMaskBuilder::new().with_attrs(AttributeMaskBuilder::Some(&[
            AttributeName::Background,
            AttributeName::Layer,
            AttributeName::Border,
            AttributeName::Shadow,
            AttributeName::CornerRadius,
            AttributeName::CornerSmoothing,
            AttributeName::ImageData,
            AttributeName::SvgData,
            AttributeName::SvgContent,
            AttributeName::Overflow,
        ]));

    fn update<'a>(
        &mut self,
        node_view: NodeView<CustomAttributeValues>,
        _node: <Self::NodeDependencies as Dependancy>::ElementBorrowed<'a>,
        _parent: Option<<Self::ParentDependencies as Dependancy>::ElementBorrowed<'a>>,
        _children: Vec<<Self::ChildDependencies as Dependancy>::ElementBorrowed<'a>>,
        context: &SendAnyMap,
    ) -> bool {
        let compositor_dirty_nodes = context.get::<Arc<Mutex<CompositorDirtyNodes>>>().unwrap();
        let mut style = StyleState::default();

        if let Some(attributes) = node_view.attributes() {
            for attr in attributes {
                style.parse_safe(attr)
            }
        }

        let changed = &style != self;

        if changed {
            compositor_dirty_nodes
                .lock()
                .unwrap()
                .invalidate(node_view.node_id())
        }

        *self = style;
        changed
    }
}<|MERGE_RESOLUTION|>--- conflicted
+++ resolved
@@ -63,23 +63,7 @@
             }
             AttributeName::Border => {
                 if let Some(value) = attr.value.as_text() {
-<<<<<<< HEAD
-                    let mut border = Border::parse(value)?;
-
-                    border.alignment = self.border.alignment;
-
-                    self.border = border;
-                }
-            }
-            AttributeName::BorderAlign => {
-                if let Some(value) = attr.value.as_text() {
-                    self.border.alignment = BorderAlignment::parse(value)?;
-=======
-                    self.borders = value
-                        .split_excluding_group(',', '(', ')')
-                        .map(|chunk| Border::parse(chunk).unwrap_or_default())
-                        .collect();
->>>>>>> d1658af8
+                    self.borders = Border::parse_with_separator(value, &Token::Comma)?;
                 }
             }
             AttributeName::Shadow => {
