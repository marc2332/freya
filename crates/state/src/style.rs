use std::sync::{
    Arc,
    Mutex,
};

use freya_common::CompositorDirtyNodes;
use freya_native_core::{
    attributes::AttributeName,
    exports::shipyard::Component,
    node::OwnedAttributeValue,
    node_ref::NodeView,
    prelude::{
        AttributeMaskBuilder,
        Dependancy,
        NodeMaskBuilder,
        State,
    },
    SendAnyMap,
};
use freya_native_core_macro::partial_derive_state;

use crate::{
    parsing::ExtSplit,
    AttributesBytes,
    Border,
    CornerRadius,
    CustomAttributeValues,
    Fill,
    OverflowMode,
    Parse,
    ParseAttribute,
    ParseError,
    Shadow,
};

#[derive(Default, Debug, Clone, PartialEq, Component)]
pub struct StyleState {
    pub background: Fill,
<<<<<<< HEAD
    pub fill: Option<Fill>,
    pub border: Border,
=======
    pub borders: Vec<Border>,
>>>>>>> 672a6b4a
    pub shadows: Vec<Shadow>,
    pub corner_radius: CornerRadius,
    pub image_data: Option<AttributesBytes>,
    pub svg_data: Option<AttributesBytes>,
    pub overflow: OverflowMode,
}

impl ParseAttribute for StyleState {
    fn parse_attribute(
        &mut self,
        attr: freya_native_core::prelude::OwnedAttributeView<CustomAttributeValues>,
    ) -> Result<(), crate::ParseError> {
        match attr.attribute {
            AttributeName::Background => {
                if let Some(value) = attr.value.as_text() {
                    if value == "none" {
                        return Ok(());
                    }
                    self.background = Fill::parse(value)?;
                }
            }
            AttributeName::Fill => {
                if let Some(value) = attr.value.as_text() {
                    if value == "none" {
                        return Ok(());
                    }
                    self.fill = Some(Fill::parse(value)?);
                }
            }
            AttributeName::Border => {
                if let Some(value) = attr.value.as_text() {
                    self.borders = value
                        .split_excluding_group(',', '(', ')')
                        .map(|chunk| Border::parse(chunk).unwrap_or_default())
                        .collect();
                }
            }
            AttributeName::Shadow => {
                if let Some(value) = attr.value.as_text() {
                    self.shadows = value
                        .split_excluding_group(',', '(', ')')
                        .map(|chunk| Shadow::parse(chunk).unwrap_or_default())
                        .collect();
                }
            }
            AttributeName::CornerRadius => {
                if let Some(value) = attr.value.as_text() {
                    let mut radius = CornerRadius::parse(value)?;
                    radius.smoothing = self.corner_radius.smoothing;
                    self.corner_radius = radius;
                }
            }
            AttributeName::CornerSmoothing => {
                if let Some(value) = attr.value.as_text() {
                    if value.ends_with('%') {
                        let smoothing = value
                            .replacen('%', "", 1)
                            .parse::<f32>()
                            .map_err(|_| ParseError)?;
                        self.corner_radius.smoothing = (smoothing / 100.0).clamp(0.0, 1.0);
                    }
                }
            }
            AttributeName::ImageData => {
                if let OwnedAttributeValue::Custom(CustomAttributeValues::Bytes(bytes)) = attr.value
                {
                    self.image_data = Some(bytes.clone());
                }
            }
            AttributeName::SvgData => {
                if let OwnedAttributeValue::Custom(CustomAttributeValues::Bytes(bytes)) = attr.value
                {
                    self.svg_data = Some(bytes.clone());
                }
            }
            AttributeName::SvgContent => {
                let text = attr.value.as_text();
                self.svg_data =
                    text.map(|v| AttributesBytes::Dynamic(v.as_bytes().to_vec().into()));
            }
            AttributeName::Overflow => {
                if let Some(value) = attr.value.as_text() {
                    self.overflow = OverflowMode::parse(value)?;
                }
            }
            _ => {}
        }

        Ok(())
    }
}

#[partial_derive_state]
impl State<CustomAttributeValues> for StyleState {
    type ParentDependencies = ();

    type ChildDependencies = ();

    type NodeDependencies = ();

    const NODE_MASK: NodeMaskBuilder<'static> =
        NodeMaskBuilder::new().with_attrs(AttributeMaskBuilder::Some(&[
            AttributeName::Background,
            AttributeName::Fill,
            AttributeName::Layer,
            AttributeName::Border,
            AttributeName::Shadow,
            AttributeName::CornerRadius,
            AttributeName::CornerSmoothing,
            AttributeName::ImageData,
            AttributeName::SvgData,
            AttributeName::SvgContent,
            AttributeName::Overflow,
        ]));

    fn update<'a>(
        &mut self,
        node_view: NodeView<CustomAttributeValues>,
        _node: <Self::NodeDependencies as Dependancy>::ElementBorrowed<'a>,
        _parent: Option<<Self::ParentDependencies as Dependancy>::ElementBorrowed<'a>>,
        _children: Vec<<Self::ChildDependencies as Dependancy>::ElementBorrowed<'a>>,
        context: &SendAnyMap,
    ) -> bool {
        let compositor_dirty_nodes = context.get::<Arc<Mutex<CompositorDirtyNodes>>>().unwrap();
        let mut style = StyleState::default();

        if let Some(attributes) = node_view.attributes() {
            for attr in attributes {
                style.parse_safe(attr)
            }
        }

        let changed = &style != self;

        if changed {
            compositor_dirty_nodes
                .lock()
                .unwrap()
                .invalidate(node_view.node_id())
        }

        *self = style;
        changed
    }
}<|MERGE_RESOLUTION|>--- conflicted
+++ resolved
@@ -36,12 +36,8 @@
 #[derive(Default, Debug, Clone, PartialEq, Component)]
 pub struct StyleState {
     pub background: Fill,
-<<<<<<< HEAD
     pub fill: Option<Fill>,
-    pub border: Border,
-=======
     pub borders: Vec<Border>,
->>>>>>> 672a6b4a
     pub shadows: Vec<Shadow>,
     pub corner_radius: CornerRadius,
     pub image_data: Option<AttributesBytes>,
