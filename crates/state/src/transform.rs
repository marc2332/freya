use std::sync::{
    Arc,
    Mutex,
};

use freya_common::CompositorDirtyNodes;
use freya_native_core::{
    exports::shipyard::Component,
    node_ref::NodeView,
    prelude::{
        AttributeMaskBuilder,
        AttributeName,
        Dependancy,
        NodeMaskBuilder,
        State,
    },
    NodeId,
    SendAnyMap,
};
use freya_native_core_macro::partial_derive_state;

use crate::{
    AspectRatio,
    CustomAttributeValues,
    Parse,
    ParseAttribute,
    ParseError,
};

#[derive(Default, Clone, Debug, Component, PartialEq)]
pub struct TransformState {
    pub node_id: NodeId,
    pub opacities: Vec<f32>,
    pub rotations: Vec<(NodeId, f32)>,
<<<<<<< HEAD
    pub scales: Vec<(NodeId, f32)>,
=======
    pub aspect_ratio: AspectRatio,
>>>>>>> 5ed0d5b1
}

impl ParseAttribute for TransformState {
    fn parse_attribute(
        &mut self,
        attr: freya_native_core::prelude::OwnedAttributeView<CustomAttributeValues>,
    ) -> Result<(), crate::ParseError> {
        #[allow(clippy::single_match)]
        match attr.attribute {
            AttributeName::Rotate => {
                if let Some(value) = attr.value.as_text() {
                    if value.ends_with("deg") {
                        let rotation = value
                            .replacen("deg", "", 1)
                            .parse::<f32>()
                            .map_err(|_| ParseError)?;
                        self.rotations.push((self.node_id, rotation));
                    }
                }
            }
            AttributeName::Opacity => {
                if let Some(value) = attr.value.as_text() {
                    let opacity = value.parse::<f32>().map_err(|_| ParseError)?;
                    self.opacities.push(opacity)
                }
            }
<<<<<<< HEAD
            AttributeName::Scale => {
                if let Some(value) = attr.value.as_text() {
                    let scale = value.parse::<f32>().map_err(|_| ParseError)?;
                    self.scales.push((self.node_id, scale))
=======
            AttributeName::AspectRatio => {
                if let Some(value) = attr.value.as_text() {
                    self.aspect_ratio = AspectRatio::parse(value).map_err(|_| ParseError)?;
>>>>>>> 5ed0d5b1
                }
            }
            _ => {}
        }

        Ok(())
    }
}

#[partial_derive_state]
impl State<CustomAttributeValues> for TransformState {
    type ParentDependencies = (Self,);

    type ChildDependencies = ();

    type NodeDependencies = ();

    const NODE_MASK: NodeMaskBuilder<'static> =
        NodeMaskBuilder::new().with_attrs(AttributeMaskBuilder::Some(&[
            AttributeName::Rotate,
            AttributeName::Opacity,
<<<<<<< HEAD
            AttributeName::Scale,
=======
            AttributeName::AspectRatio,
>>>>>>> 5ed0d5b1
        ]));

    fn update<'a>(
        &mut self,
        node_view: NodeView<CustomAttributeValues>,
        _node: <Self::NodeDependencies as Dependancy>::ElementBorrowed<'a>,
        parent: Option<<Self::ParentDependencies as Dependancy>::ElementBorrowed<'a>>,
        _children: Vec<<Self::ChildDependencies as Dependancy>::ElementBorrowed<'a>>,
        context: &SendAnyMap,
    ) -> bool {
        let root_id = context.get::<NodeId>().unwrap();
        let compositor_dirty_nodes = context.get::<Arc<Mutex<CompositorDirtyNodes>>>().unwrap();
        let inherited_transform = parent.map(|(p,)| p.clone()).unwrap_or_default();

        let mut transform_state = TransformState {
            node_id: node_view.node_id(),
            ..inherited_transform
        };

        if let Some(attributes) = node_view.attributes() {
            for attr in attributes {
                transform_state.parse_safe(attr);
            }
        }

        let changed = transform_state != *self;

        let is_orphan = node_view.height() == 0 && node_view.node_id() != *root_id;

        if changed && !is_orphan {
            compositor_dirty_nodes
                .lock()
                .unwrap()
                .invalidate(node_view.node_id());
        }

        *self = transform_state;
        changed
    }
}<|MERGE_RESOLUTION|>--- conflicted
+++ resolved
@@ -32,11 +32,8 @@
     pub node_id: NodeId,
     pub opacities: Vec<f32>,
     pub rotations: Vec<(NodeId, f32)>,
-<<<<<<< HEAD
     pub scales: Vec<(NodeId, f32)>,
-=======
     pub aspect_ratio: AspectRatio,
->>>>>>> 5ed0d5b1
 }
 
 impl ParseAttribute for TransformState {
@@ -63,16 +60,15 @@
                     self.opacities.push(opacity)
                 }
             }
-<<<<<<< HEAD
             AttributeName::Scale => {
                 if let Some(value) = attr.value.as_text() {
                     let scale = value.parse::<f32>().map_err(|_| ParseError)?;
                     self.scales.push((self.node_id, scale))
-=======
+                }
+            }
             AttributeName::AspectRatio => {
                 if let Some(value) = attr.value.as_text() {
                     self.aspect_ratio = AspectRatio::parse(value).map_err(|_| ParseError)?;
->>>>>>> 5ed0d5b1
                 }
             }
             _ => {}
@@ -94,11 +90,8 @@
         NodeMaskBuilder::new().with_attrs(AttributeMaskBuilder::Some(&[
             AttributeName::Rotate,
             AttributeName::Opacity,
-<<<<<<< HEAD
             AttributeName::Scale,
-=======
             AttributeName::AspectRatio,
->>>>>>> 5ed0d5b1
         ]));
 
     fn update<'a>(
