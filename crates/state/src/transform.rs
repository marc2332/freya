--- conflicted
+++ resolved
@@ -33,13 +33,9 @@
     pub node_id: NodeId,
     pub opacities: Vec<f32>,
     pub rotations: Vec<(NodeId, f32)>,
-<<<<<<< HEAD
-    pub scales: Vec<(NodeId, f32)>,
-=======
     pub scales: Vec<(NodeId, f32, f32)>,
     pub aspect_ratio: AspectRatio,
     pub image_cover: ImageCover,
->>>>>>> a4a10c60
 }
 
 impl ParseAttribute for TransformState {
@@ -68,10 +64,6 @@
             }
             AttributeName::Scale => {
                 if let Some(value) = attr.value.as_text() {
-<<<<<<< HEAD
-                    let scale = value.parse::<f32>().map_err(|_| ParseError)?;
-                    self.scales.push((self.node_id, scale))
-=======
                     let (scale_x, scale_y) = if !value.trim().contains(' ') {
                         let scale = value.parse::<f32>().map_err(|_| ParseError)?;
                         (scale, scale)
@@ -95,7 +87,6 @@
             AttributeName::ImageCover => {
                 if let Some(value) = attr.value.as_text() {
                     self.image_cover = ImageCover::parse(value).map_err(|_| ParseError)?;
->>>>>>> a4a10c60
                 }
             }
             _ => {}
@@ -118,11 +109,8 @@
             AttributeName::Rotate,
             AttributeName::Opacity,
             AttributeName::Scale,
-<<<<<<< HEAD
-=======
             AttributeName::AspectRatio,
             AttributeName::ImageCover,
->>>>>>> a4a10c60
         ]));
 
     fn update<'a>(
