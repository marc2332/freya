use std::sync::{
    Arc,
    Mutex,
};

use accesskit::{
    AriaCurrent,
    AutoComplete,
    DefaultActionVerb,
    HasPopup,
    Invalid,
    ListStyle,
    Live,
    NodeBuilder,
    NodeId as AccessibilityId,
    Orientation,
    Role,
    SortDirection,
    Toggled,
    VerticalOffset,
};
use freya_common::{
    AccessibilityDirtyNodes,
    AccessibilityGenerator,
};
use freya_engine::prelude::Color;
use freya_native_core::{
    attributes::AttributeName,
    exports::shipyard::Component,
    node::OwnedAttributeValue,
    node_ref::NodeView,
    prelude::{
        AttributeMaskBuilder,
        Dependancy,
        NodeMaskBuilder,
        State,
    },
    tags::TagName,
    NodeId,
    SendAnyMap,
};
use freya_native_core_macro::partial_derive_state;

use crate::{
    CustomAttributeValues,
<<<<<<< HEAD
=======
    Focusable,
>>>>>>> bdbcabfc
    Parse,
    ParseAttribute,
    ParseError,
};

#[derive(Clone, Debug, PartialEq, Default, Component)]
pub struct AccessibilityNodeState {
    pub closest_accessibility_node_id: Option<NodeId>,
    pub descencent_accessibility_ids: Vec<AccessibilityId>,
    pub node_id: NodeId,
    pub is_focusable: bool,
    pub auto_focus: bool,
    pub a11y_id: Option<AccessibilityId>,
<<<<<<< HEAD
    pub builder: Option<NodeBuilder>,
=======
    pub a11y_role: Option<Role>,
    pub a11y_alt: Option<String>,
    pub a11y_name: Option<String>,
    pub a11y_auto_focus: bool,
    pub a11y_focusable: Focusable,
>>>>>>> bdbcabfc
}

impl ParseAttribute for AccessibilityNodeState {
    fn parse_attribute(
        &mut self,
        attr: freya_native_core::prelude::OwnedAttributeView<CustomAttributeValues>,
    ) -> Result<(), crate::ParseError> {
        match attr.attribute {
            AttributeName::A11yId => {
                if let OwnedAttributeValue::Custom(CustomAttributeValues::AccessibilityId(id)) =
                    attr.value
                {
<<<<<<< HEAD
                    if self.builder.is_some() {
                        self.is_focusable = true;
                        self.a11y_id = Some(*id);
=======
                    self.a11y_id = Some(*id);

                    // Enable focus on nodes that pass a custom a11y id
                    if self.a11y_focusable.is_unknown() {
                        self.a11y_focusable = Focusable::Enabled;
>>>>>>> bdbcabfc
                    }
                }
            }
            AttributeName::A11yAutoFocus => {
                if let OwnedAttributeValue::Text(attr) = attr.value {
                    self.auto_focus = attr.parse().unwrap_or_default()
                }
            }
            a11y_attr => {
                if let OwnedAttributeValue::Text(attr) = attr.value {
                    if let Some(builder) = self.builder.as_mut() {
                        match a11y_attr {
                            AttributeName::A11yName => builder.set_name(attr.clone()),
                            AttributeName::A11yDescription => builder.set_description(attr.clone()),
                            AttributeName::A11yValue => builder.set_value(attr.clone()),
                            AttributeName::A11yAccessKey => builder.set_access_key(attr.clone()),
                            AttributeName::A11yAuthorId => builder.set_author_id(attr.clone()),
                            AttributeName::A11yKeyboardShortcut => {
                                builder.set_keyboard_shortcut(attr.clone())
                            }
                            AttributeName::A11yLanguage => builder.set_language(attr.clone()),
                            AttributeName::A11yPlaceholder => builder.set_placeholder(attr.clone()),
                            AttributeName::A11yRoleDescription => {
                                builder.set_role_description(attr.clone())
                            }
                            AttributeName::A11yStateDescription => {
                                builder.set_state_description(attr.clone())
                            }
                            AttributeName::A11yTooltip => builder.set_tooltip(attr.clone()),
                            AttributeName::A11yUrl => builder.set_url(attr.clone()),
                            AttributeName::A11yRowIndexText => {
                                builder.set_row_index_text(attr.clone())
                            }
                            AttributeName::A11yColumnIndexText => {
                                builder.set_column_index_text(attr.clone())
                            }
                            AttributeName::A11yScrollX => {
                                builder.set_scroll_x(attr.parse().map_err(|_| ParseError)?)
                            }
                            AttributeName::A11yScrollXMin => {
                                builder.set_scroll_x_min(attr.parse().map_err(|_| ParseError)?)
                            }
                            AttributeName::A11yScrollXMax => {
                                builder.set_scroll_x_max(attr.parse().map_err(|_| ParseError)?)
                            }
                            AttributeName::A11yScrollY => {
                                builder.set_scroll_y(attr.parse().map_err(|_| ParseError)?)
                            }
                            AttributeName::A11yScrollYMin => {
                                builder.set_scroll_y_min(attr.parse().map_err(|_| ParseError)?)
                            }
                            AttributeName::A11yScrollYMax => {
                                builder.set_scroll_y_max(attr.parse().map_err(|_| ParseError)?)
                            }
                            AttributeName::A11yNumericValue => {
                                builder.set_numeric_value(attr.parse().map_err(|_| ParseError)?)
                            }
                            AttributeName::A11yMinNumericValue => {
                                builder.set_min_numeric_value(attr.parse().map_err(|_| ParseError)?)
                            }
                            AttributeName::A11yMaxNumericValue => {
                                builder.set_max_numeric_value(attr.parse().map_err(|_| ParseError)?)
                            }
                            AttributeName::A11yNumericValueStep => builder
                                .set_numeric_value_step(attr.parse().map_err(|_| ParseError)?),
                            AttributeName::A11yNumericValueJump => builder
                                .set_numeric_value_jump(attr.parse().map_err(|_| ParseError)?),
                            AttributeName::A11yRowCount => {
                                builder.set_row_count(attr.parse().map_err(|_| ParseError)?)
                            }
                            AttributeName::A11yColumnCount => {
                                builder.set_column_count(attr.parse().map_err(|_| ParseError)?)
                            }
                            AttributeName::A11yRowIndex => {
                                builder.set_row_index(attr.parse().map_err(|_| ParseError)?)
                            }
                            AttributeName::A11yColumnIndex => {
                                builder.set_column_index(attr.parse().map_err(|_| ParseError)?)
                            }
                            AttributeName::A11yRowSpan => {
                                builder.set_row_span(attr.parse().map_err(|_| ParseError)?)
                            }
                            AttributeName::A11yColumnSpan => {
                                builder.set_column_span(attr.parse().map_err(|_| ParseError)?)
                            }
                            AttributeName::A11yLevel => {
                                builder.set_level(attr.parse().map_err(|_| ParseError)?)
                            }
                            AttributeName::A11ySizeOfSet => {
                                builder.set_size_of_set(attr.parse().map_err(|_| ParseError)?)
                            }
                            AttributeName::A11yPositionInSet => {
                                builder.set_position_in_set(attr.parse().map_err(|_| ParseError)?)
                            }
                            AttributeName::A11yColorValue => {
                                let color = Color::parse(attr)?;
                                builder.set_color_value(
                                    ((color.a() as u32) << 24)
                                        | ((color.b() as u32) << 16)
                                        | (((color.g() as u32) << 8) + (color.r() as u32)),
                                );
                            }
                            AttributeName::A11yExpanded => {
                                builder.set_expanded(attr.parse::<bool>().map_err(|_| ParseError)?);
                            }
                            AttributeName::A11ySelected => {
                                builder.set_selected(attr.parse::<bool>().map_err(|_| ParseError)?);
                            }
                            AttributeName::A11yHovered => {
                                if attr.parse::<bool>().map_err(|_| ParseError)? {
                                    builder.set_hovered();
                                }
                            }
                            AttributeName::A11yHidden => {
                                if attr.parse::<bool>().map_err(|_| ParseError)? {
                                    builder.set_hidden();
                                }
                            }
                            AttributeName::A11yLinked => {
                                if attr.parse::<bool>().map_err(|_| ParseError)? {
                                    builder.set_linked();
                                }
                            }
                            AttributeName::A11yMultiselectable => {
                                if attr.parse::<bool>().map_err(|_| ParseError)? {
                                    builder.set_multiselectable();
                                }
                            }
                            AttributeName::A11yRequired => {
                                if attr.parse::<bool>().map_err(|_| ParseError)? {
                                    builder.set_required();
                                }
                            }
                            AttributeName::A11yVisited => {
                                if attr.parse::<bool>().map_err(|_| ParseError)? {
                                    builder.set_visited();
                                }
                            }
                            AttributeName::A11yBusy => {
                                if attr.parse::<bool>().map_err(|_| ParseError)? {
                                    builder.set_busy();
                                }
                            }
                            AttributeName::A11yLiveAtomic => {
                                if attr.parse::<bool>().map_err(|_| ParseError)? {
                                    builder.set_live_atomic();
                                }
                            }
                            AttributeName::A11yModal => {
                                if attr.parse::<bool>().map_err(|_| ParseError)? {
                                    builder.set_modal();
                                }
                            }
                            AttributeName::A11yTouchTransparent => {
                                if attr.parse::<bool>().map_err(|_| ParseError)? {
                                    builder.set_touch_transparent();
                                }
                            }
                            AttributeName::A11yReadOnly => {
                                if attr.parse::<bool>().map_err(|_| ParseError)? {
                                    builder.set_read_only();
                                }
                            }
                            AttributeName::A11yDisabled => {
                                if attr.parse::<bool>().map_err(|_| ParseError)? {
                                    builder.set_disabled();
                                }
                            }
                            AttributeName::A11yIsSpellingError => {
                                if attr.parse::<bool>().map_err(|_| ParseError)? {
                                    builder.set_is_spelling_error();
                                }
                            }
                            AttributeName::A11yIsGrammarError => {
                                if attr.parse::<bool>().map_err(|_| ParseError)? {
                                    builder.set_is_grammar_error();
                                }
                            }
                            AttributeName::A11yIsSearchMatch => {
                                if attr.parse::<bool>().map_err(|_| ParseError)? {
                                    builder.set_is_search_match();
                                }
                            }
                            AttributeName::A11yIsSuggestion => {
                                if attr.parse::<bool>().map_err(|_| ParseError)? {
                                    builder.set_is_suggestion();
                                }
                            }
                            AttributeName::A11yRole => builder.set_role(
                                serde_json::from_str::<Role>(&format!("\"{attr}\""))
                                    .map_err(|_| ParseError)?,
                            ),
                            AttributeName::A11yInvalid => {
                                builder.set_invalid(Invalid::parse(attr)?);
                            }
                            AttributeName::A11yToggled => {
                                builder.set_toggled(Toggled::parse(attr)?);
                            }
                            AttributeName::A11yLive => {
                                builder.set_live(Live::parse(attr)?);
                            }
                            AttributeName::A11yDefaultActionVerb => {
                                builder.set_default_action_verb(DefaultActionVerb::parse(attr)?);
                            }
                            AttributeName::A11yOrientation => {
                                builder.set_orientation(Orientation::parse(attr)?);
                            }
                            AttributeName::A11ySortDirection => {
                                builder.set_sort_direction(SortDirection::parse(attr)?);
                            }
                            AttributeName::A11yCurrent => {
                                builder.set_aria_current(AriaCurrent::parse(attr)?);
                            }
                            AttributeName::A11yAutoComplete => {
                                builder.set_auto_complete(AutoComplete::parse(attr)?);
                            }
                            AttributeName::A11yHasPopup => {
                                builder.set_has_popup(HasPopup::parse(attr)?);
                            }
                            AttributeName::A11yListStyle => {
                                builder.set_list_style(ListStyle::parse(attr)?);
                            }
                            AttributeName::A11yVerticalOffset => {
                                builder.set_vertical_offset(VerticalOffset::parse(attr)?);
                            }
                            _ => {}
                        }
                    }
                }
            }
<<<<<<< HEAD
=======
            AttributeName::A11YName => {
                if let OwnedAttributeValue::Text(attr) = attr.value {
                    self.a11y_name = Some(attr.to_owned())
                }
            }
            AttributeName::A11YAutoFocus => {
                if let OwnedAttributeValue::Text(attr) = attr.value {
                    self.a11y_auto_focus = attr.parse().unwrap_or_default()
                }
            }
            AttributeName::A11YFocusable => {
                if let OwnedAttributeValue::Text(attr) = attr.value {
                    self.a11y_focusable = Focusable::parse(attr)?;
                }
            }
            _ => {}
>>>>>>> bdbcabfc
        }

        Ok(())
    }
}

#[partial_derive_state]
impl State<CustomAttributeValues> for AccessibilityNodeState {
    type ParentDependencies = (Self,);

    type ChildDependencies = (Self,);

    type NodeDependencies = ();

<<<<<<< HEAD
    const NODE_MASK: NodeMaskBuilder<'static> = NodeMaskBuilder::new()
        .with_attrs(AttributeMaskBuilder::Some(&[
            AttributeName::A11yId,
            AttributeName::A11yAutoFocus,
            AttributeName::A11yName,
            AttributeName::A11yDescription,
            AttributeName::A11yValue,
            AttributeName::A11yAccessKey,
            AttributeName::A11yAuthorId,
            AttributeName::A11yKeyboardShortcut,
            AttributeName::A11yLanguage,
            AttributeName::A11yPlaceholder,
            AttributeName::A11yRoleDescription,
            AttributeName::A11yStateDescription,
            AttributeName::A11yTooltip,
            AttributeName::A11yUrl,
            AttributeName::A11yRowIndexText,
            AttributeName::A11yColumnIndexText,
            AttributeName::A11yScrollX,
            AttributeName::A11yScrollXMin,
            AttributeName::A11yScrollXMax,
            AttributeName::A11yScrollY,
            AttributeName::A11yScrollYMin,
            AttributeName::A11yScrollYMax,
            AttributeName::A11yNumericValue,
            AttributeName::A11yMinNumericValue,
            AttributeName::A11yMaxNumericValue,
            AttributeName::A11yNumericValueStep,
            AttributeName::A11yNumericValueJump,
            AttributeName::A11yRowCount,
            AttributeName::A11yColumnCount,
            AttributeName::A11yRowIndex,
            AttributeName::A11yColumnIndex,
            AttributeName::A11yRowSpan,
            AttributeName::A11yColumnSpan,
            AttributeName::A11yLevel,
            AttributeName::A11ySizeOfSet,
            AttributeName::A11yPositionInSet,
            AttributeName::A11yColorValue,
            AttributeName::A11yExpanded,
            AttributeName::A11ySelected,
            AttributeName::A11yHovered,
            AttributeName::A11yHidden,
            AttributeName::A11yLinked,
            AttributeName::A11yMultiselectable,
            AttributeName::A11yRequired,
            AttributeName::A11yVisited,
            AttributeName::A11yBusy,
            AttributeName::A11yLiveAtomic,
            AttributeName::A11yModal,
            AttributeName::A11yTouchTransparent,
            AttributeName::A11yReadOnly,
            AttributeName::A11yDisabled,
            AttributeName::A11yIsSpellingError,
            AttributeName::A11yIsGrammarError,
            AttributeName::A11yIsSearchMatch,
            AttributeName::A11yIsSuggestion,
            AttributeName::A11yRole,
            AttributeName::A11yInvalid,
            AttributeName::A11yToggled,
            AttributeName::A11yLive,
            AttributeName::A11yDefaultActionVerb,
            AttributeName::A11yOrientation,
            AttributeName::A11ySortDirection,
            AttributeName::A11yCurrent,
            AttributeName::A11yAutoComplete,
            AttributeName::A11yHasPopup,
            AttributeName::A11yListStyle,
            AttributeName::A11yVerticalOffset,
        ]))
        .with_tag();
=======
    const NODE_MASK: NodeMaskBuilder<'static> =
        NodeMaskBuilder::new().with_attrs(AttributeMaskBuilder::Some(&[
            AttributeName::A11YId,
            AttributeName::A11YRole,
            AttributeName::A11YAlt,
            AttributeName::A11YName,
            AttributeName::A11YAutoFocus,
        ]));
>>>>>>> bdbcabfc

    fn update<'a>(
        &mut self,
        node_view: NodeView<CustomAttributeValues>,
        _node: <Self::NodeDependencies as Dependancy>::ElementBorrowed<'a>,
        parent: Option<<Self::ParentDependencies as Dependancy>::ElementBorrowed<'a>>,
        children: Vec<<Self::ChildDependencies as Dependancy>::ElementBorrowed<'a>>,
        context: &SendAnyMap,
    ) -> bool {
        let root_id = context.get::<NodeId>().unwrap();
        let accessibility_dirty_nodes = context
            .get::<Arc<Mutex<AccessibilityDirtyNodes>>>()
            .unwrap();
        let accessibility_generator = context.get::<Arc<AccessibilityGenerator>>().unwrap();
        let mut accessibility = AccessibilityNodeState {
            node_id: node_view.node_id(),
            a11y_id: self.a11y_id,
            builder: node_view.tag().and_then(|tag| {
                match tag {
                    TagName::Image => Some(NodeBuilder::new(Role::Image)),
                    TagName::Label => Some(NodeBuilder::new(Role::Label)),
                    TagName::Paragraph => Some(NodeBuilder::new(Role::Paragraph)),
                    TagName::Rect => Some(NodeBuilder::new(Role::GenericContainer)),
                    TagName::Svg => Some(NodeBuilder::new(Role::GraphicsObject)),
                    TagName::Root => Some(NodeBuilder::new(Role::Window)),
                    // TODO: make this InlineTextBox and supply computed text span properties
                    TagName::Text => None,
                }
            }),
            ..Default::default()
        };

        if let Some(attributes) = node_view.attributes() {
            for attr in attributes {
                accessibility.parse_safe(attr);
            }
        }

        for (child,) in children {
            if let Some(child_id) = child.a11y_id {
                // Mark this child as descendent if it has an ID
                accessibility.descencent_accessibility_ids.push(child_id)
            } else {
                // If it doesn't have an ID then use its descencent accessibility IDs
                accessibility
                    .descencent_accessibility_ids
                    .extend(child.descencent_accessibility_ids.iter());
            }
        }

        if let Some(parent) = parent {
            // Mark the parent accessibility ID as the closest to this node or
            // fallback to its closest ID.
            accessibility.closest_accessibility_node_id = parent
                .0
                .a11y_id
                .map(|_| parent.0.node_id)
                .or(parent.0.closest_accessibility_node_id);
        }

        let changed = &accessibility != self;
        let had_id = self.a11y_id.is_some();

        *self = accessibility;

        if changed {
            // Assign an accessibility ID if none was passed but the node has a valid builder
            //
            // In our case, builder will be `None` if the node's tag cannot be added to accessibility
            // tree.
            if self.a11y_id.is_none() && self.builder.is_some() {
                let id = AccessibilityId(accessibility_generator.new_id());
                #[cfg(debug_assertions)]
                tracing::info!("Assigned {id:?} to {:?}", node_view.node_id());

                self.a11y_id = Some(id);
            }

            let was_just_created = !had_id && self.a11y_id.is_some();

            // Add or update this node if it is the Root or if it has an accessibility ID
            if self.a11y_id.is_some() || node_view.node_id() == *root_id {
                accessibility_dirty_nodes
                    .lock()
                    .unwrap()
                    .add_or_update(node_view.node_id())
            }

            if was_just_created && self.auto_focus {
                #[cfg(debug_assertions)]
                tracing::info!("Requested auto focus for {:?}", self.a11y_id.unwrap());

                accessibility_dirty_nodes
                    .lock()
                    .unwrap()
                    .request_focus(node_view.node_id())
            }
        }

        changed
    }
}<|MERGE_RESOLUTION|>--- conflicted
+++ resolved
@@ -43,10 +43,7 @@
 
 use crate::{
     CustomAttributeValues,
-<<<<<<< HEAD
-=======
     Focusable,
->>>>>>> bdbcabfc
     Parse,
     ParseAttribute,
     ParseError,
@@ -60,15 +57,9 @@
     pub is_focusable: bool,
     pub auto_focus: bool,
     pub a11y_id: Option<AccessibilityId>,
-<<<<<<< HEAD
-    pub builder: Option<NodeBuilder>,
-=======
-    pub a11y_role: Option<Role>,
-    pub a11y_alt: Option<String>,
-    pub a11y_name: Option<String>,
     pub a11y_auto_focus: bool,
     pub a11y_focusable: Focusable,
->>>>>>> bdbcabfc
+    pub builder: Option<NodeBuilder>,
 }
 
 impl ParseAttribute for AccessibilityNodeState {
@@ -81,18 +72,16 @@
                 if let OwnedAttributeValue::Custom(CustomAttributeValues::AccessibilityId(id)) =
                     attr.value
                 {
-<<<<<<< HEAD
-                    if self.builder.is_some() {
-                        self.is_focusable = true;
-                        self.a11y_id = Some(*id);
-=======
                     self.a11y_id = Some(*id);
-
                     // Enable focus on nodes that pass a custom a11y id
                     if self.a11y_focusable.is_unknown() {
                         self.a11y_focusable = Focusable::Enabled;
->>>>>>> bdbcabfc
                     }
+                }
+            }
+            AttributeName::A11yFocusable => {
+                if let OwnedAttributeValue::Text(attr) = attr.value {
+                    self.a11y_focusable = Focusable::parse(attr)?;
                 }
             }
             AttributeName::A11yAutoFocus => {
@@ -322,25 +311,6 @@
                     }
                 }
             }
-<<<<<<< HEAD
-=======
-            AttributeName::A11YName => {
-                if let OwnedAttributeValue::Text(attr) = attr.value {
-                    self.a11y_name = Some(attr.to_owned())
-                }
-            }
-            AttributeName::A11YAutoFocus => {
-                if let OwnedAttributeValue::Text(attr) = attr.value {
-                    self.a11y_auto_focus = attr.parse().unwrap_or_default()
-                }
-            }
-            AttributeName::A11YFocusable => {
-                if let OwnedAttributeValue::Text(attr) = attr.value {
-                    self.a11y_focusable = Focusable::parse(attr)?;
-                }
-            }
-            _ => {}
->>>>>>> bdbcabfc
         }
 
         Ok(())
@@ -355,10 +325,10 @@
 
     type NodeDependencies = ();
 
-<<<<<<< HEAD
     const NODE_MASK: NodeMaskBuilder<'static> = NodeMaskBuilder::new()
         .with_attrs(AttributeMaskBuilder::Some(&[
             AttributeName::A11yId,
+            AttributeName::A11yFocusable,
             AttributeName::A11yAutoFocus,
             AttributeName::A11yName,
             AttributeName::A11yDescription,
@@ -427,16 +397,6 @@
             AttributeName::A11yVerticalOffset,
         ]))
         .with_tag();
-=======
-    const NODE_MASK: NodeMaskBuilder<'static> =
-        NodeMaskBuilder::new().with_attrs(AttributeMaskBuilder::Some(&[
-            AttributeName::A11YId,
-            AttributeName::A11YRole,
-            AttributeName::A11YAlt,
-            AttributeName::A11YName,
-            AttributeName::A11YAutoFocus,
-        ]));
->>>>>>> bdbcabfc
 
     fn update<'a>(
         &mut self,
