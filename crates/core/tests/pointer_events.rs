use dioxus::prelude::*;
use freya_core::prelude::*;
use freya_elements::elements as dioxus_elements;
use freya_testing::{launch_test, MouseButton};
use torin::prelude::CursorPoint;

#[tokio::test]
<<<<<<< HEAD
pub async fn pointer_events() {
    fn pointer_events_app(cx: Scope) -> Element {
        let state = use_state(cx, || vec![]);
=======
pub async fn pointer_events_from_mouse() {
    fn pointer_events_app() -> Element {
        let mut state = use_signal(|| vec![]);
>>>>>>> bebe6e39

        let onpointerdown = move |_| state.push("down".to_string());

        let onpointerup = move |_| state.push("up".to_string());

        let onpointerover = move |_| state.push("over".to_string());

        let onpointerenter = move |_| state.push("enter".to_string());

        let onpointerleave = move |_| state.push("leave".to_string());

        rsx!(
            rect {
                height: "100%",
                width: "100%",
                padding: "10",
                rect {
                    height: "100%",
                    width: "100%",
                    onpointerdown: onpointerdown,
                    onpointerup: onpointerup,
                    onpointerover: onpointerover,
                    onpointerenter: onpointerenter,
                    onpointerleave: onpointerleave,
                    label { "{state:?}" }
                }
            }
        )
    }

    let mut utils = launch_test(pointer_events_app);

    let root = utils.root().get(0);
    let rect = root.get(0);
    let label = rect.get(0);

    assert_eq!(label.get(0).text(), Some("[]"));

    // Moving the mouse for the first time will cause `mouseenter` and `mouseover` events
    utils.push_event(FreyaEvent::Mouse {
        name: "mouseover".to_string(),
        cursor: CursorPoint::new(100.0, 100.0),
        button: Some(MouseButton::Left),
    });
    utils.wait_for_update().await;
    assert_eq!(
        label.get(0).text(),
        Some(format!("{:?}", vec!["enter", "over"]).as_str())
    );

    utils.push_event(FreyaEvent::Mouse {
        name: "mousedown".to_string(),
        cursor: CursorPoint::new(100.0, 100.0),
        button: Some(MouseButton::Left),
    });
    utils.wait_for_update().await;
    assert_eq!(
        label.get(0).text(),
        Some(format!("{:?}", vec!["enter", "over", "down"]).as_str())
    );

    utils.push_event(FreyaEvent::Mouse {
        name: "click".to_string(),
        cursor: CursorPoint::new(100.0, 100.0),
        button: Some(MouseButton::Left),
    });
    utils.wait_for_update().await;
    assert_eq!(
        label.get(0).text(),
        Some(format!("{:?}", vec!["enter", "over", "down", "up"]).as_str())
    );

    utils.push_event(FreyaEvent::Mouse {
        name: "mouseover".to_string(),
        cursor: CursorPoint::new(0.0, 0.0),
        button: Some(MouseButton::Left),
    });
    utils.wait_for_update().await;
    assert_eq!(
        label.get(0).text(),
        Some(format!("{:?}", vec!["enter", "over", "down", "up", "leave"]).as_str())
    );
<<<<<<< HEAD
=======
}

#[tokio::test]
pub async fn pointer_events_from_touch() {
    fn pointer_events_app() -> Element {
        let mut state = use_signal(|| vec![]);

        let onpointerdown = move |_| state.push("down".to_string());

        let onpointerup = move |_| state.push("up".to_string());

        let onpointerover = move |_| state.push("over".to_string());

        let onpointerenter = move |_| state.push("enter".to_string());

        rsx!(
            rect {
                height: "100%",
                width: "100%",
                padding: "10",
                rect {
                    height: "100%",
                    width: "100%",
                    onpointerdown: onpointerdown,
                    onpointerup: onpointerup,
                    onpointerover: onpointerover,
                    onpointerenter: onpointerenter,
                    label { "{state:?}" }
                }
            }
        )
    }

    let mut utils = launch_test(pointer_events_app);

    let root = utils.root().get(0);
    let rect = root.get(0);
    let label = rect.get(0);

    assert_eq!(label.get(0).text(), Some("[]"));

    utils.push_event(FreyaEvent::Touch {
        name: "touchmove".to_string(),
        location: CursorPoint::new(100.0, 100.0),
        finger_id: 1,
        phase: TouchPhase::Moved,
        force: None,
    });
    utils.wait_for_update().await;
    assert_eq!(
        label.get(0).text(),
        Some(format!("{:?}", vec!["enter", "over"]).as_str())
    );

    utils.push_event(FreyaEvent::Touch {
        name: "touchstart".to_string(),
        location: CursorPoint::new(100.0, 100.0),
        finger_id: 1,
        phase: TouchPhase::Started,
        force: None,
    });
    utils.wait_for_update().await;
    assert_eq!(
        label.get(0).text(),
        Some(format!("{:?}", vec!["enter", "over", "down"]).as_str())
    );

    utils.push_event(FreyaEvent::Touch {
        name: "touchend".to_string(),
        location: CursorPoint::new(100.0, 100.0),
        finger_id: 1,
        phase: TouchPhase::Ended,
        force: None,
    });
    utils.wait_for_update().await;
    assert_eq!(
        label.get(0).text(),
        Some(format!("{:?}", vec!["enter", "over", "down", "up"]).as_str())
    );
>>>>>>> bebe6e39
}<|MERGE_RESOLUTION|>--- conflicted
+++ resolved
@@ -1,19 +1,14 @@
 use dioxus::prelude::*;
 use freya_core::prelude::*;
 use freya_elements::elements as dioxus_elements;
-use freya_testing::{launch_test, MouseButton};
+use freya_testing::{events::pointer::MouseButton, launch_test};
 use torin::prelude::CursorPoint;
+use winit::event::TouchPhase;
 
 #[tokio::test]
-<<<<<<< HEAD
-pub async fn pointer_events() {
-    fn pointer_events_app(cx: Scope) -> Element {
-        let state = use_state(cx, || vec![]);
-=======
 pub async fn pointer_events_from_mouse() {
     fn pointer_events_app() -> Element {
         let mut state = use_signal(|| vec![]);
->>>>>>> bebe6e39
 
         let onpointerdown = move |_| state.push("down".to_string());
 
@@ -96,8 +91,6 @@
         label.get(0).text(),
         Some(format!("{:?}", vec!["enter", "over", "down", "up", "leave"]).as_str())
     );
-<<<<<<< HEAD
-=======
 }
 
 #[tokio::test]
@@ -177,5 +170,4 @@
         label.get(0).text(),
         Some(format!("{:?}", vec!["enter", "over", "down", "up"]).as_str())
     );
->>>>>>> bebe6e39
 }