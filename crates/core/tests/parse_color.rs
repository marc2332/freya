--- conflicted
+++ resolved
@@ -37,15 +37,15 @@
 }
 
 #[test]
-<<<<<<< HEAD
 fn parse_hex_transparent_color() {
     let color = Color::parse("#5b7b3980");
     assert_eq!(color, Ok(Color::from_argb(128, 91, 123, 57)));
-=======
+}
+
+#[test]
 fn parse_3_char_hex_color() {
     let color = Color::parse("#F42");
     assert_eq!(color, Ok(Color::from_rgb(255, 68, 34)));
->>>>>>> bd1604ac
 }
 
 #[test]
