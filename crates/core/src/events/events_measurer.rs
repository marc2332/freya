--- conflicted
+++ resolved
@@ -181,11 +181,7 @@
 
 /// Measure what DOM events could be emited
 fn measure_dom_events(
-<<<<<<< HEAD
-    potential_events: NodesEvents,
-=======
     potential_events: PotentialEvents,
->>>>>>> c7ce6bcc
     fdom: &FreyaDOM,
     scale_factor: f64,
 ) -> Vec<DomEvent> {
@@ -234,16 +230,10 @@
 
                 let Style { background, .. } = &*node.get::<Style>().unwrap();
 
-<<<<<<< HEAD
-                if background != &Fill::Color(Color::TRANSPARENT) {
-                    // If the background isn't transparent,
-                    // we must make sure that next nodes are parent of it
-=======
                 if background != &Fill::Color(Color::TRANSPARENT) && !event.is_keyboard_event() {
                     // If the background isn't transparent,
                     // we must make sure that next nodes are parent of it
                     // This only matters for pointer-based events, and not to e.g keyboard events
->>>>>>> c7ce6bcc
                     child_node = Some(*node_id);
                 }
             }
