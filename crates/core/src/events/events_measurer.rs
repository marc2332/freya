use crate::layout::{Layers, Viewports};
use dioxus_native_core::real_dom::NodeImmutable;
use dioxus_native_core::NodeId;
use dioxus_native_core::{prelude::NodeImmutableDioxusExt, tree::TreeRef};
use freya_dom::{dom::DioxusDOM, prelude::FreyaDOM};

use freya_engine::prelude::*;
use freya_node_state::{Fill, Style};

pub use crate::events::{DomEvent, NodesState, PlatformEvent};

use crate::types::{EventEmitter, EventsQueue, PotentialEvents};

use super::potential_event::PotentialEvent;

/// Process the events and emit them to the VirtualDOM
pub fn process_events(
    dom: &FreyaDOM,
    layers: &Layers,
    events: &mut EventsQueue,
    event_emitter: &EventEmitter,
    nodes_state: &mut NodesState,
    viewports: &Viewports,
    scale_factor: f64,
) {
    // 1. Get global events created from the incoming events
    let global_events = measure_global_events(events);

    // 2. Get potential events that could be emitted based on the elements layout and viewports
    let potential_events = measure_potential_event_listeners(layers, events, viewports, dom);

    // 3. Get what events can be actually emitted based on what elements are listening
    let dom_events = measure_dom_events(potential_events, dom, scale_factor);

<<<<<<< HEAD
    // 4. Filter the dom events and get potential derived events, e.g mouseover -> mouseenter
    let (potential_colateral_events, mut to_emit_dom_events) =
        elements_state.process_events(&dom_events, events);
=======
    // 4. Filter the dom events and get potential colateral events, e.g mouseover -> mouseenter
    let (potential_colateral_events, mut to_emit_dom_events) =
        nodes_state.process_events(&dom_events, events);
>>>>>>> fda8624e

    // 5. Get what colateral events can actually be emitted
    let to_emit_dom_colateral_events =
        measure_dom_events(potential_colateral_events, dom, scale_factor);

    // 6. Join both the dom and colateral dom events and sort them
    to_emit_dom_events.extend(to_emit_dom_colateral_events);
    to_emit_dom_events.sort_unstable();

    // 7. Emit the DOM events
    for event in to_emit_dom_events {
        event_emitter.send(event).unwrap();
    }

    // 8. Emit the global events
    emit_global_events_listeners(global_events, dom, event_emitter, scale_factor);

    // 9. Clear the events queue
    events.clear();
}

/// Measure globale events
pub fn measure_global_events(events: &EventsQueue) -> Vec<PlatformEvent> {
    let mut global_events = Vec::default();
    for event in events {
        let Some(event_name) = event.get_name().get_global_event() else {
            continue;
        };
        let mut global_event = event.clone();
        global_event.set_name(event_name);
        global_events.push(global_event);
    }
    global_events
}

/// Measure what potential event listeners could be triggered
pub fn measure_potential_event_listeners(
    layers: &Layers,
    events: &EventsQueue,
    viewports: &Viewports,
    fdom: &FreyaDOM,
) -> PotentialEvents {
    let mut potential_events = PotentialEvents::default();

    let layout = fdom.layout();

    // Propagate events from the top to the bottom
    for (layer, layer_nodes) in layers.layers() {
        for node_id in layer_nodes {
            let areas = layout.get(*node_id);
            if let Some(areas) = areas {
                'events: for event in events.iter() {
                    if let PlatformEvent::Keyboard { name, .. } = event {
                        let event_data = PotentialEvent {
                            node_id: *node_id,
                            layer: Some(*layer),
                            event: event.clone(),
                        };
                        potential_events.entry(*name).or_default().push(event_data);
                    } else {
                        let data = match event {
                            PlatformEvent::Mouse { name, cursor, .. } => Some((name, cursor)),
                            PlatformEvent::Wheel { name, cursor, .. } => Some((name, cursor)),
                            PlatformEvent::Touch { name, location, .. } => Some((name, location)),
                            _ => None,
                        };
                        if let Some((name, cursor)) = data {
                            let cursor_is_inside = areas.area.contains(cursor.to_f32());

                            // Make sure the cursor is inside the node area
                            if cursor_is_inside {
                                let node_viewports = viewports.get(node_id);

                                // Make sure the cursor is inside all the applicable viewports from the element
                                if let Some((_, node_viewports)) = node_viewports {
                                    for viewport_id in node_viewports {
                                        let viewport = viewports.get(viewport_id).unwrap().0;
                                        if let Some(viewport) = viewport {
                                            if !viewport.contains(cursor.to_f32()) {
                                                continue 'events;
                                            }
                                        }
                                    }
                                }

                                let event_data = PotentialEvent {
                                    node_id: *node_id,
                                    layer: Some(*layer),
                                    event: event.clone(),
                                };

                                potential_events
                                    .entry(*name)
                                    .or_insert_with(Vec::new)
                                    .push(event_data);
                            }
                        }
                    }
                }
            }
        }
    }

    potential_events
}

fn is_node_parent_of(rdom: &DioxusDOM, node: NodeId, parent_node: NodeId) -> bool {
    let mut stack = vec![parent_node];
    while let Some(id) = stack.pop() {
        let tree = rdom.tree_ref();
        let mut children = tree.children_ids(id);
        drop(tree);
        if children.contains(&node) {
            return true;
        }

        if rdom.contains(id) {
            children.reverse();
            stack.extend(children.iter());
        }
    }

<<<<<<< HEAD
fn is_node_parent_of(rdom: &DioxusDOM, node: NodeId, parent_node: NodeId) -> bool {
    let mut stack = vec![parent_node];
    while let Some(id) = stack.pop() {
        let tree = rdom.tree_ref();
        let mut children = tree.children_ids(id);
        drop(tree);
        if children.contains(&node) {
            return true;
        }

        if rdom.contains(id) {
            children.reverse();
            stack.extend(children.iter());
        }
    }

=======
>>>>>>> fda8624e
    false
}

/// Measure what DOM events could be emited
fn measure_dom_events(
    potential_events: PotentialEvents,
    fdom: &FreyaDOM,
    scale_factor: f64,
) -> Vec<DomEvent> {
    let mut new_events = Vec::new();
    let rdom = fdom.rdom();

    // Iterate over all the events
    for (event_name, event_nodes) in potential_events {
<<<<<<< HEAD
        let derivated_events = get_derivated_events(event_name.as_str());

        let mut found_nodes: Vec<(&NodeId, FreyaEvent)> = Vec::new();

        // Iterate over the derivated event (including the source)
        'event: for derivated_event_name in derivated_events.iter() {
            let mut child_node: Option<NodeId> = None;

            let listeners = rdom.get_listening_sorted(derivated_event_name);

            // Iterate over the event nodes
            for (node_id, event) in event_nodes.iter().rev() {
                let Some(node) = rdom.get(*node_id) else {
                    continue;
                };

                // Iterate over the event listeners
                for listener in &listeners {
                    if listener.id() == *node_id {
                        let valid_node = if let Some(child_node) = child_node {
                            is_node_parent_of(rdom, child_node, *node_id)
                        } else {
                            true
                        };

                        if valid_node {
                            let mut valid_event = event.clone();
                            valid_event.set_name(derivated_event_name.to_string());
                            found_nodes.push((node_id, valid_event));

                            // Only stop looking for valid nodes when the event isn't of type keyboard
                            if !event.is_keyboard_event() {
                                continue 'event;
                            }
                        }
                    }
                }

                let Style { background, .. } = &*node.get::<Style>().unwrap();

                if background != &Fill::Color(Color::TRANSPARENT) {
                    // If the background isn't transparent,
                    // we must make sure that next nodes are parent of it
                    child_node = Some(*node_id);
=======
        let colateral_events = event_name.get_colateral_events();

        let mut valid_events: Vec<PotentialEvent> = Vec::new();

        // Iterate over the colateral events (including the source)
        'event: for colateral_event in colateral_events {
            let mut child_node: Option<NodeId> = None;

            let listeners = rdom.get_listening_sorted(colateral_event.into());

            // Iterate over the event nodes
            for PotentialEvent {
                node_id,
                event,
                layer,
            } in event_nodes.iter().rev()
            {
                let Some(node) = rdom.get(*node_id) else {
                    continue;
                };

                // Iterate over the event listeners
                for listener in &listeners {
                    if listener.id() == *node_id {
                        let valid_node = if let Some(child_node) = child_node {
                            is_node_parent_of(rdom, child_node, *node_id)
                        } else {
                            true
                        };

                        if valid_node {
                            let mut valid_event = event.clone();
                            valid_event.set_name(colateral_event);
                            valid_events.push(PotentialEvent {
                                node_id: *node_id,
                                event: valid_event,
                                layer: *layer,
                            });

                            // Stack events that do not bubble up
                            if event.get_name().does_bubble() {
                                continue 'event;
                            }
                        }
                    }
>>>>>>> fda8624e
                }

                let Style { background, .. } = &*node.get::<Style>().unwrap();

                if background != &Fill::Color(Color::TRANSPARENT) && event.get_name().does_bubble()
                {
                    // If the background isn't transparent,
                    // we must make sure that next nodes are parent of it
                    // This only matters for events that bubble up (e.g cursor movement events)
                    child_node = Some(*node_id);
                }
            }
        }

<<<<<<< HEAD
        for (node_id, request_event) in found_nodes {
            let layout = fdom.layout();
            let areas = layout.get(*node_id);
=======
        for potential_event in valid_events {
            let layout = fdom.layout();
            let areas = layout.get(potential_event.node_id);
>>>>>>> fda8624e
            if let Some(areas) = areas {
                let node_ref = fdom.rdom().get(potential_event.node_id).unwrap();
                let element_id = node_ref.mounted_id().unwrap();
                let event = DomEvent::new(
                    potential_event,
                    element_id,
                    Some(areas.visible_area()),
                    scale_factor,
                );
                new_events.push(event);
            }
        }
    }

    new_events
}

/// Emit global events
fn emit_global_events_listeners(
    global_events: Vec<PlatformEvent>,
    fdom: &FreyaDOM,
    event_emitter: &EventEmitter,
    scale_factor: f64,
) {
    for global_event in global_events {
        let event_name = global_event.get_name();
        let listeners = fdom.rdom().get_listening_sorted(event_name.into());

        for listener in listeners {
            let element_id = listener.mounted_id().unwrap();
            let event = DomEvent::new(
                PotentialEvent {
                    node_id: listener.id(),
                    layer: None,
                    event: global_event.clone(),
                },
                element_id,
                None,
                scale_factor,
            );
            event_emitter.send(event).unwrap();
        }
    }
}<|MERGE_RESOLUTION|>--- conflicted
+++ resolved
@@ -32,15 +32,9 @@
     // 3. Get what events can be actually emitted based on what elements are listening
     let dom_events = measure_dom_events(potential_events, dom, scale_factor);
 
-<<<<<<< HEAD
-    // 4. Filter the dom events and get potential derived events, e.g mouseover -> mouseenter
-    let (potential_colateral_events, mut to_emit_dom_events) =
-        elements_state.process_events(&dom_events, events);
-=======
     // 4. Filter the dom events and get potential colateral events, e.g mouseover -> mouseenter
     let (potential_colateral_events, mut to_emit_dom_events) =
         nodes_state.process_events(&dom_events, events);
->>>>>>> fda8624e
 
     // 5. Get what colateral events can actually be emitted
     let to_emit_dom_colateral_events =
@@ -163,25 +157,6 @@
         }
     }
 
-<<<<<<< HEAD
-fn is_node_parent_of(rdom: &DioxusDOM, node: NodeId, parent_node: NodeId) -> bool {
-    let mut stack = vec![parent_node];
-    while let Some(id) = stack.pop() {
-        let tree = rdom.tree_ref();
-        let mut children = tree.children_ids(id);
-        drop(tree);
-        if children.contains(&node) {
-            return true;
-        }
-
-        if rdom.contains(id) {
-            children.reverse();
-            stack.extend(children.iter());
-        }
-    }
-
-=======
->>>>>>> fda8624e
     false
 }
 
@@ -196,52 +171,6 @@
 
     // Iterate over all the events
     for (event_name, event_nodes) in potential_events {
-<<<<<<< HEAD
-        let derivated_events = get_derivated_events(event_name.as_str());
-
-        let mut found_nodes: Vec<(&NodeId, FreyaEvent)> = Vec::new();
-
-        // Iterate over the derivated event (including the source)
-        'event: for derivated_event_name in derivated_events.iter() {
-            let mut child_node: Option<NodeId> = None;
-
-            let listeners = rdom.get_listening_sorted(derivated_event_name);
-
-            // Iterate over the event nodes
-            for (node_id, event) in event_nodes.iter().rev() {
-                let Some(node) = rdom.get(*node_id) else {
-                    continue;
-                };
-
-                // Iterate over the event listeners
-                for listener in &listeners {
-                    if listener.id() == *node_id {
-                        let valid_node = if let Some(child_node) = child_node {
-                            is_node_parent_of(rdom, child_node, *node_id)
-                        } else {
-                            true
-                        };
-
-                        if valid_node {
-                            let mut valid_event = event.clone();
-                            valid_event.set_name(derivated_event_name.to_string());
-                            found_nodes.push((node_id, valid_event));
-
-                            // Only stop looking for valid nodes when the event isn't of type keyboard
-                            if !event.is_keyboard_event() {
-                                continue 'event;
-                            }
-                        }
-                    }
-                }
-
-                let Style { background, .. } = &*node.get::<Style>().unwrap();
-
-                if background != &Fill::Color(Color::TRANSPARENT) {
-                    // If the background isn't transparent,
-                    // we must make sure that next nodes are parent of it
-                    child_node = Some(*node_id);
-=======
         let colateral_events = event_name.get_colateral_events();
 
         let mut valid_events: Vec<PotentialEvent> = Vec::new();
@@ -287,7 +216,6 @@
                             }
                         }
                     }
->>>>>>> fda8624e
                 }
 
                 let Style { background, .. } = &*node.get::<Style>().unwrap();
@@ -302,15 +230,9 @@
             }
         }
 
-<<<<<<< HEAD
-        for (node_id, request_event) in found_nodes {
-            let layout = fdom.layout();
-            let areas = layout.get(*node_id);
-=======
         for potential_event in valid_events {
             let layout = fdom.layout();
             let areas = layout.get(potential_event.node_id);
->>>>>>> fda8624e
             if let Some(areas) = areas {
                 let node_ref = fdom.rdom().get(potential_event.node_id).unwrap();
                 let element_id = node_ref.mounted_id().unwrap();
