use crate::layout::{Layers, Viewports};
use dioxus_native_core::real_dom::NodeImmutable;
use dioxus_native_core::NodeId;
use dioxus_native_core::{prelude::NodeImmutableDioxusExt, tree::TreeRef};
use freya_dom::{dom::DioxusDOM, prelude::FreyaDOM};

use freya_engine::prelude::*;
use freya_node_state::{Fill, Style};

pub use crate::events::{DomEvent, NodesState, PlatformEvent};

use crate::types::{EventEmitter, EventsQueue, PotentialEvents};

use super::potential_event::PotentialEvent;

/// Process the events and emit them to the VirtualDOM
pub fn process_events(
    dom: &FreyaDOM,
    layers: &Layers,
    events: &mut EventsQueue,
    event_emitter: &EventEmitter,
    nodes_state: &mut NodesState,
    viewports: &Viewports,
    scale_factor: f64,
) {
    // 1. Get global events created from the incoming events
    let global_events = measure_global_events(events);

    // 2. Get potential events that could be emitted based on the elements layout and viewports
    let potential_events = measure_potential_event_listeners(layers, events, viewports, dom);

    // 3. Get what events can be actually emitted based on what elements are listening
    let dom_events = measure_dom_events(potential_events, dom, scale_factor);

    // 4. Filter the dom events and get potential collateral events, e.g. mouseover -> mouseenter
    let (potential_collateral_events, mut to_emit_dom_events) =
        nodes_state.process_events(&dom_events, events);

    // 5. Get what collateral events can actually be emitted
    let to_emit_dom_collateral_events =
        measure_dom_events(potential_collateral_events, dom, scale_factor);

<<<<<<< HEAD
    let colateral_global_events = measure_colateral_global_events(&to_emit_dom_colateral_events);

    // 6. Join both the dom and colateral dom events and sort them
    to_emit_dom_events.extend(to_emit_dom_colateral_events);
=======
    // 6. Join both the dom and collateral dom events and sort them
    to_emit_dom_events.extend(to_emit_dom_collateral_events);
>>>>>>> 980d2642
    to_emit_dom_events.sort_unstable();

    // 7. Emit the DOM events
    for event in to_emit_dom_events {
        event_emitter.send(event).unwrap();
    }

    // 8. Emit the global events
    emit_global_events_listeners(
        global_events,
        colateral_global_events,
        dom,
        event_emitter,
        scale_factor,
    );

    // 9. Clear the events queue
    events.clear();
}

<<<<<<< HEAD
/// Measure colateral global events
pub fn measure_colateral_global_events(events: &[DomEvent]) -> Vec<DomEvent> {
    let mut global_events = Vec::default();
    for event in events {
        let Some(event_name) = event.name.get_global_event() else {
            continue;
        };
        let mut global_event = event.clone();
        global_event.name = event_name;
        global_event.layer = None;
        global_events.push(global_event);
    }
    global_events
}

=======
>>>>>>> 980d2642
/// Measure global events
pub fn measure_global_events(events: &EventsQueue) -> Vec<PlatformEvent> {
    let mut global_events = Vec::default();
    for event in events {
        let Some(event_name) = event.get_name().get_global_event() else {
            continue;
        };
        let mut global_event = event.clone();
        global_event.set_name(event_name);
        global_events.push(global_event);
    }
    global_events
}

/// Measure what potential event listeners could be triggered
pub fn measure_potential_event_listeners(
    layers: &Layers,
    events: &EventsQueue,
    viewports: &Viewports,
    fdom: &FreyaDOM,
) -> PotentialEvents {
    let mut potential_events = PotentialEvents::default();

    let layout = fdom.layout();

    // Propagate events from the top to the bottom
    for (layer, layer_nodes) in layers.layers() {
        for node_id in layer_nodes {
            let layout_node = layout.get(*node_id);
            if let Some(layout_node) = layout_node {
                'events: for event in events.iter() {
                    if let PlatformEvent::Keyboard { name, .. } = event {
                        let event_data = PotentialEvent {
                            node_id: *node_id,
                            layer: Some(*layer),
                            event: event.clone(),
                        };
                        potential_events.entry(*name).or_default().push(event_data);
                    } else {
                        let data = match event {
                            PlatformEvent::Mouse { name, cursor, .. } => Some((name, cursor)),
                            PlatformEvent::Wheel { name, cursor, .. } => Some((name, cursor)),
                            PlatformEvent::Touch { name, location, .. } => Some((name, location)),
                            _ => None,
                        };
                        if let Some((name, cursor)) = data {
                            let cursor_is_inside = layout_node.area.contains(cursor.to_f32());

                            // Make sure the cursor is inside the node area
                            if cursor_is_inside {
                                let node_viewports = viewports.get(node_id);

                                // Make sure the cursor is inside all the applicable viewports from the element
                                if let Some((_, node_viewports)) = node_viewports {
                                    for viewport_id in node_viewports {
                                        let viewport = viewports.get(viewport_id).unwrap().0;
                                        if let Some(viewport) = viewport {
                                            if !viewport.contains(cursor.to_f32()) {
                                                continue 'events;
                                            }
                                        }
                                    }
                                }

                                let event_data = PotentialEvent {
                                    node_id: *node_id,
                                    layer: Some(*layer),
                                    event: event.clone(),
                                };

                                potential_events
                                    .entry(*name)
                                    .or_insert_with(Vec::new)
                                    .push(event_data);
                            }
                        }
                    }
                }
            }
        }
    }

    potential_events
}

fn is_node_parent_of(rdom: &DioxusDOM, node: NodeId, parent_node: NodeId) -> bool {
    let mut stack = vec![parent_node];
    while let Some(id) = stack.pop() {
        let tree = rdom.tree_ref();
        let mut children = tree.children_ids(id);
        drop(tree);
        if children.contains(&node) {
            return true;
        }

        if rdom.contains(id) {
            children.reverse();
            stack.extend(children.iter());
        }
    }

    false
}

/// Measure what DOM events could be emitted
fn measure_dom_events(
    potential_events: PotentialEvents,
    fdom: &FreyaDOM,
    scale_factor: f64,
) -> Vec<DomEvent> {
    let mut new_events = Vec::new();
    let rdom = fdom.rdom();

    // Iterate over all the events
    for (event_name, event_nodes) in potential_events {
        let collateral_events = event_name.get_collateral_events();

        let mut valid_events: Vec<PotentialEvent> = Vec::new();

        // Iterate over the collateral events (including the source)
        'event: for collateral_event in collateral_events {
            let mut child_node: Option<NodeId> = None;

            let listeners = rdom.get_listening_sorted(&collateral_event);

            // Iterate over the event nodes
            for PotentialEvent {
                node_id,
                event,
                layer,
            } in event_nodes.iter().rev()
            {
                let Some(node) = rdom.get(*node_id) else {
                    continue;
                };

                // Iterate over the event listeners
                for listener in &listeners {
                    if listener.id() == *node_id {
                        let valid_node = if let Some(child_node) = child_node {
                            is_node_parent_of(rdom, child_node, *node_id)
                        } else {
                            true
                        };

                        if valid_node {
                            let mut valid_event = event.clone();
                            valid_event.set_name(collateral_event);
                            valid_events.push(PotentialEvent {
                                node_id: *node_id,
                                event: valid_event,
                                layer: *layer,
                            });

                            // Stack events that do not bubble up
                            if event.get_name().does_bubble() {
                                continue 'event;
                            }
                        }
                    }
                }

                let Style { background, .. } = &*node.get::<Style>().unwrap();

                if background != &Fill::Color(Color::TRANSPARENT)
                    && !event.get_name().does_go_through_solid()
                {
                    // If the background isn't transparent,
                    // we must make sure that next nodes are parent of it
                    // This only matters for events that bubble up (e.g. cursor movement events)
                    child_node = Some(*node_id);
                }
            }
        }

        for potential_event in valid_events {
            let layout = fdom.layout();
            let layout_node = layout.get(potential_event.node_id);
            if let Some(layout_node) = layout_node {
                let node_ref = fdom.rdom().get(potential_event.node_id).unwrap();
                let element_id = node_ref.mounted_id().unwrap();
                let event = DomEvent::new(
                    potential_event,
                    element_id,
                    Some(layout_node.visible_area()),
                    scale_factor,
                );
                new_events.push(event);
            }
        }
    }

    new_events
}

/// Emit global events
fn emit_global_events_listeners(
    global_events: Vec<PlatformEvent>,
    global_colateral_events: Vec<DomEvent>,
    fdom: &FreyaDOM,
    event_emitter: &EventEmitter,
    scale_factor: f64,
) {
    for global_event in global_events {
        let event_name = global_event.get_name();
        let listeners = fdom.rdom().get_listening_sorted(&event_name);

        for listener in listeners {
            let element_id = listener.mounted_id().unwrap();
            let event = DomEvent::new(
                PotentialEvent {
                    node_id: listener.id(),
                    layer: None,
                    event: global_event.clone(),
                },
                element_id,
                None,
                scale_factor,
            );
            event_emitter.send(event).unwrap();
        }
    }
    for colateral_global_event in global_colateral_events {
        event_emitter.send(colateral_global_event).unwrap();
    }
}<|MERGE_RESOLUTION|>--- conflicted
+++ resolved
@@ -40,15 +40,10 @@
     let to_emit_dom_collateral_events =
         measure_dom_events(potential_collateral_events, dom, scale_factor);
 
-<<<<<<< HEAD
-    let colateral_global_events = measure_colateral_global_events(&to_emit_dom_colateral_events);
+    let colateral_global_events = measure_colateral_global_events(&to_emit_dom_collateral_events);
 
     // 6. Join both the dom and colateral dom events and sort them
-    to_emit_dom_events.extend(to_emit_dom_colateral_events);
-=======
-    // 6. Join both the dom and collateral dom events and sort them
     to_emit_dom_events.extend(to_emit_dom_collateral_events);
->>>>>>> 980d2642
     to_emit_dom_events.sort_unstable();
 
     // 7. Emit the DOM events
@@ -69,7 +64,6 @@
     events.clear();
 }
 
-<<<<<<< HEAD
 /// Measure colateral global events
 pub fn measure_colateral_global_events(events: &[DomEvent]) -> Vec<DomEvent> {
     let mut global_events = Vec::default();
@@ -85,8 +79,6 @@
     global_events
 }
 
-=======
->>>>>>> 980d2642
 /// Measure global events
 pub fn measure_global_events(events: &EventsQueue) -> Vec<PlatformEvent> {
     let mut global_events = Vec::default();
