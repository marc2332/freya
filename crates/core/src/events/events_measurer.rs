use crate::layout::{Layers, Viewports};
use dioxus_native_core::real_dom::NodeImmutable;
use dioxus_native_core::NodeId;
use dioxus_native_core::{prelude::NodeImmutableDioxusExt, tree::TreeRef};
use freya_dom::{dom::DioxusDOM, prelude::FreyaDOM};

use freya_engine::prelude::*;
use freya_node_state::{Fill, Style};
use rustc_hash::FxHashMap;

pub use crate::events::{DomEvent, ElementsState, FreyaEvent};

use crate::types::{EventEmitter, EventsQueue, PotentialEvents};

/// Process the events and emit them to the VirtualDOM
pub fn process_events(
    dom: &FreyaDOM,
    layers: &Layers,
    events: &mut EventsQueue,
    event_emitter: &EventEmitter,
    elements_state: &mut ElementsState,
    viewports: &Viewports,
    scale_factor: f64,
) {
    // 1. Get global events created from the incominge vents
    let global_events = measure_global_events(events);

    // 2. Get potential events that could be emitted based on the elements layout and viewports
    let potential_events = measure_potential_event_listeners(layers, events, viewports, dom);

    // 3. Get what events can be actually emitted based on what elements are listening
    let dom_events = measure_dom_events(potential_events, dom, scale_factor);

    // 4. Filter the dom events and get potential derived events, e.g mouseover -> mouseenter
    let (potential_colateral_events, mut to_emit_dom_events) =
        elements_state.process_events(&dom_events, events);

    // 5. Get what derived events can actually be emitted
    let to_emit_dom_colateral_events =
        measure_dom_events(potential_colateral_events, dom, scale_factor);

    // 6. Join both the dom and colateral dom events and sort them
    to_emit_dom_events.extend(to_emit_dom_colateral_events);
    to_emit_dom_events.sort_unstable();

    // 7. Emit the DOM events
    for event in to_emit_dom_events {
        event_emitter.send(event).unwrap();
    }

    // 8. Emit the global events
    emit_global_events_listeners(global_events, dom, event_emitter, scale_factor);

    // 9. Clear the events queue
    events.clear();
}

/// Measure globale events
pub fn measure_global_events(events: &EventsQueue) -> Vec<FreyaEvent> {
    let mut global_events = Vec::default();
    for event in events {
        let event_name = match event.get_name() {
            "click" => Some("globalclick"),
            "mousedown" => Some("globalmousedown"),
            "mouseover" => Some("globalmouseover"),
            _ => None,
        };
        if let Some(event_name) = event_name {
            let mut global_event = event.clone();
            global_event.set_name(event_name.to_string());
            global_events.push(global_event);
        }
    }
    global_events
}

/// Measure what potential event listeners could be triggered
pub fn measure_potential_event_listeners(
    layers: &Layers,
    events: &EventsQueue,
    viewports: &Viewports,
    fdom: &FreyaDOM,
) -> PotentialEvents {
    let mut potential_events = FxHashMap::default();

    let layout = fdom.layout();

    // Propagate events from the top to the bottom
    for (_, layer) in layers.layers() {
        for node_id in layer {
            let areas = layout.get(*node_id);
            if let Some(areas) = areas {
                'events: for event in events.iter() {
                    if let FreyaEvent::Keyboard { name, .. } = event {
                        let event_data = (*node_id, event.clone());
                        potential_events
                            .entry(name.clone())
                            .or_insert_with(|| vec![event_data.clone()])
                            .push(event_data);
                    } else {
                        let data = match event {
                            FreyaEvent::Mouse { name, cursor, .. } => Some((name, cursor)),
                            FreyaEvent::Wheel { name, cursor, .. } => Some((name, cursor)),
                            FreyaEvent::Touch { name, location, .. } => Some((name, location)),
                            _ => None,
                        };
                        if let Some((name, cursor)) = data {
                            let cursor_is_inside = areas.area.contains(cursor.to_f32());

                            // Make sure the cursor is inside the node area
                            if cursor_is_inside {
                                let node_viewports = viewports.get(node_id);

                                // Make sure the cursor is inside all the applicable viewports from the element
                                if let Some((_, node_viewports)) = node_viewports {
                                    for viewport_id in node_viewports {
                                        let viewport = viewports.get(viewport_id).unwrap().0;
                                        if let Some(viewport) = viewport {
                                            if !viewport.contains(cursor.to_f32()) {
                                                continue 'events;
                                            }
                                        }
                                    }
                                }

                                let event_data = (*node_id, event.clone());

                                potential_events
                                    .entry(name.clone())
                                    .or_insert_with(Vec::new)
                                    .push(event_data);
                            }
                        }
                    }
                }
            }
        }
    }

    potential_events
}

/// Some events might cause other events, like for example:
/// A `mouseover` might also trigger a `mouseenter`
/// A `mousedown` or a `touchdown` might also trigger a `pointerdown`
fn get_derivated_events(event_name: &str) -> Vec<&str> {
    match event_name {
        "mouseover" | "touchmove" => {
            vec![event_name, "mouseenter", "pointerenter", "pointerover"]
        }
        "mousedown" | "touchstart" => {
            vec![event_name, "pointerdown"]
        }
        "click" | "touchend" => {
            vec![event_name, "pointerup"]
        }
        "mouseleave" => {
            vec![event_name, "pointerleave"]
        }
        _ => vec![event_name],
    }
}

fn is_node_parent_of(rdom: &DioxusDOM, node: NodeId, parent_node: NodeId) -> bool {
    let mut stack = vec![parent_node];
    while let Some(id) = stack.pop() {
        let tree = rdom.tree_ref();
        let mut children = tree.children_ids(id);
        drop(tree);
        if children.contains(&node) {
            return true;
        }

        if rdom.contains(id) {
            children.reverse();
            stack.extend(children.iter());
        }
    }

    false
}

/// Measure what DOM events could be emited
fn measure_dom_events(
<<<<<<< HEAD
    potential_events: NodesEvents,
=======
    potential_events: PotentialEvents,
>>>>>>> 7eae59eb
    fdom: &FreyaDOM,
    scale_factor: f64,
) -> Vec<DomEvent> {
    let mut new_events = Vec::new();
    let rdom = fdom.rdom();

    // Iterate over all the events
    for (event_name, event_nodes) in potential_events {
        let derivated_events = get_derivated_events(event_name.as_str());

        let mut found_nodes: Vec<(&NodeId, FreyaEvent)> = Vec::new();

        // Iterate over the derivated event (including the source)
        'event: for derivated_event_name in derivated_events.iter() {
            let mut child_node: Option<NodeId> = None;

            let listeners = rdom.get_listening_sorted(derivated_event_name);

            // Iterate over the event nodes
            for (node_id, event) in event_nodes.iter().rev() {
                let Some(node) = rdom.get(*node_id) else {
                    continue;
                };

                // Iterate over the event listeners
                for listener in &listeners {
                    if listener.id() == *node_id {
                        let valid_node = if let Some(child_node) = child_node {
                            is_node_parent_of(rdom, child_node, *node_id)
                        } else {
                            true
                        };

                        if valid_node {
                            let mut valid_event = event.clone();
                            valid_event.set_name(derivated_event_name.to_string());
                            found_nodes.push((node_id, valid_event));

                            // Only stop looking for valid nodes when the event isn't of type keyboard
                            if !event.is_keyboard_event() {
                                continue 'event;
                            }
                        }
                    }
                }

                let Style { background, .. } = &*node.get::<Style>().unwrap();

                if background != &Fill::Color(Color::TRANSPARENT) {
                    // If the background isn't transparent,
                    // we must make sure that next nodes are parent of it
                    child_node = Some(*node_id);
                }
            }
        }

        for (node_id, request_event) in found_nodes {
            let layout = fdom.layout();
            let areas = layout.get(*node_id);
            if let Some(areas) = areas {
                let node_ref = fdom.rdom().get(*node_id).unwrap();
                let element_id = node_ref.mounted_id().unwrap();
                let event = DomEvent::new(
                    *node_id,
                    element_id,
                    &request_event,
                    Some(areas.visible_area()),
                    scale_factor,
                );
                new_events.push(event);
            }
        }
    }

    new_events
}

/// Emit global events
fn emit_global_events_listeners(
    global_events: Vec<FreyaEvent>,
    fdom: &FreyaDOM,
    event_emitter: &EventEmitter,
    scale_factor: f64,
) {
    for global_event in global_events {
        let event_name = global_event.get_name();
        let listeners = fdom.rdom().get_listening_sorted(event_name);

        for listener in listeners {
            let element_id = listener.mounted_id().unwrap();
            let event = DomEvent::new(listener.id(), element_id, &global_event, None, scale_factor);
            event_emitter.send(event).unwrap();
        }
    }
}<|MERGE_RESOLUTION|>--- conflicted
+++ resolved
@@ -182,11 +182,7 @@
 
 /// Measure what DOM events could be emited
 fn measure_dom_events(
-<<<<<<< HEAD
-    potential_events: NodesEvents,
-=======
     potential_events: PotentialEvents,
->>>>>>> 7eae59eb
     fdom: &FreyaDOM,
     scale_factor: f64,
 ) -> Vec<DomEvent> {
