use crate::layout::{Layers, Viewports};
use dioxus_native_core::real_dom::NodeImmutable;
use dioxus_native_core::NodeId;
use dioxus_native_core::{prelude::NodeImmutableDioxusExt, tree::TreeRef};
use freya_dom::{dom::DioxusDOM, prelude::FreyaDOM};

use freya_engine::prelude::*;
use freya_node_state::{Fill, Style};

pub use crate::events::{DomEvent, ElementsState, FreyaEvent};

use crate::types::{EventEmitter, EventsQueue, PotentialEvents};

/// Process the events and emit them to the VirtualDOM
pub fn process_events(
    dom: &FreyaDOM,
    layers: &Layers,
    events: &mut EventsQueue,
    event_emitter: &EventEmitter,
    elements_state: &mut ElementsState,
    viewports: &Viewports,
    scale_factor: f64,
) {
    // 1. Get global events created from the incominge vents
    let global_events = measure_global_events(events);

    // 2. Get potential events that could be emitted based on the elements layout and viewports
    let potential_events = measure_potential_event_listeners(layers, events, viewports, dom);

    // 3. Get what events can be actually emitted based on what elements are listening
    let dom_events = measure_dom_events(potential_events, dom, scale_factor);

    // 4. Filter the dom events and get potential derived events, e.g mouseover -> mouseenter
    let (potential_colateral_events, mut to_emit_dom_events) =
        elements_state.process_events(&dom_events, events);

    // 5. Get what derived events can actually be emitted
    let to_emit_dom_colateral_events =
        measure_dom_events(potential_colateral_events, dom, scale_factor);

    // 6. Join both the dom and colateral dom events and sort them
    to_emit_dom_events.extend(to_emit_dom_colateral_events);
    to_emit_dom_events.sort_unstable();

    // 7. Emit the DOM events
    for event in to_emit_dom_events {
        event_emitter.send(event).unwrap();
    }

    // 8. Emit the global events
    emit_global_events_listeners(global_events, dom, event_emitter, scale_factor);

    // 9. Clear the events queue
    events.clear();
}

/// Measure globale events
pub fn measure_global_events(events: &EventsQueue) -> Vec<FreyaEvent> {
    let mut global_events = Vec::default();
    for event in events {
        let event_name = match event.get_name() {
            "click" => Some("globalclick"),
            "mousedown" => Some("globalmousedown"),
            "mouseover" => Some("globalmouseover"),
            _ => None,
        };
        if let Some(event_name) = event_name {
            let mut global_event = event.clone();
            global_event.set_name(event_name.to_string());
            global_events.push(global_event);
        }
    }
    global_events
}

/// Measure what potential event listeners could be triggered
pub fn measure_potential_event_listeners(
    layers: &Layers,
    events: &EventsQueue,
    viewports: &Viewports,
    fdom: &FreyaDOM,
) -> PotentialEvents {
    let mut potential_events = PotentialEvents::default();

    let layout = fdom.layout();

    // Propagate events from the top to the bottom
    for (_, layer) in layers.layers() {
        for node_id in layer {
            let areas = layout.get(*node_id);
            if let Some(areas) = areas {
                'events: for event in events.iter() {
                    if let FreyaEvent::Keyboard { name, .. } = event {
                        let event_data = (*node_id, event.clone());
                        potential_events
                            .entry(name.clone())
                            .or_default()
                            .push(event_data);
                    } else {
                        let data = match event {
                            FreyaEvent::Mouse { name, cursor, .. } => Some((name, cursor)),
                            FreyaEvent::Wheel { name, cursor, .. } => Some((name, cursor)),
                            FreyaEvent::Touch { name, location, .. } => Some((name, location)),
                            _ => None,
                        };
                        if let Some((name, cursor)) = data {
                            let cursor_is_inside = areas.area.contains(cursor.to_f32());

                            // Make sure the cursor is inside the node area
                            if cursor_is_inside {
                                let node_viewports = viewports.get(node_id);

                                // Make sure the cursor is inside all the applicable viewports from the element
                                if let Some((_, node_viewports)) = node_viewports {
                                    for viewport_id in node_viewports {
                                        let viewport = viewports.get(viewport_id).unwrap().0;
                                        if let Some(viewport) = viewport {
                                            if !viewport.contains(cursor.to_f32()) {
                                                continue 'events;
                                            }
                                        }
                                    }
                                }

                                let event_data = (*node_id, event.clone());

                                potential_events
                                    .entry(name.clone())
                                    .or_insert_with(Vec::new)
                                    .push(event_data);
                            }
                        }
                    }
                }
            }
        }
    }

    potential_events
}

/// Some events might cause other events, like for example:
/// A `mouseover` might also trigger a `mouseenter`
/// A `mousedown` or a `touchdown` might also trigger a `pointerdown`
fn get_derivated_events(event_name: &str) -> Vec<&str> {
    match event_name {
        "mouseover" | "touchmove" => {
            vec![event_name, "mouseenter", "pointerenter", "pointerover"]
        }
        "mousedown" | "touchstart" => {
            vec![event_name, "pointerdown"]
        }
        "click" | "touchend" => {
            vec![event_name, "pointerup"]
        }
        "mouseleave" => {
            vec![event_name, "pointerleave"]
        }
        _ => vec![event_name],
    }
}

fn is_node_parent_of(rdom: &DioxusDOM, node: NodeId, parent_node: NodeId) -> bool {
    let mut stack = vec![parent_node];
    while let Some(id) = stack.pop() {
        let tree = rdom.tree_ref();
        let mut children = tree.children_ids(id);
        drop(tree);
        if children.contains(&node) {
            return true;
        }

        if rdom.contains(id) {
            children.reverse();
            stack.extend(children.iter());
        }
    }

    false
}

/// Measure what DOM events could be emited
fn measure_dom_events(
    potential_events: PotentialEvents,
    fdom: &FreyaDOM,
    scale_factor: f64,
) -> Vec<DomEvent> {
    let mut new_events = Vec::new();
    let rdom = fdom.rdom();

    // Iterate over all the events
    for (event_name, event_nodes) in potential_events {
        let derivated_events = get_derivated_events(event_name.as_str());

        let mut found_nodes: Vec<(&NodeId, FreyaEvent)> = Vec::new();

        // Iterate over the derivated event (including the source)
        'event: for derivated_event_name in derivated_events.iter() {
            let mut child_node: Option<NodeId> = None;

            let listeners = rdom.get_listening_sorted(derivated_event_name);

            // Iterate over the event nodes
            for (node_id, event) in event_nodes.iter().rev() {
                let Some(node) = rdom.get(*node_id) else {
                    continue;
                };

                // Iterate over the event listeners
                for listener in &listeners {
                    if listener.id() == *node_id {
                        let valid_node = if let Some(child_node) = child_node {
                            is_node_parent_of(rdom, child_node, *node_id)
                        } else {
                            true
                        };

                        if valid_node {
                            let mut valid_event = event.clone();
                            valid_event.set_name(derivated_event_name.to_string());
                            found_nodes.push((node_id, valid_event));

                            // Only stop looking for valid nodes when the event isn't of type keyboard
                            if !event.is_keyboard_event() {
                                continue 'event;
                            }
                        }
                    }
                }

                let Style { background, .. } = &*node.get::<Style>().unwrap();

<<<<<<< HEAD
                if background != &Fill::Color(Color::TRANSPARENT) {
                    // If the background isn't transparent,
                    // we must make sure that next nodes are parent of it
=======
                if background != &Fill::Color(Color::TRANSPARENT) && !event.is_keyboard_event() {
                    // If the background isn't transparent,
                    // we must make sure that next nodes are parent of it
                    // This only matters for pointer-based events, and not to e.g keyboard events
>>>>>>> 590a0e08
                    child_node = Some(*node_id);
                }
            }
        }

        for (node_id, request_event) in found_nodes {
            let layout = fdom.layout();
            let areas = layout.get(*node_id);
            if let Some(areas) = areas {
                let node_ref = fdom.rdom().get(*node_id).unwrap();
                let element_id = node_ref.mounted_id().unwrap();
                let event = DomEvent::new(
                    *node_id,
                    element_id,
                    &request_event,
                    Some(areas.visible_area()),
                    scale_factor,
                );
                new_events.push(event);
            }
        }
    }

    new_events
}

/// Emit global events
fn emit_global_events_listeners(
    global_events: Vec<FreyaEvent>,
    fdom: &FreyaDOM,
    event_emitter: &EventEmitter,
    scale_factor: f64,
) {
    for global_event in global_events {
        let event_name = global_event.get_name();
        let listeners = fdom.rdom().get_listening_sorted(event_name);

        for listener in listeners {
            let element_id = listener.mounted_id().unwrap();
            let event = DomEvent::new(listener.id(), element_id, &global_event, None, scale_factor);
            event_emitter.send(event).unwrap();
        }
    }
}<|MERGE_RESOLUTION|>--- conflicted
+++ resolved
@@ -230,16 +230,10 @@
 
                 let Style { background, .. } = &*node.get::<Style>().unwrap();
 
-<<<<<<< HEAD
-                if background != &Fill::Color(Color::TRANSPARENT) {
-                    // If the background isn't transparent,
-                    // we must make sure that next nodes are parent of it
-=======
                 if background != &Fill::Color(Color::TRANSPARENT) && !event.is_keyboard_event() {
                     // If the background isn't transparent,
                     // we must make sure that next nodes are parent of it
                     // This only matters for pointer-based events, and not to e.g keyboard events
->>>>>>> 590a0e08
                     child_node = Some(*node_id);
                 }
             }
