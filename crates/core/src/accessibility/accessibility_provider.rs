--- conflicted
+++ resolved
@@ -150,72 +150,37 @@
     }
 
     /// Focus the next/previous Node starting from the currently focused Node.
-    fn set_focus_on_next_node(
-        &mut self,
-        direction: AccessibilityFocusDirection,
-<<<<<<< HEAD
-    ) -> TreeUpdate {
-        let current_node = self
+    fn set_focus_on_next_node(&mut self, direction: AccessibilityFocusDirection) -> TreeUpdate {
+        let node_index = self
             .nodes()
             .enumerate()
             .find(|(_, node)| node.0 == self.focus_id())
-            .map(|(i, _)| i);
-
-        if let Some(node_index) = current_node {
-            let target_node_index = if direction == AccessibilityFocusDirection::Forward {
-                // Find the next Node
-                if node_index == self.nodes().len() - 1 {
-                    0
-=======
-        focus_sender: &watch::Sender<Option<AccessibilityId>>,
-    ) -> Option<TreeUpdate> {
-        // Start from the focused node or from the first registered node
-        let focused_node_id = self.focus_id().or(self.nodes().nth(0).map(|node| node.0));
-        if let Some(focused_node_id) = focused_node_id {
-            let current_node = self
-                .nodes()
-                .enumerate()
-                .find(|(_, node)| node.0 == focused_node_id)
-                .map(|(i, _)| i);
-
-            if let Some(node_index) = current_node {
-                let target_node_index = if direction == AccessibilityFocusDirection::Forward {
-                    // Find the next Node
-                    if node_index == self.nodes().len() - 1 {
-                        0
-                    } else {
-                        node_index + 1
-                    }
->>>>>>> 6b07a429
-                } else {
-                    node_index + 1
-                }
+            .map(|(i, _)| i)
+            .unwrap();
+
+        let target_node_index = if direction == AccessibilityFocusDirection::Forward {
+            // Find the next Node
+            if node_index == self.nodes().len() - 1 {
+                0
             } else {
-                // Find the previous Node
-                if node_index == 0 {
-                    self.nodes().len() - 1
-                } else {
-                    node_index - 1
-                }
-            };
-
-            let target_node = self
-                .nodes()
-                .enumerate()
-                .find(|(i, _)| *i == target_node_index)
-                .map(|(_, node)| node.0)
-                .unwrap_or(ACCESSIBILITY_ROOT_ID);
-
-            self.set_focus(target_node);
-        } else {
-            // Select the first Node
-            self.set_focus(
-                self.nodes()
-                    .next()
-                    .map(|(id, _)| *id)
-                    .unwrap_or(ACCESSIBILITY_ROOT_ID),
-            );
-        }
+                node_index + 1
+            }
+        } else {
+            // Find the previous Node
+            if node_index == 0 {
+                self.nodes().len() - 1
+            } else {
+                node_index - 1
+            }
+        };
+
+        let target_node = self
+            .nodes()
+            .nth(target_node_index)
+            .map(|(id, _)| *id)
+            .unwrap_or(ACCESSIBILITY_ROOT_ID);
+
+        self.set_focus(target_node);
 
         TreeUpdate {
             nodes: Vec::new(),
