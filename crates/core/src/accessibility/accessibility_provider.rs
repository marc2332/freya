use accesskit::{
    Action, DefaultActionVerb, Node, NodeBuilder, NodeClassSet, NodeId as AccessibilityId, Rect,
    Role, Tree, TreeUpdate,
};
use dioxus_native_core::{
    prelude::{NodeType, TextNode},
    real_dom::NodeImmutable,
    NodeId,
};
use freya_dom::prelude::{DioxusDOM, DioxusNode};
use freya_node_state::AccessibilityNodeState;
use std::slice::Iter;
use torin::{prelude::NodeAreas, torin::Torin};

use crate::layout::*;

use super::accessibility_state::ACCESSIBILITY_ROOT_ID;

/// Direction for the next Accessibility Node to be focused.
#[derive(PartialEq)]
pub enum AccessibilityFocusDirection {
    Forward,
    Backward,
}

pub trait AccessibilityProvider {
    /// Add a Node to the Accessibility Tree.
    fn add_node(
        &mut self,
        dioxus_node: &DioxusNode,
        node_areas: &NodeAreas,
        accessibility_id: AccessibilityId,
        node_accessibility: &AccessibilityNodeState,
    ) {
        let mut builder = NodeBuilder::new(Role::Unknown);

        // Set children
        let children = dioxus_node.get_accessibility_children();
        if !children.is_empty() {
            builder.set_children(children);
        }

        // Set text value
        if let Some(alt) = &node_accessibility.alt {
            builder.set_value(alt.to_owned());
        } else if let Some(value) = dioxus_node.get_inner_texts() {
            builder.set_value(value);
        }

        // Set name
        if let Some(name) = &node_accessibility.name {
            builder.set_name(name.to_owned());
        }

        // Set role
        if let Some(role) = node_accessibility.role {
            builder.set_role(role);
        }

        // Set the area
        let area = node_areas.area.to_f64();
        builder.set_bounds(Rect {
            x0: area.min_x(),
            x1: area.max_x(),
            y0: area.min_y(),
            y1: area.max_y(),
        });

        // Set focusable action
        if node_accessibility.focusable {
            builder.add_action(Action::Focus);
        } else {
            builder.add_action(Action::Default);
            builder.set_default_action_verb(DefaultActionVerb::Focus);
        }

        // Insert the node into the Tree
        let node = builder.build(self.node_classes());
        self.push_node(accessibility_id, node);
    }

    /// Push a Node into the Accesibility Tree.
    fn push_node(&mut self, id: AccessibilityId, node: Node);

    /// Mutable reference to the NodeClassSet.
    fn node_classes(&mut self) -> &mut NodeClassSet;

    /// Iterator over the Accessibility Tree of Nodes.
    fn nodes(&self) -> Iter<(AccessibilityId, Node)>;

    /// Get the currently focused Node's ID.
    fn focus_id(&self) -> AccessibilityId;

    /// Update the focused Node ID.
    fn set_focus(&mut self, new_focus_id: AccessibilityId);

    /// Update the focused Node ID and generate a TreeUpdate if necessary.
    fn set_focus_with_update(&mut self, new_focus_id: AccessibilityId) -> Option<TreeUpdate> {
        self.set_focus(new_focus_id);

        // Only focus the element if it exists
        let node_focused_exists = self.nodes().any(|node| node.0 == new_focus_id);
        if node_focused_exists {
            Some(TreeUpdate {
                nodes: Vec::new(),
                tree: None,
                focus: self.focus_id(),
            })
        } else {
            None
        }
    }

    /// Create the root Accessibility Node.
    fn build_root(&mut self, root_name: &str) -> Node {
        let mut builder = NodeBuilder::new(Role::Window);
        builder.set_name(root_name.to_string());
        builder.set_children(
            self.nodes()
                .map(|(id, _)| *id)
                .collect::<Vec<AccessibilityId>>(),
        );

        builder.build(self.node_classes())
    }

    /// Process the Nodes accessibility Tree
    fn process(&mut self, root_id: AccessibilityId, root_name: &str) -> TreeUpdate {
        let root = self.build_root(root_name);
        let mut nodes = vec![(root_id, root)];
        nodes.extend(self.nodes().cloned());
        nodes.reverse();

        let focus = self
            .nodes()
            .find_map(|node| {
                if node.0 == self.focus_id() {
                    Some(node.0)
                } else {
                    None
                }
            })
            .unwrap_or(ACCESSIBILITY_ROOT_ID);

        TreeUpdate {
            nodes,
            tree: Some(Tree::new(root_id)),
            focus,
        }
    }

    /// Focus the next/previous Node starting from the currently focused Node.
    fn set_focus_on_next_node(&mut self, direction: AccessibilityFocusDirection) -> TreeUpdate {
<<<<<<< HEAD
        let current_node = self
=======
        let node_index = self
>>>>>>> 8af4c9fb
            .nodes()
            .enumerate()
            .find(|(_, node)| node.0 == self.focus_id())
            .map(|(i, _)| i)
            .unwrap();

        let target_node_index = if direction == AccessibilityFocusDirection::Forward {
            // Find the next Node
            if node_index == self.nodes().len() - 1 {
                0
            } else {
                node_index + 1
            }
        } else {
            // Find the previous Node
            if node_index == 0 {
                self.nodes().len() - 1
            } else {
                node_index - 1
            }
        };

        let target_node = self
            .nodes()
            .nth(target_node_index)
            .map(|(id, _)| *id)
            .unwrap_or(ACCESSIBILITY_ROOT_ID);

        self.set_focus(target_node);

        TreeUpdate {
            nodes: Vec::new(),
            tree: None,
            focus: self.focus_id(),
        }
    }
}

/// Shortcut functions to retrieve Acessibility info from a Dioxus Node
trait NodeAccessibility {
    /// Return the first TextNode from this Node
    fn get_inner_texts(&self) -> Option<String>;

    /// Collect all the AccessibilityIDs from a Node's children
    fn get_accessibility_children(&self) -> Vec<AccessibilityId>;
}

impl NodeAccessibility for DioxusNode<'_> {
    /// Return the first TextNode from this Node
    fn get_inner_texts(&self) -> Option<String> {
        let children = self.children();
        let first_child = children.first()?;
        let node_type = first_child.node_type();
        if let NodeType::Text(TextNode { text, .. }) = &*node_type {
            Some(text.to_owned())
        } else {
            None
        }
    }

    /// Collect all the AccessibilityIDs from a Node's AccessibilityNodeState
    fn get_accessibility_children(&self) -> Vec<AccessibilityId> {
        self.children()
            .iter()
            .filter_map(|child| {
                let node_accessibility = &*child.get::<AccessibilityNodeState>().unwrap();
                node_accessibility.accessibility_id
            })
            .collect::<Vec<AccessibilityId>>()
    }
}

pub fn process_accessibility(
    layers: &Layers,
    layout: &Torin<NodeId>,
    rdom: &DioxusDOM,
    access_provider: &mut impl AccessibilityProvider,
) {
    for layer in layers.layers.values() {
        for node_id in layer {
            let node_areas = layout.get(*node_id).unwrap();
            let dioxus_node = rdom.get(*node_id);
            if let Some(dioxus_node) = dioxus_node {
                let node_accessibility = &*dioxus_node.get::<AccessibilityNodeState>().unwrap();
                if let Some(accessibility_id) = node_accessibility.accessibility_id {
                    access_provider.add_node(
                        &dioxus_node,
                        node_areas,
                        accessibility_id,
                        node_accessibility,
                    );
                }
            }
        }
    }
}<|MERGE_RESOLUTION|>--- conflicted
+++ resolved
@@ -151,11 +151,7 @@
 
     /// Focus the next/previous Node starting from the currently focused Node.
     fn set_focus_on_next_node(&mut self, direction: AccessibilityFocusDirection) -> TreeUpdate {
-<<<<<<< HEAD
-        let current_node = self
-=======
         let node_index = self
->>>>>>> 8af4c9fb
             .nodes()
             .enumerate()
             .find(|(_, node)| node.0 == self.focus_id())
