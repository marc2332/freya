--- conflicted
+++ resolved
@@ -1,29 +1,18 @@
 use crate::events::{DomEvent, FreyaEvent};
-<<<<<<< HEAD
-use accesskit::NodeId as AccessibilityId;
+pub use accesskit::NodeId as AccessibilityId;
 use dioxus_native_core::NodeId;
-=======
-use dioxus_native_core::NodeId;
-
-pub use accesskit::NodeId as AccessibilityId;
->>>>>>> 9545d109
 use rustc_hash::FxHashMap;
 use smallvec::SmallVec;
 use tokio::sync::mpsc::{UnboundedReceiver, UnboundedSender};
 use tokio::sync::watch;
 
-<<<<<<< HEAD
 /// Send focus updates to the Accessibility provider.
-pub type FocusSender = watch::Sender<Option<AccessibilityId>>;
+pub type FocusSender = watch::Sender<AccessibilityId>;
 
 /// Receive updates by the platform of the focused elements
-pub type FocusReceiver = watch::Receiver<Option<AccessibilityId>>;
+pub type FocusReceiver = watch::Receiver<AccessibilityId>;
 
 /// Emit events to the VirtualDOM
-=======
-pub type FocusSender = watch::Sender<AccessibilityId>;
-pub type FocusReceiver = watch::Receiver<AccessibilityId>;
->>>>>>> 9545d109
 pub type EventEmitter = UnboundedSender<DomEvent>;
 
 /// Receive events to be emitted to the VirtualDOM
