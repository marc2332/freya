pub use accesskit::{
    Node as AccessibilityNode,
    NodeId as AccessibilityId,
};
use freya_native_core::{
    events::EventName,
    NodeId,
};
use ragnarok::ProcessedEvents;
use tokio::sync::{
    mpsc::{
        UnboundedReceiver,
        UnboundedSender,
    },
    watch,
};

use crate::{
    events::{
        PlatformEvent,
<<<<<<< HEAD
=======
        PotentialEvent,
        ProcessedEvents,
>>>>>>> 99b2d163
    },
    platform_state::NativePlatformState,
};

/// Send platform updates from the platform
pub type NativePlatformSender = watch::Sender<NativePlatformState>;

/// Receive updates by the platform
pub type NativePlatformReceiver = watch::Receiver<NativePlatformState>;

/// Emit events to the VirtualDOM
<<<<<<< HEAD
pub type EventEmitter =
    UnboundedSender<ProcessedEvents<NodeId, EventName, DomEvent, PlatformEvent>>;

/// Receive events to be emitted to the VirtualDOM
pub type EventReceiver =
    UnboundedReceiver<ProcessedEvents<NodeId, EventName, DomEvent, PlatformEvent>>;
=======
pub type EventEmitter = UnboundedSender<ProcessedEvents>;

/// Receive events to be emitted to the VirtualDOM
pub type EventReceiver = UnboundedReceiver<ProcessedEvents>;
>>>>>>> 99b2d163

/// Queued list of events to be processed by Freya.
pub type EventsQueue = Vec<PlatformEvent>;<|MERGE_RESOLUTION|>--- conflicted
+++ resolved
@@ -17,12 +17,7 @@
 
 use crate::{
     events::{
-        PlatformEvent,
-<<<<<<< HEAD
-=======
-        PotentialEvent,
-        ProcessedEvents,
->>>>>>> 99b2d163
+        DomEvent, PlatformEvent
     },
     platform_state::NativePlatformState,
 };
@@ -34,19 +29,12 @@
 pub type NativePlatformReceiver = watch::Receiver<NativePlatformState>;
 
 /// Emit events to the VirtualDOM
-<<<<<<< HEAD
 pub type EventEmitter =
     UnboundedSender<ProcessedEvents<NodeId, EventName, DomEvent, PlatformEvent>>;
 
 /// Receive events to be emitted to the VirtualDOM
 pub type EventReceiver =
     UnboundedReceiver<ProcessedEvents<NodeId, EventName, DomEvent, PlatformEvent>>;
-=======
-pub type EventEmitter = UnboundedSender<ProcessedEvents>;
-
-/// Receive events to be emitted to the VirtualDOM
-pub type EventReceiver = UnboundedReceiver<ProcessedEvents>;
->>>>>>> 99b2d163
 
 /// Queued list of events to be processed by Freya.
 pub type EventsQueue = Vec<PlatformEvent>;