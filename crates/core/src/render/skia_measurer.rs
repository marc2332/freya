use std::sync::Arc;

use freya_common::NodeReferenceLayout;
use freya_engine::prelude::*;
use freya_native_core::{
    prelude::{
        ElementNode,
        NodeType,
        SendAnyMap,
    },
    real_dom::NodeImmutable,
    tags::TagName,
    NodeId,
};
use freya_node_state::LayoutState;
use torin::prelude::{
    Area,
    LayoutMeasurer,
    Node,
    Size2D,
};

use super::{
    create_label,
    create_paragraph,
    ParagraphCache,
};
use crate::{
    dom::*,
    render::ParagraphData,
};

/// Provides Text measurements using Skia APIs like SkParagraph
pub struct SkiaMeasurer<'a> {
    pub font_collection: &'a FontCollection,
    pub rdom: &'a DioxusDOM,
    pub default_fonts: &'a [String],
    pub scale_factor: f32,
    pub paragraph_cache: &'a mut ParagraphCache,
}

impl<'a> SkiaMeasurer<'a> {
    pub fn new(
        rdom: &'a DioxusDOM,
        font_collection: &'a FontCollection,
        default_fonts: &'a [String],
        scale_factor: f32,
        paragraph_cache: &'a mut ParagraphCache,
    ) -> Self {
        Self {
            font_collection,
            rdom,
            default_fonts,
            scale_factor,
            paragraph_cache,
        }
    }
}

impl<'a> LayoutMeasurer<NodeId> for SkiaMeasurer<'a> {
    fn measure(
        &mut self,
        node_id: NodeId,
        _node: &Node,
        area_size: &Size2D,
    ) -> Option<(Size2D, Arc<SendAnyMap>)> {
        let node = self.rdom.get(node_id).unwrap();
        let node_type = node.node_type();

        // println!("Measured in {}ms", a.elapsed().as_millis());

        match &*node_type {
            NodeType::Element(ElementNode { tag, .. }) if tag == &TagName::Label => {
                let ParagraphData { paragraph, size } = create_label(
                    &node,
                    area_size,
                    self.font_collection,
                    self.default_fonts,
                    self.scale_factor,
                    self.paragraph_cache,
                );
<<<<<<< HEAD
                let height = label.0.borrow().height();
                let res = Size2D::new(label.0.borrow().longest_line(), height);
                let mut map = SendAnyMap::new();
                map.insert(label);
                Some((res, Arc::new(map)))
=======
                let mut map = SendAnyMap::new();
                map.insert(CachedParagraph(paragraph, size.height));
                Some((size, Arc::new(map)))
>>>>>>> c57556c7
            }
            NodeType::Element(ElementNode { tag, .. }) if tag == &TagName::Paragraph => {
                let ParagraphData { paragraph, size } = create_paragraph(
                    &node,
                    area_size,
                    self.font_collection,
                    false,
                    self.default_fonts,
                    self.scale_factor,
                    self.paragraph_cache,
                );
<<<<<<< HEAD
                let height = paragraph.0.borrow().height();
                let res = Size2D::new(paragraph.0.borrow().longest_line(), height);
                let mut map = SendAnyMap::new();
                map.insert(paragraph);
                Some((res, Arc::new(map)))
=======
                let mut map = SendAnyMap::new();
                map.insert(CachedParagraph(paragraph, size.height));
                Some((size, Arc::new(map)))
>>>>>>> c57556c7
            }
            _ => None,
        }
    }

    fn should_measure_inner_children(&mut self, node_id: NodeId) -> bool {
        let node = self.rdom.get(node_id).unwrap();
        let node_type: &NodeType<_> = &node.node_type();

        node_type
            .tag()
            .map(|tag| tag.has_children_with_intrinsic_layout())
            .unwrap_or_default()
    }

    fn notify_layout_references(&self, node_id: NodeId, area: Area, inner_sizes: Size2D) {
        let node = self.rdom.get(node_id).unwrap();
        let size_state = &*node.get::<LayoutState>().unwrap();

        if let Some(reference) = &size_state.node_ref {
            let mut node_layout = NodeReferenceLayout {
                area,
                inner: inner_sizes,
            };
            node_layout.div(self.scale_factor);
            reference.0.send(node_layout).ok();
        }
    }
}<|MERGE_RESOLUTION|>--- conflicted
+++ resolved
@@ -79,17 +79,9 @@
                     self.scale_factor,
                     self.paragraph_cache,
                 );
-<<<<<<< HEAD
-                let height = label.0.borrow().height();
-                let res = Size2D::new(label.0.borrow().longest_line(), height);
                 let mut map = SendAnyMap::new();
-                map.insert(label);
-                Some((res, Arc::new(map)))
-=======
-                let mut map = SendAnyMap::new();
-                map.insert(CachedParagraph(paragraph, size.height));
+                map.insert(paragraph);
                 Some((size, Arc::new(map)))
->>>>>>> c57556c7
             }
             NodeType::Element(ElementNode { tag, .. }) if tag == &TagName::Paragraph => {
                 let ParagraphData { paragraph, size } = create_paragraph(
@@ -101,17 +93,9 @@
                     self.scale_factor,
                     self.paragraph_cache,
                 );
-<<<<<<< HEAD
-                let height = paragraph.0.borrow().height();
-                let res = Size2D::new(paragraph.0.borrow().longest_line(), height);
                 let mut map = SendAnyMap::new();
                 map.insert(paragraph);
-                Some((res, Arc::new(map)))
-=======
-                let mut map = SendAnyMap::new();
-                map.insert(CachedParagraph(paragraph, size.height));
                 Some((size, Arc::new(map)))
->>>>>>> c57556c7
             }
             _ => None,
         }
