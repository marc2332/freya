--- conflicted
+++ resolved
@@ -233,20 +233,12 @@
             }
 
             // Apply inherited scale effects
-<<<<<<< HEAD
-            for (id, scale) in &node_transform.scales {
-=======
             for (id, scale_x, scale_y) in &node_transform.scales {
->>>>>>> a4a10c60
                 let layout_node = self.layout.get(*id).unwrap();
                 let area = layout_node.visible_area();
                 let center = area.center();
                 dirty_canvas.translate((center.x, center.y));
-<<<<<<< HEAD
-                dirty_canvas.scale((*scale, *scale));
-=======
                 dirty_canvas.scale((*scale_x, *scale_y));
->>>>>>> a4a10c60
                 dirty_canvas.translate((-center.x, -center.y));
             }
 
