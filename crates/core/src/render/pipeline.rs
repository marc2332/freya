use freya_engine::prelude::{
    ClipOp,
    Color,
    FontCollection,
    FontMgr,
    Matrix,
    Paint,
    Point,
    Rect,
    SamplingOptions,
    SaveLayerRec,
    Surface,
};
use freya_native_core::{
    node::{
        ElementNode,
        NodeType,
    },
    real_dom::NodeImmutable,
    tags::TagName,
    NodeId,
};
<<<<<<< HEAD
use freya_node_state::{
    StyleState,
    TransformState,
    ViewportState,
};
=======
>>>>>>> 0b583ddd
use itertools::sorted;
use torin::prelude::{
    Area,
    LayoutNode,
    Torin,
};

use super::{
    wireframe_renderer,
    Compositor,
    CompositorCache,
    CompositorDirtyArea,
};
use crate::{
    dom::{
        CompositorDirtyNodes,
        DioxusDOM,
        DioxusNode,
        ImagesCache,
    },
    elements::{
        ElementUtils,
        ElementUtilsResolver,
    },
    layers::Layers,
    states::{
        TransformState,
        ViewportState,
    },
};

/// Runs the full rendering cycle.
pub struct RenderPipeline<'a> {
    pub rdom: &'a DioxusDOM,
    pub layers: &'a Layers,
    pub layout: &'a Torin<NodeId>,
    pub compositor_dirty_nodes: &'a mut CompositorDirtyNodes,
    pub compositor_dirty_area: &'a mut CompositorDirtyArea,
    pub compositor_cache: &'a mut CompositorCache,
    pub surface: &'a mut Surface,
    pub dirty_surface: &'a mut Surface,
    pub compositor: &'a mut Compositor,
    pub font_collection: &'a mut FontCollection,
    pub font_manager: &'a FontMgr,
    pub images_cache: &'a mut ImagesCache,
    pub canvas_area: Area,
    pub background: Color,
    pub scale_factor: f32,
    pub selected_node: Option<NodeId>,
    pub default_fonts: &'a [String],
}

impl RenderPipeline<'_> {
    pub fn run(&mut self) {
        let mut dirty_layers = Layers::default();

        // Process what nodes need to be rendered
        let rendering_layers = self.compositor.run(
            self.compositor_dirty_nodes,
            self.compositor_dirty_area,
            self.compositor_cache,
            self.layers,
            &mut dirty_layers,
            self.layout,
            self.rdom,
            self.scale_factor,
        );

        #[cfg(feature = "fade-cached-incremental-areas")]
        {
            // Slowly fade into white non-rerendered areas
            if self.compositor_dirty_area.is_some() {
                use freya_engine::prelude::{
                    Paint,
                    PaintStyle,
                };
                let rect = Rect::new(
                    self.canvas_area.min_x(),
                    self.canvas_area.min_y(),
                    self.canvas_area.max_x(),
                    self.canvas_area.max_y(),
                );
                let mut paint = Paint::default();
                paint.set_color(Color::from_argb(10, 245, 245, 245));
                paint.set_anti_alias(true);
                paint.set_style(PaintStyle::Fill);
                self.dirty_surface.canvas().draw_rect(rect, &paint);
            }
        }

        self.dirty_surface.canvas().save();

        // Round the area out to prevent float pixels issues
        self.compositor_dirty_area.round_out();

        // Clear using the the background only, but only the dirty
        // area in which it will render the intersected nodes again
        if let Some(dirty_area) = self.compositor_dirty_area.take() {
            #[cfg(debug_assertions)]
            tracing::info!("Marked {dirty_area:?} as dirty area");

            self.dirty_surface.canvas().clip_rect(
                Rect::new(
                    dirty_area.min_x(),
                    dirty_area.min_y(),
                    dirty_area.max_x(),
                    dirty_area.max_y(),
                ),
                ClipOp::Intersect,
                false,
            );
            self.dirty_surface.canvas().clear(self.background);
        }

        #[cfg(debug_assertions)]
        // Counter of painted nodes for debugging purposes
        let mut painted = 0;

        // Render the dirty nodes
        for (_, nodes) in sorted(rendering_layers.iter()) {
            'elements: for node_id in sorted(nodes) {
                let node_ref = self.rdom.get(*node_id).unwrap();
                let node_viewports = node_ref.get::<ViewportState>().unwrap();
                let layout_node = self.layout.get(*node_id);

                if let Some(layout_node) = layout_node {
                    // Skip elements that are completely out of any their parent's viewport
                    for viewport_id in &node_viewports.viewports {
                        let viewport = self.layout.get(*viewport_id).unwrap().visible_area();
                        if !viewport.intersects(&layout_node.area) {
                            continue 'elements;
                        }
                    }

                    // Render the element
                    self.render(node_ref, layout_node);

                    #[cfg(debug_assertions)]
                    {
                        painted += 1;
                    }
                }
            }
        }

        if let Some(selected_node) = &self.selected_node {
            if let Some(layout_node) = self.layout.get(*selected_node) {
                wireframe_renderer::render_wireframe(
                    self.dirty_surface.canvas(),
                    &layout_node.visible_area(),
                );
            }
        }

        #[cfg(debug_assertions)]
        {
            if painted > 0 {
                tracing::info!("Painted {painted} nodes");
            }
        }

        // Copy the dirty canvas into the main canvas
        self.dirty_surface.canvas().restore();
        self.surface.canvas().clear(self.background);
        self.dirty_surface.draw(
            self.surface.canvas(),
            (0, 0),
            SamplingOptions::default(),
            None,
        );

        self.compositor_dirty_nodes.clear();
    }

    pub fn render(&mut self, node_ref: DioxusNode, layout_node: &LayoutNode) {
        let dirty_canvas = self.dirty_surface.canvas();
<<<<<<< HEAD
        let area = layout_node.visible_area();
        let rect = Rect::new(area.min_x(), area.min_y(), area.max_x(), area.max_y());
=======
>>>>>>> 0b583ddd
        let node_type = &*node_ref.node_type();
        if let NodeType::Element(ElementNode { tag, .. }) = node_type {
            let Some(element_utils) = tag.utils() else {
                return;
            };

            let initial_layer = dirty_canvas.save();

            let node_transform = &*node_ref.get::<TransformState>().unwrap();
<<<<<<< HEAD
            let node_style = &*node_ref.get::<StyleState>().unwrap();
=======
            let node_viewports = node_ref.get::<ViewportState>().unwrap();

            for node_id in &node_viewports.viewports {
                let node_ref = self.rdom.get(*node_id).unwrap();
                let node_type = node_ref.node_type();
                let Some(element_utils) = node_type.tag().and_then(|tag| tag.utils()) else {
                    continue;
                };
                let layout_node = self.layout.get(*node_id).unwrap();
                element_utils.clip(layout_node, &node_ref, dirty_canvas, self.scale_factor);
            }

            // Apply inherited scale effects
            for (id, scale_x, scale_y) in &node_transform.scales {
                let layout_node = self.layout.get(*id).unwrap();
                let area = layout_node.visible_area();
                let center = area.center();
                dirty_canvas.translate((center.x, center.y));
                dirty_canvas.scale((*scale_x, *scale_y));
                dirty_canvas.translate((-center.x, -center.y));
            }
>>>>>>> 0b583ddd

            // Pass rotate effect to children
            for (id, rotate_degs) in &node_transform.rotations {
                let layout_node = self.layout.get(*id).unwrap();
                let area = layout_node.visible_area();
                let mut matrix = Matrix::new_identity();
                matrix.set_rotate(
                    *rotate_degs,
                    Some(Point {
                        x: area.min_x() + area.width() / 2.0,
                        y: area.min_y() + area.height() / 2.0,
                    }),
                );
                dirty_canvas.concat(&matrix);
            }

            // Apply blend mode
            if let Some(blend) = node_style.blend_mode {
                let mut paint = Paint::default();
                paint.set_blend_mode(blend);

                let layer_rec = SaveLayerRec::default().bounds(&rect).paint(&paint);
                dirty_canvas.save_layer(&layer_rec);
            }

            // Apply inherited opacity effects
            for opacity in &node_transform.opacities {
                dirty_canvas.save_layer_alpha_f(rect, *opacity);
            }

            // Clip the element itself if non-children content can overflow, like an image in case of `image`
            // or text in the case of `label` or `paragraph`
            if *tag == TagName::Paragraph || *tag == TagName::Label || *tag == TagName::Image {
                element_utils.clip(layout_node, &node_ref, dirty_canvas, self.scale_factor);
            }

            element_utils.render(
                layout_node,
                &node_ref,
                dirty_canvas,
                self.font_collection,
                self.font_manager,
                self.default_fonts,
                self.images_cache,
                self.scale_factor,
            );

            dirty_canvas.restore_to_count(initial_layer);
        }
    }
}<|MERGE_RESOLUTION|>--- conflicted
+++ resolved
@@ -20,14 +20,6 @@
     tags::TagName,
     NodeId,
 };
-<<<<<<< HEAD
-use freya_node_state::{
-    StyleState,
-    TransformState,
-    ViewportState,
-};
-=======
->>>>>>> 0b583ddd
 use itertools::sorted;
 use torin::prelude::{
     Area,
@@ -54,6 +46,7 @@
     },
     layers::Layers,
     states::{
+        StyleState,
         TransformState,
         ViewportState,
     },
@@ -204,11 +197,8 @@
 
     pub fn render(&mut self, node_ref: DioxusNode, layout_node: &LayoutNode) {
         let dirty_canvas = self.dirty_surface.canvas();
-<<<<<<< HEAD
         let area = layout_node.visible_area();
         let rect = Rect::new(area.min_x(), area.min_y(), area.max_x(), area.max_y());
-=======
->>>>>>> 0b583ddd
         let node_type = &*node_ref.node_type();
         if let NodeType::Element(ElementNode { tag, .. }) = node_type {
             let Some(element_utils) = tag.utils() else {
@@ -218,9 +208,7 @@
             let initial_layer = dirty_canvas.save();
 
             let node_transform = &*node_ref.get::<TransformState>().unwrap();
-<<<<<<< HEAD
             let node_style = &*node_ref.get::<StyleState>().unwrap();
-=======
             let node_viewports = node_ref.get::<ViewportState>().unwrap();
 
             for node_id in &node_viewports.viewports {
@@ -242,7 +230,6 @@
                 dirty_canvas.scale((*scale_x, *scale_y));
                 dirty_canvas.translate((-center.x, -center.y));
             }
->>>>>>> 0b583ddd
 
             // Pass rotate effect to children
             for (id, rotate_degs) in &node_transform.rotations {
