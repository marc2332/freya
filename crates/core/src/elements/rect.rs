--- conflicted
+++ resolved
@@ -1,13 +1,10 @@
 use freya_engine::prelude::*;
 use freya_native_core::real_dom::NodeImmutable;
 use freya_node_state::{
-    Border, BorderAlignment, BorderStyle, CanvasRunnerContext, CornerRadius, Fill,
+    Border, BorderAlignment, CanvasRunnerContext, CornerRadius, Fill,
     ReferencesState, ShadowPosition, StyleState,
 };
 use torin::{
-<<<<<<< HEAD
-    prelude::{CursorPoint, LayoutNode},
-=======
     prelude::{
         Area,
         CursorPoint,
@@ -15,7 +12,6 @@
         Point2D,
         Size2D,
     },
->>>>>>> 0c6abfae
     scaled::Scaled,
 };
 
@@ -372,7 +368,7 @@
         }
 
         // Borders
-        if !node_style.border.width.is_all_zero() && node_style.border.style != BorderStyle::None {
+        if node_style.border.is_visible() {
             let mut border = node_style.border.clone();
             border.scale(scale_factor);
 
@@ -508,34 +504,15 @@
             }
         }
 
-        if node_style.border.width > 0.0 && node_style.border.style != BorderStyle::None {
-            let mut border_with = node_style.border.width;
-            border_with *= scale_factor;
-
-            // Create a new paint and path
-            let mut border_path = Path::new();
-
-            // Skia draws strokes centered on the edge of the path. This means that half of the stroke is inside the path, and half outside.
-            // For Inner and Outer borders, we need to grow or shrink the stroke path by half the border width.
-            let outset = Point::new(border_with / 2.0, border_with / 2.0)
-                * match node_style.border.alignment {
-                    BorderAlignment::Center => 0.0,
-                    BorderAlignment::Inner => -1.0,
-                    BorderAlignment::Outer => 1.0,
-                };
-
-            // Add either the RRect or smoothed path based on whether smoothing is used.
-            if radius.smoothing > 0.0 {
-                border_path.add_path(
-                    &node_style
-                        .corner_radius
-                        .smoothed_path(rounded_rect.with_outset(outset)),
-                    Point::new(area.min_x(), area.min_y()) - outset,
-                    None,
-                );
-            } else {
-                border_path.add_rrect(rounded_rect.with_outset(outset), None);
-            }
+        if node_style.border.is_visible() {
+            let mut border = node_style.border.clone();
+            border.scale(scale_factor)
+
+            let border_path = Self::border_path(
+                rounded_rect.rect().clone(),
+                node_style.corner_radius,
+                &border,
+            );
 
             let border_bounds = border_path.bounds();
             let border_area = Area::new(
