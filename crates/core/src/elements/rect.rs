use freya_engine::prelude::*;
use freya_native_core::real_dom::NodeImmutable;
use freya_node_state::{
    Border,
    BorderAlignment,
    CanvasRunnerContext,
    CornerRadius,
    Fill,
    ReferencesState,
    ShadowPosition,
    StyleState,
};
use torin::{
    prelude::{
        Area,
        CursorPoint,
        LayoutNode,
        Point2D,
        Size2D,
    },
    scaled::Scaled,
};

use super::utils::ElementUtils;
use crate::dom::DioxusNode;

enum BorderShape {
    DRRect(RRect, RRect),
    Path(Path),
}

pub struct RectElement;

impl RectElement {
    fn get_rounded_rect(
        &self,
        layout_node: &LayoutNode,
        node_ref: &DioxusNode,
        scale_factor: f32,
    ) -> RRect {
        let area = layout_node.visible_area().to_f32();
        let node_style = &*node_ref.get::<StyleState>().unwrap();
        let mut radius = node_style.corner_radius;
        radius.scale(scale_factor);

        RRect::new_rect_radii(
            Rect::new(area.min_x(), area.min_y(), area.max_x(), area.max_y()),
            &[
                (radius.top_left, radius.top_left).into(),
                (radius.top_right, radius.top_right).into(),
                (radius.bottom_right, radius.bottom_right).into(),
                (radius.bottom_left, radius.bottom_left).into(),
            ],
        )
    }

    fn outer_border_path_corner_radius(
        alignment: BorderAlignment,
        corner_radius: f32,
        width_1: f32,
        width_2: f32,
    ) -> f32 {
        if alignment == BorderAlignment::Inner || corner_radius == 0.0 {
            return corner_radius;
        }

        let mut offset = if width_1 == 0.0 {
            width_2
        } else if width_2 == 0.0 {
            width_1
        } else {
            width_1.min(width_2)
        };

        if alignment == BorderAlignment::Center {
            offset *= 0.5;
        }

        corner_radius + offset
    }

    fn inner_border_path_corner_radius(
        alignment: BorderAlignment,
        corner_radius: f32,
        width_1: f32,
        width_2: f32,
    ) -> f32 {
        if alignment == BorderAlignment::Outer || corner_radius == 0.0 {
            return corner_radius;
        }

        let mut offset = if width_1 == 0.0 {
            width_2
        } else if width_2 == 0.0 {
            width_1
        } else {
            width_1.min(width_2)
        };

        if alignment == BorderAlignment::Center {
            offset *= 0.5;
        }

        corner_radius - offset
    }

    /// Returns a `Path` that will draw a [`Border`] around a base rectangle.
    ///
    /// We don't use Skia's stroking API here, since we might need different widths for each side.
    fn border_shape(
        base_rect: Rect,
        base_corner_radius: CornerRadius,
        border: &Border,
    ) -> BorderShape {
        let border_alignment = border.alignment;
        let border_width = border.width;

        // First we create a path that is outset from the rect by a certain amount on each side.
        //
        // Let's call this the outer border path.
        let (outer_rrect, outer_corner_radius) = {
            // Calculuate the outer corner radius for the border.
            let corner_radius = CornerRadius {
                top_left: Self::outer_border_path_corner_radius(
                    border_alignment,
                    base_corner_radius.top_left,
                    border_width.top,
                    border_width.left,
                ),
                top_right: Self::outer_border_path_corner_radius(
                    border_alignment,
                    base_corner_radius.top_right,
                    border_width.top,
                    border_width.right,
                ),
                bottom_left: Self::outer_border_path_corner_radius(
                    border_alignment,
                    base_corner_radius.bottom_left,
                    border_width.bottom,
                    border_width.left,
                ),
                bottom_right: Self::outer_border_path_corner_radius(
                    border_alignment,
                    base_corner_radius.bottom_right,
                    border_width.bottom,
                    border_width.right,
                ),
                smoothing: base_corner_radius.smoothing,
            };

            let rrect = RRect::new_rect_radii(
                {
                    let mut rect = base_rect;
                    let alignment_scale = match border_alignment {
                        BorderAlignment::Outer => 1.0,
                        BorderAlignment::Center => 0.5,
                        BorderAlignment::Inner => 0.0,
                    };

                    rect.left -= border_width.left * alignment_scale;
                    rect.top -= border_width.top * alignment_scale;
                    rect.right += border_width.right * alignment_scale;
                    rect.bottom += border_width.bottom * alignment_scale;

                    rect
                },
                &[
                    (corner_radius.top_left, corner_radius.top_left).into(),
                    (corner_radius.top_right, corner_radius.top_right).into(),
                    (corner_radius.bottom_right, corner_radius.bottom_right).into(),
                    (corner_radius.bottom_left, corner_radius.bottom_left).into(),
                ],
            );

            (rrect, corner_radius)
        };

        // After the outer path, we will then move to the inner bounds of the border.
        let (inner_rrect, inner_corner_radius) = {
            // Calculuate the inner corner radius for the border.
            let corner_radius = CornerRadius {
                top_left: Self::inner_border_path_corner_radius(
                    border_alignment,
                    base_corner_radius.top_left,
                    border_width.top,
                    border_width.left,
                ),
                top_right: Self::inner_border_path_corner_radius(
                    border_alignment,
                    base_corner_radius.top_right,
                    border_width.top,
                    border_width.right,
                ),
                bottom_left: Self::inner_border_path_corner_radius(
                    border_alignment,
                    base_corner_radius.bottom_left,
                    border_width.bottom,
                    border_width.left,
                ),
                bottom_right: Self::inner_border_path_corner_radius(
                    border_alignment,
                    base_corner_radius.bottom_right,
                    border_width.bottom,
                    border_width.right,
                ),
                smoothing: base_corner_radius.smoothing,
            };

            let rrect = RRect::new_rect_radii(
                {
                    let mut rect = base_rect;
                    let alignment_scale = match border_alignment {
                        BorderAlignment::Outer => 0.0,
                        BorderAlignment::Center => 0.5,
                        BorderAlignment::Inner => 1.0,
                    };

                    rect.left += border_width.left * alignment_scale;
                    rect.top += border_width.top * alignment_scale;
                    rect.right -= border_width.right * alignment_scale;
                    rect.bottom -= border_width.bottom * alignment_scale;

                    rect
                },
                &[
                    (corner_radius.top_left, corner_radius.top_left).into(),
                    (corner_radius.top_right, corner_radius.top_right).into(),
                    (corner_radius.bottom_right, corner_radius.bottom_right).into(),
                    (corner_radius.bottom_left, corner_radius.bottom_left).into(),
                ],
            );

            (rrect, corner_radius)
        };

        if base_corner_radius.smoothing > 0.0 {
            let mut path = Path::new();
            path.set_fill_type(PathFillType::EvenOdd);

            path.add_path(
                &outer_corner_radius.smoothed_path(outer_rrect),
                Point::new(outer_rrect.rect().x(), outer_rrect.rect().y()),
                None,
            );

            path.add_path(
                &inner_corner_radius.smoothed_path(inner_rrect),
                Point::new(inner_rrect.rect().x(), inner_rrect.rect().y()),
                None,
            );

            BorderShape::Path(path)
        } else {
            BorderShape::DRRect(outer_rrect, inner_rrect)
        }
    }
}

impl ElementUtils for RectElement {
    fn is_point_inside_area(
        &self,
        point: &CursorPoint,
        node_ref: &DioxusNode,
        layout_node: &LayoutNode,
        scale_factor: f32,
    ) -> bool {
        let rounded_rect = self.get_rounded_rect(layout_node, node_ref, scale_factor);
        let point = point.to_f32();
        rounded_rect.contains(Rect::new(point.x, point.y, point.x + 1., point.y + 1.))
    }

    fn clip(
        &self,
        layout_node: &LayoutNode,
        node_ref: &DioxusNode,
        canvas: &Canvas,
        scale_factor: f32,
    ) {
        let rounded_rect = self.get_rounded_rect(layout_node, node_ref, scale_factor);

        canvas.clip_rrect(rounded_rect, ClipOp::Intersect, true);
    }

    fn render(
        self,
        layout_node: &LayoutNode,
        node_ref: &DioxusNode,
        canvas: &Canvas,
        font_collection: &mut FontCollection,
        _font_manager: &FontMgr,
        _default_fonts: &[String],
        scale_factor: f32,
    ) {
        let node_style = &*node_ref.get::<StyleState>().unwrap();

        let mut paint = Paint::default();
        let mut path = Path::new();
        let area = layout_node.visible_area().to_f32();

        paint.set_anti_alias(true);
        paint.set_style(PaintStyle::Fill);

        match &node_style.background {
            Fill::Color(color) => {
                paint.set_color(*color);
            }
            Fill::LinearGradient(gradient) => {
                paint.set_shader(gradient.into_shader(area));
            }
            Fill::RadialGradient(gradient) => {
                paint.set_shader(gradient.into_shader(area));
            }
            Fill::ConicGradient(gradient) => {
                paint.set_shader(gradient.into_shader(area));
            }
        }

        let mut corner_radius = node_style.corner_radius;
        corner_radius.scale(scale_factor);

        let rounded_rect = RRect::new_rect_radii(
            Rect::new(area.min_x(), area.min_y(), area.max_x(), area.max_y()),
            &[
                (corner_radius.top_left, corner_radius.top_left).into(),
                (corner_radius.top_right, corner_radius.top_right).into(),
                (corner_radius.bottom_right, corner_radius.bottom_right).into(),
                (corner_radius.bottom_left, corner_radius.bottom_left).into(),
            ],
        );

        if corner_radius.smoothing > 0.0 {
            path.add_path(
                &corner_radius.smoothed_path(rounded_rect),
                (area.min_x(), area.min_y()),
                None,
            );
        } else {
            path.add_rrect(rounded_rect, None);
        }

        canvas.draw_path(&path, &paint);

        // Shadows
        for mut shadow in node_style.shadows.clone().into_iter() {
            if shadow.fill != Fill::Color(Color::TRANSPARENT) {
                shadow.scale(scale_factor);
                let mut shadow_paint = paint.clone();
                let mut shadow_path = Path::new();

                match &shadow.fill {
                    Fill::Color(color) => {
                        shadow_paint.set_color(*color);
                    }
                    Fill::LinearGradient(gradient) => {
                        shadow_paint.set_shader(gradient.into_shader(area));
                    }
                    Fill::RadialGradient(gradient) => {
                        shadow_paint.set_shader(gradient.into_shader(area));
                    }
                    Fill::ConicGradient(gradient) => {
                        shadow_paint.set_shader(gradient.into_shader(area));
                    }
                }

                // Shadows can be either outset or inset
                // If they are outset, we fill a copy of the path outset by spread_radius, and blur it.
                // Otherwise, we draw a stroke with the inner portion being spread_radius width, and the outer portion being blur_radius width.
                let outset: Point = match shadow.position {
                    ShadowPosition::Normal => {
                        shadow_paint.set_style(PaintStyle::Fill);
                        (shadow.spread, shadow.spread).into()
                    }
                    ShadowPosition::Inset => {
                        shadow_paint.set_style(PaintStyle::Stroke);
                        shadow_paint.set_stroke_width(shadow.blur / 2.0 + shadow.spread);
                        (-shadow.spread / 2.0, -shadow.spread / 2.0).into()
                    }
                };

                // Apply gassuan blur to the copied path.
                if shadow.blur > 0.0 {
                    shadow_paint.set_mask_filter(MaskFilter::blur(
                        BlurStyle::Normal,
                        shadow.blur / 2.0,
                        false,
                    ));
                }

                // Add either the RRect or smoothed path based on whether smoothing is used.
                if corner_radius.smoothing > 0.0 {
                    shadow_path.add_path(
                        &node_style
                            .corner_radius
                            .smoothed_path(rounded_rect.with_outset(outset)),
                        Point::new(area.min_x(), area.min_y()) - outset,
                        None,
                    );
                } else {
                    shadow_path.add_rrect(rounded_rect.with_outset(outset), None);
                }

                // Offset our path by the shadow's x and y coordinates.
                shadow_path.offset((shadow.x, shadow.y));

                // Exclude the original path bounds from the shadow using a clip, then draw the shadow.
                canvas.save();
                canvas.clip_path(
                    &path,
                    match shadow.position {
                        ShadowPosition::Normal => ClipOp::Difference,
                        ShadowPosition::Inset => ClipOp::Intersect,
                    },
                    true,
                );
                canvas.draw_path(&shadow_path, &shadow_paint);
                canvas.restore();
            }
        }

        // Borders
        for mut border in node_style.borders.clone().into_iter() {
            if border.is_visible() {
                border.scale(scale_factor);

                // Create a new paint
                let mut border_paint = paint.clone();
                border_paint.set_anti_alias(true);
                border_paint.set_style(PaintStyle::Fill);
                match &border.fill {
                    Fill::Color(color) => {
                        border_paint.set_color(*color);
                    }
                    Fill::LinearGradient(gradient) => {
                        border_paint.set_shader(gradient.into_shader(area));
                    }
                    Fill::RadialGradient(gradient) => {
                        border_paint.set_shader(gradient.into_shader(area));
                    }
                    Fill::ConicGradient(gradient) => {
                        border_paint.set_shader(gradient.into_shader(area));
                    }
                }

<<<<<<< HEAD
                canvas.draw_path(
                    &Self::border_path(*rounded_rect.rect(), corner_radius, &border),
                    &border_paint,
                );
=======
            match Self::border_shape(*rounded_rect.rect(), corner_radius, &border) {
                BorderShape::DRRect(outer, inner) => {
                    canvas.draw_drrect(outer, inner, &border_paint);
                }
                BorderShape::Path(path) => {
                    canvas.draw_path(&path, &border_paint);
                }
>>>>>>> aef3410d
            }
        }

        let references = node_ref.get::<ReferencesState>().unwrap();

        if let Some(canvas_ref) = &references.canvas_ref {
            let mut ctx = CanvasRunnerContext {
                canvas,
                font_collection,
                area,
                scale_factor,
            };
            (canvas_ref.runner)(&mut ctx);
        }
    }

    #[inline]
    fn element_needs_cached_area(&self, node_ref: &DioxusNode) -> bool {
        let node_style = &*node_ref.get::<StyleState>().unwrap();

        !node_style.borders.is_empty() || !node_style.shadows.is_empty()
    }

    fn element_drawing_area(
        &self,
        layout_node: &LayoutNode,
        node_ref: &DioxusNode,
        scale_factor: f32,
    ) -> Area {
        let node_style = &*node_ref.get::<StyleState>().unwrap();
        let mut area = layout_node.visible_area();

        if node_style.borders.is_empty() && node_style.shadows.is_empty() {
            return area;
        }

        let mut path = Path::new();

        let mut radius = node_style.corner_radius;
        radius.scale(scale_factor);

        let rounded_rect = RRect::new_rect_radii(
            Rect::new(area.min_x(), area.min_y(), area.max_x(), area.max_y()),
            &[
                (radius.top_left, radius.top_left).into(),
                (radius.top_right, radius.top_right).into(),
                (radius.bottom_right, radius.bottom_right).into(),
                (radius.bottom_left, radius.bottom_left).into(),
            ],
        );

        if radius.smoothing > 0.0 {
            path.add_path(
                &radius.smoothed_path(rounded_rect),
                (area.min_x(), area.min_y()),
                None,
            );
        } else {
            path.add_rrect(rounded_rect, None);
        }

        // Shadows
        for mut shadow in node_style.shadows.clone().into_iter() {
            if shadow.fill != Fill::Color(Color::TRANSPARENT) {
                shadow.scale(scale_factor);

                let mut shadow_path = Path::new();

                let outset: Option<Point> = match shadow.position {
                    ShadowPosition::Normal => Some(
                        (
                            shadow.spread.max(shadow.blur),
                            shadow.spread.max(shadow.blur),
                        )
                            .into(),
                    ),
                    ShadowPosition::Inset => None, // No need to consider inset shadows for the drawing area as they will always be smaller.
                };

                if let Some(outset) = outset {
                    // Add either the RRect or smoothed path based on whether smoothing is used.
                    if radius.smoothing > 0.0 {
                        shadow_path.add_path(
                            &node_style
                                .corner_radius
                                .smoothed_path(rounded_rect.with_outset(outset)),
                            Point::new(area.min_x(), area.min_y()) - outset,
                            None,
                        );
                    } else {
                        shadow_path.add_rrect(rounded_rect.with_outset(outset), None);
                    }
                }

                shadow_path.offset((shadow.x, shadow.y));

                let shadow_bounds = shadow_path.bounds();
                let shadow_area = Area::new(
                    Point2D::new(shadow_bounds.x(), shadow_bounds.y()),
                    Size2D::new(shadow_bounds.width(), shadow_bounds.height()),
                );
                area = area.union(&shadow_area);
            }
        }

        for mut border in node_style.borders.clone().into_iter() {
            if border.is_visible() {
                border.scale(scale_factor);

<<<<<<< HEAD
                let border_path =
                    Self::border_path(*rounded_rect.rect(), node_style.corner_radius, &border);

                let border_bounds = border_path.bounds();
                let border_area = Area::new(
                    Point2D::new(border_bounds.x(), border_bounds.y()),
                    Size2D::new(border_bounds.width(), border_bounds.height()),
                );
=======
            let border_shape =
                Self::border_shape(*rounded_rect.rect(), node_style.corner_radius, &border);
            let border_bounds = match border_shape {
                BorderShape::DRRect(ref outer, _) => outer.bounds(),
                BorderShape::Path(ref path) => path.bounds(),
            };
            let border_area = Area::new(
                Point2D::new(border_bounds.x(), border_bounds.y()),
                Size2D::new(border_bounds.width(), border_bounds.height()),
            );
>>>>>>> aef3410d

                area = area.union(&border_area.round_out());
            }
        }

        area
    }
}<|MERGE_RESOLUTION|>--- conflicted
+++ resolved
@@ -441,21 +441,16 @@
                     }
                 }
 
-<<<<<<< HEAD
-                canvas.draw_path(
-                    &Self::border_path(*rounded_rect.rect(), corner_radius, &border),
-                    &border_paint,
-                );
-=======
-            match Self::border_shape(*rounded_rect.rect(), corner_radius, &border) {
-                BorderShape::DRRect(outer, inner) => {
-                    canvas.draw_drrect(outer, inner, &border_paint);
+                match Self::border_shape(*rounded_rect.rect(), corner_radius, &border) {
+                    BorderShape::DRRect(outer, inner) => {
+                        canvas.draw_drrect(outer, inner, &border_paint);
+                    }
+                    BorderShape::Path(path) => {
+                        canvas.draw_path(&path, &border_paint);
+                    }
                 }
-                BorderShape::Path(path) => {
-                    canvas.draw_path(&path, &border_paint);
-                }
->>>>>>> aef3410d
-            }
+            }
+
         }
 
         let references = node_ref.get::<ReferencesState>().unwrap();
@@ -564,16 +559,6 @@
             if border.is_visible() {
                 border.scale(scale_factor);
 
-<<<<<<< HEAD
-                let border_path =
-                    Self::border_path(*rounded_rect.rect(), node_style.corner_radius, &border);
-
-                let border_bounds = border_path.bounds();
-                let border_area = Area::new(
-                    Point2D::new(border_bounds.x(), border_bounds.y()),
-                    Size2D::new(border_bounds.width(), border_bounds.height()),
-                );
-=======
             let border_shape =
                 Self::border_shape(*rounded_rect.rect(), node_style.corner_radius, &border);
             let border_bounds = match border_shape {
@@ -584,7 +569,6 @@
                 Point2D::new(border_bounds.x(), border_bounds.y()),
                 Size2D::new(border_bounds.width(), border_bounds.height()),
             );
->>>>>>> aef3410d
 
                 area = area.union(&border_area.round_out());
             }
