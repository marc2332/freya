--- conflicted
+++ resolved
@@ -56,37 +56,6 @@
                 AspectRatio::Max => {
                     let ratio = width_ratio.max(height_ratio);
 
-<<<<<<< HEAD
-                let mut rect = Rect::new(
-                    area.min_x(),
-                    area.min_y(),
-                    area.min_x() + width,
-                    area.min_y() + height,
-                );
-
-                if node_transform.image_cover == ImageCover::Center {
-                    let width_offset = (width - area.width()) / 2.;
-                    let height_offset = (height - area.height()) / 2.;
-
-                    let clip_rect =
-                        Rect::new(area.min_x(), area.min_y(), area.max_x(), area.max_y());
-
-                    rect.left -= width_offset;
-                    rect.right -= width_offset;
-                    rect.top -= height_offset;
-                    rect.bottom -= height_offset;
-
-                    canvas.save();
-                    canvas.clip_rect(clip_rect, ClipOp::Intersect, true);
-                }
-
-                canvas.draw_image_rect(pic, None, rect, &paint);
-
-                if node_transform.image_cover == ImageCover::Center {
-                    canvas.restore();
-                }
-            }
-=======
                     (image.width() as f32 * ratio, image.height() as f32 * ratio)
                 }
                 AspectRatio::Min => {
@@ -97,14 +66,33 @@
                 AspectRatio::None => (area.width(), area.height()),
             };
 
-            let rect = Rect::new(
+            let mut rect = Rect::new(
                 area.min_x(),
                 area.min_y(),
                 area.min_x() + width,
                 area.min_y() + height,
             );
+
+            if node_transform.image_cover == ImageCover::Center {
+                let width_offset = (width - area.width()) / 2.;
+                let height_offset = (height - area.height()) / 2.;
+
+                let clip_rect = Rect::new(area.min_x(), area.min_y(), area.max_x(), area.max_y());
+
+                rect.left -= width_offset;
+                rect.right -= width_offset;
+                rect.top -= height_offset;
+                rect.bottom -= height_offset;
+
+                canvas.save();
+                canvas.clip_rect(clip_rect, ClipOp::Intersect, true);
+            }
+
             canvas.draw_image_rect(image, None, rect, &paint);
->>>>>>> 76e426f7
+
+            if node_transform.image_cover == ImageCover::Center {
+                canvas.restore();
+            }
         };
 
         if let Some(image_ref) = &node_references.image_ref {
