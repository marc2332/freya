use freya_common::ImagesCache;
use freya_engine::prelude::*;
use freya_native_core::real_dom::NodeImmutable;
use freya_node_state::{
    AspectRatio,
    ImageCover,
    ReferencesState,
    SamplingMode,
    StyleState,
    TransformState,
};

use super::utils::ElementUtils;
use crate::dom::DioxusNode;

pub struct ImageElement;

impl ElementUtils for ImageElement {
    fn render(
        self,
        layout_node: &torin::prelude::LayoutNode,
        node_ref: &DioxusNode,
        canvas: &Canvas,
        _font_collection: &mut FontCollection,
        _font_manager: &FontMgr,
        _default_fonts: &[String],
        images_cache: &mut ImagesCache,
        _scale_factor: f32,
    ) {
        let area = layout_node.visible_area();
        let node_style = node_ref.get::<StyleState>().unwrap();
        let node_references = node_ref.get::<ReferencesState>().unwrap();
        let node_transform = node_ref.get::<TransformState>().unwrap();

<<<<<<< HEAD
        let draw_img = |bytes: &[u8]| {
            let pic = Image::from_encoded(unsafe { Data::new_bytes(bytes) });
            if let Some(pic) = pic {
                let width_ratio = area.width() / pic.width() as f32;
                let height_ratio = area.height() / pic.height() as f32;

                let (width, height) = match node_transform.aspect_ratio {
                    AspectRatio::Max => {
                        let ratio = width_ratio.max(height_ratio);

                        (pic.width() as f32 * ratio, pic.height() as f32 * ratio)
                    }
                    AspectRatio::Min => {
                        let ratio = width_ratio.min(height_ratio);

                        (pic.width() as f32 * ratio, pic.height() as f32 * ratio)
                    }
                    AspectRatio::None => (area.width(), area.height()),
                };

                let rect = Rect::new(
                    area.min_x(),
                    area.min_y(),
                    area.min_x() + width,
                    area.min_y() + height,
                );

                let sampling = match node_style.image_sampling {
                    SamplingMode::Nearest => {
                        SamplingOptions::new(FilterMode::Nearest, MipmapMode::None)
                    }
                    SamplingMode::Bilinear => {
                        SamplingOptions::new(FilterMode::Linear, MipmapMode::None)
                    }
                    SamplingMode::Trilinear => {
                        SamplingOptions::new(FilterMode::Linear, MipmapMode::Linear)
                    }
                    SamplingMode::Mitchell => SamplingOptions::from(CubicResampler::mitchell()),
                    SamplingMode::CatmullRom => {
                        SamplingOptions::from(CubicResampler::catmull_rom())
                    }
                };

                canvas.draw_image_rect_with_sampling_options(
                    pic,
                    None,
                    rect,
                    sampling,
                    &Paint::default(),
                );
=======
        let mut draw_img = |bytes: &[u8]| {
            let image = if let Some(image_cache_key) = &node_style.image_cache_key {
                images_cache.get(image_cache_key).cloned().or_else(|| {
                    Image::from_encoded(unsafe { Data::new_bytes(bytes) }).inspect(|image| {
                        images_cache.insert(image_cache_key.clone(), image.clone());
                    })
                })
            } else {
                Image::from_encoded(unsafe { Data::new_bytes(bytes) })
            };

            let Some(image) = image else {
                return;
            };

            let mut paint = Paint::default();
            paint.set_anti_alias(true);

            let width_ratio = area.width() / image.width() as f32;
            let height_ratio = area.height() / image.height() as f32;

            let (width, height) = match node_transform.aspect_ratio {
                AspectRatio::Max => {
                    let ratio = width_ratio.max(height_ratio);

                    (image.width() as f32 * ratio, image.height() as f32 * ratio)
                }
                AspectRatio::Min => {
                    let ratio = width_ratio.min(height_ratio);

                    (image.width() as f32 * ratio, image.height() as f32 * ratio)
                }
                AspectRatio::None => (area.width(), area.height()),
            };

            let mut rect = Rect::new(
                area.min_x(),
                area.min_y(),
                area.min_x() + width,
                area.min_y() + height,
            );

            if node_transform.image_cover == ImageCover::Center {
                let width_offset = (width - area.width()) / 2.;
                let height_offset = (height - area.height()) / 2.;

                let clip_rect = Rect::new(area.min_x(), area.min_y(), area.max_x(), area.max_y());

                rect.left -= width_offset;
                rect.right -= width_offset;
                rect.top -= height_offset;
                rect.bottom -= height_offset;

                canvas.save();
                canvas.clip_rect(clip_rect, ClipOp::Intersect, true);
            }

            canvas.draw_image_rect(image, None, rect, &paint);

            if node_transform.image_cover == ImageCover::Center {
                canvas.restore();
>>>>>>> f11f551c
            }
        };

        if let Some(image_ref) = &node_references.image_ref {
            let image_data = image_ref.0.lock().unwrap();
            if let Some(image_data) = image_data.as_ref() {
                draw_img(image_data)
            }
        } else if let Some(image_data) = &node_style.image_data {
            draw_img(image_data.as_slice())
        }
    }
}<|MERGE_RESOLUTION|>--- conflicted
+++ resolved
@@ -32,58 +32,6 @@
         let node_references = node_ref.get::<ReferencesState>().unwrap();
         let node_transform = node_ref.get::<TransformState>().unwrap();
 
-<<<<<<< HEAD
-        let draw_img = |bytes: &[u8]| {
-            let pic = Image::from_encoded(unsafe { Data::new_bytes(bytes) });
-            if let Some(pic) = pic {
-                let width_ratio = area.width() / pic.width() as f32;
-                let height_ratio = area.height() / pic.height() as f32;
-
-                let (width, height) = match node_transform.aspect_ratio {
-                    AspectRatio::Max => {
-                        let ratio = width_ratio.max(height_ratio);
-
-                        (pic.width() as f32 * ratio, pic.height() as f32 * ratio)
-                    }
-                    AspectRatio::Min => {
-                        let ratio = width_ratio.min(height_ratio);
-
-                        (pic.width() as f32 * ratio, pic.height() as f32 * ratio)
-                    }
-                    AspectRatio::None => (area.width(), area.height()),
-                };
-
-                let rect = Rect::new(
-                    area.min_x(),
-                    area.min_y(),
-                    area.min_x() + width,
-                    area.min_y() + height,
-                );
-
-                let sampling = match node_style.image_sampling {
-                    SamplingMode::Nearest => {
-                        SamplingOptions::new(FilterMode::Nearest, MipmapMode::None)
-                    }
-                    SamplingMode::Bilinear => {
-                        SamplingOptions::new(FilterMode::Linear, MipmapMode::None)
-                    }
-                    SamplingMode::Trilinear => {
-                        SamplingOptions::new(FilterMode::Linear, MipmapMode::Linear)
-                    }
-                    SamplingMode::Mitchell => SamplingOptions::from(CubicResampler::mitchell()),
-                    SamplingMode::CatmullRom => {
-                        SamplingOptions::from(CubicResampler::catmull_rom())
-                    }
-                };
-
-                canvas.draw_image_rect_with_sampling_options(
-                    pic,
-                    None,
-                    rect,
-                    sampling,
-                    &Paint::default(),
-                );
-=======
         let mut draw_img = |bytes: &[u8]| {
             let image = if let Some(image_cache_key) = &node_style.image_cache_key {
                 images_cache.get(image_cache_key).cloned().or_else(|| {
@@ -98,9 +46,6 @@
             let Some(image) = image else {
                 return;
             };
-
-            let mut paint = Paint::default();
-            paint.set_anti_alias(true);
 
             let width_ratio = area.width() / image.width() as f32;
             let height_ratio = area.height() / image.height() as f32;
@@ -141,11 +86,32 @@
                 canvas.clip_rect(clip_rect, ClipOp::Intersect, true);
             }
 
-            canvas.draw_image_rect(image, None, rect, &paint);
+            let sampling = match node_style.image_sampling {
+                SamplingMode::Nearest => {
+                    SamplingOptions::new(FilterMode::Nearest, MipmapMode::None)
+                }
+                SamplingMode::Bilinear => {
+                    SamplingOptions::new(FilterMode::Linear, MipmapMode::None)
+                }
+                SamplingMode::Trilinear => {
+                    SamplingOptions::new(FilterMode::Linear, MipmapMode::Linear)
+                }
+                SamplingMode::Mitchell => SamplingOptions::from(CubicResampler::mitchell()),
+                SamplingMode::CatmullRom => {
+                    SamplingOptions::from(CubicResampler::catmull_rom())
+                }
+            };
 
+            canvas.draw_image_rect_with_sampling_options(
+                pic,
+                None,
+                rect,
+                sampling,
+                &Paint::default(),
+            );
+          
             if node_transform.image_cover == ImageCover::Center {
                 canvas.restore();
->>>>>>> f11f551c
             }
         };
 
