--- conflicted
+++ resolved
@@ -37,11 +37,8 @@
         create_paragraph,
         draw_cursor,
         draw_cursor_highlights,
-<<<<<<< HEAD
         ParagraphCache,
-=======
         ParagraphData,
->>>>>>> c57556c7
     },
 };
 
@@ -153,9 +150,8 @@
                 default_fonts,
                 scale_factor,
                 paragraph_cache,
-            )
-            .0;
-            paint(&paragraph.borrow());
+            );
+            paint(&paragraph.0.borrow());
         } else {
             let paragraph = &layout_node
                 .data
