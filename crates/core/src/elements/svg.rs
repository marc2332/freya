--- conflicted
+++ resolved
@@ -38,20 +38,10 @@
 
                 canvas.save_layer(&SaveLayerRec::default());
                 canvas.translate((x, y));
-<<<<<<< HEAD
-
-                if scale_x.is_finite() && scale_y.is_finite() {
-                    canvas.scale((scale_x, scale_y));
-                } else {
-                    svg_dom.set_container_size((area.width(), area.height()));
-                }
-
-=======
                 svg_dom.set_container_size((area.width() as i32, area.height() as i32));
                 let mut root = svg_dom.root();
                 root.set_width(svg::Length::new(100.0, svg::LengthUnit::Percentage));
                 root.set_height(svg::Length::new(100.0, svg::LengthUnit::Percentage));
->>>>>>> cd7bb581
                 svg_dom.render(canvas);
 
                 if let Some(fill) = node_style.fill.as_ref() {
