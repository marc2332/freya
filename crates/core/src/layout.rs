--- conflicted
+++ resolved
@@ -36,28 +36,14 @@
     scale_factor: f32,
     fallback_fonts: &[String],
 ) {
-<<<<<<< HEAD
-    {
-        let rdom = fdom.rdom();
-        let mut images_cache = fdom.images_cache();
-        let mut dom_adapter = DioxusDOMAdapter::new(rdom, scale_factor);
-        let skia_measurer = SkiaMeasurer::new(
-            rdom,
-            font_collection,
-            fallback_fonts,
-            scale_factor,
-            &mut images_cache,
-        );
-=======
     let mut dom_adapter = DioxusDOMAdapter::new(rdom, scale_factor);
     let skia_measurer = SkiaMeasurer::new(
         rdom,
         font_collection,
-        default_fonts,
+        fallback_fonts,
         scale_factor,
         images_cache,
     );
->>>>>>> 6cc707ce
 
     // Finds the best Node from where to start measuring
     layout.find_best_root(&mut dom_adapter);
