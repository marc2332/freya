use dioxus_core::{
    ElementId,
    WriteMutations,
};
use freya_common::{
    AccessibilityDirtyNodes,
    CompositorDirtyNodes,
    Layers,
    ParagraphElements,
};
use freya_native_core::{
    prelude::{
        DioxusNativeCoreMutationWriter,
        NodeImmutable,
    },
    tree::TreeRef,
    NodeId,
};
use freya_node_state::{
    CursorState,
    CustomAttributeValues,
    LayerState,
};
use torin::torin::{
    DirtyReason,
    Torin,
};

use crate::prelude::{
    Compositor,
    CompositorCache,
    CompositorDirtyArea,
    DioxusDOMAdapter,
    NodeAccessibility,
};

pub struct MutationsWriter<'a> {
    pub native_writer: DioxusNativeCoreMutationWriter<'a, CustomAttributeValues>,
    pub layout: &'a mut Torin<NodeId>,
    pub layers: &'a mut Layers,
    pub paragraphs: &'a mut ParagraphElements,
    pub scale_factor: f32,
    pub compositor_dirty_nodes: &'a mut CompositorDirtyNodes,
    pub compositor_dirty_area: &'a mut CompositorDirtyArea,
    pub compositor_cache: &'a mut CompositorCache,
    pub accessibility_dirty_nodes: &'a mut AccessibilityDirtyNodes,
}

impl<'a> MutationsWriter<'a> {
    pub fn remove(&mut self, id: ElementId) {
        let node_id = self.native_writer.state.element_to_node_id(id);
        let mut dom_adapter = DioxusDOMAdapter::new(self.native_writer.rdom, self.scale_factor);

        // Remove from layers , paragraph elements and unite the removed areas with the compositor dirty area
        let mut stack = vec![node_id];
        let tree = self.native_writer.rdom.tree_ref();
        while let Some(node_id) = stack.pop() {
            if let Some(node) = self.native_writer.rdom.get(node_id) {
                if !node.node_type().is_visible_element() {
                    continue;
                }

                let layer_state = node.get::<LayerState>();
                let cursor_state = node.get::<CursorState>();

                let Some((layer_state, cursor_state)) = layer_state.zip(cursor_state) else {
                    // There might exist Nodes in the RealDOM with no states yet,
                    // this is mainly due to nodes being created in the same run as when this function (remove) is being called,
                    // like nodes created by loaded templates.
                    // In this case we can safely skip these nodes.
                    continue;
                };

                let traverse_children = node
                    .node_type()
                    .tag()
                    .map(|tag| tag.has_children_with_intrinsic_layout())
                    .unwrap_or_default();
                if traverse_children {
                    let children = tree.children_ids_advanced(node_id, false);
                    stack.extend(children.iter().copied().rev());
                }

                // Remove from layers
                self.layers
                    .remove_node_from_layer(node_id, layer_state.layer);

                // Remove from paragraph elements
                if let Some(cursor_ref) = cursor_state.cursor_ref.as_ref() {
                    self.paragraphs
                        .remove_paragraph(node_id, &cursor_ref.text_id);
                }

                // Remove from the accessibility tree
                if node.get_accessibility_id().is_some() {
                    let parent_id = node
                        .parent_id()
                        .unwrap_or(self.native_writer.rdom.root_id());
                    self.accessibility_dirty_nodes.remove(node.id(), parent_id);
                }

                // Unite the removed area with the dirty area
                if let Some(area) = Compositor::get_drawing_area(
                    node_id,
                    self.layout,
                    self.native_writer.rdom,
                    self.scale_factor,
                ) {
                    self.compositor_dirty_area.unite_or_insert(&area);
                }

                // Remove the node from the compositor cache
                self.compositor_cache.remove(&node_id);
            }
        }

        // Remove from layout
        self.layout.remove(node_id, &mut dom_adapter, true);
    }
}

impl<'a> WriteMutations for MutationsWriter<'a> {
    fn register_template(&mut self, template: dioxus_core::prelude::Template) {
        self.native_writer.register_template(template);
    }

    fn append_children(&mut self, id: dioxus_core::ElementId, m: usize) {
        self.native_writer.append_children(id, m);
    }

    fn assign_node_id(&mut self, path: &'static [u8], id: dioxus_core::ElementId) {
        self.native_writer.assign_node_id(path, id);
    }

    fn create_placeholder(&mut self, id: dioxus_core::ElementId) {
        self.native_writer.create_placeholder(id);
    }

    fn create_text_node(&mut self, value: &str, id: dioxus_core::ElementId) {
        self.native_writer.create_text_node(value, id);
    }

    fn hydrate_text_node(&mut self, path: &'static [u8], value: &str, id: dioxus_core::ElementId) {
        self.native_writer.hydrate_text_node(path, value, id);
    }

    fn load_template(&mut self, name: &'static str, index: usize, id: dioxus_core::ElementId) {
        self.native_writer.load_template(name, index, id);
    }

    fn replace_node_with(&mut self, id: dioxus_core::ElementId, m: usize) {
        if m > 0 {
            self.remove(id);
            self.native_writer.replace_node_with(id, m);
        }
    }

    fn replace_placeholder_with_nodes(&mut self, path: &'static [u8], m: usize) {
        if m > 0 {
            self.native_writer.replace_placeholder_with_nodes(path, m);
        }
    }

    fn insert_nodes_after(&mut self, id: dioxus_core::ElementId, m: usize) {
        if m > 0 {
<<<<<<< HEAD
            self.layout
                .invalidate(self.native_writer.state.element_to_node_id(id));
            let new_nodes =
                &self.native_writer.state.stack[self.native_writer.state.stack.len() - m..];
            for new in new_nodes {
                self.layout.invalidate(*new);
=======
            self.layout.invalidate_with_reason(
                self.native_writer.state.element_to_node_id(id),
                DirtyReason::Reorder,
            );
            let new_nodes =
                &self.native_writer.state.stack[self.native_writer.state.stack.len() - m..];
            for new in new_nodes {
                self.layout
                    .invalidate_with_reason(*new, DirtyReason::Reorder);
>>>>>>> 3bc36986
            }

            self.native_writer.insert_nodes_after(id, m);
        }
    }

    fn insert_nodes_before(&mut self, id: dioxus_core::ElementId, m: usize) {
        if m > 0 {
<<<<<<< HEAD
            self.layout
                .invalidate(self.native_writer.state.element_to_node_id(id));
            let new_nodes =
                &self.native_writer.state.stack[self.native_writer.state.stack.len() - m..];
            for new in new_nodes {
                self.layout.invalidate(*new);
=======
            self.layout.invalidate_with_reason(
                self.native_writer.state.element_to_node_id(id),
                DirtyReason::Reorder,
            );
            let new_nodes =
                &self.native_writer.state.stack[self.native_writer.state.stack.len() - m..];
            for new in new_nodes {
                self.layout
                    .invalidate_with_reason(*new, DirtyReason::Reorder);
>>>>>>> 3bc36986
            }

            self.native_writer.insert_nodes_before(id, m);
        }
    }

    fn set_attribute(
        &mut self,
        name: &'static str,
        ns: Option<&'static str>,
        value: &dioxus_core::AttributeValue,
        id: dioxus_core::ElementId,
    ) {
        self.native_writer.set_attribute(name, ns, value, id);
    }

    fn set_node_text(&mut self, value: &str, id: dioxus_core::ElementId) {
        self.compositor_dirty_nodes
            .invalidate(self.native_writer.state.element_to_node_id(id));
        self.layout
            .invalidate(self.native_writer.state.element_to_node_id(id));
        self.native_writer.set_node_text(value, id);
    }

    fn create_event_listener(&mut self, name: &'static str, id: dioxus_core::ElementId) {
        self.native_writer.create_event_listener(name, id);
    }

    fn remove_event_listener(&mut self, name: &'static str, id: dioxus_core::ElementId) {
        self.native_writer.remove_event_listener(name, id);
    }

    fn remove_node(&mut self, id: dioxus_core::ElementId) {
        self.remove(id);
        self.native_writer.remove_node(id);
    }

    fn push_root(&mut self, id: dioxus_core::ElementId) {
        self.native_writer.push_root(id);
    }
}<|MERGE_RESOLUTION|>--- conflicted
+++ resolved
@@ -163,14 +163,6 @@
 
     fn insert_nodes_after(&mut self, id: dioxus_core::ElementId, m: usize) {
         if m > 0 {
-<<<<<<< HEAD
-            self.layout
-                .invalidate(self.native_writer.state.element_to_node_id(id));
-            let new_nodes =
-                &self.native_writer.state.stack[self.native_writer.state.stack.len() - m..];
-            for new in new_nodes {
-                self.layout.invalidate(*new);
-=======
             self.layout.invalidate_with_reason(
                 self.native_writer.state.element_to_node_id(id),
                 DirtyReason::Reorder,
@@ -180,7 +172,6 @@
             for new in new_nodes {
                 self.layout
                     .invalidate_with_reason(*new, DirtyReason::Reorder);
->>>>>>> 3bc36986
             }
 
             self.native_writer.insert_nodes_after(id, m);
@@ -189,14 +180,6 @@
 
     fn insert_nodes_before(&mut self, id: dioxus_core::ElementId, m: usize) {
         if m > 0 {
-<<<<<<< HEAD
-            self.layout
-                .invalidate(self.native_writer.state.element_to_node_id(id));
-            let new_nodes =
-                &self.native_writer.state.stack[self.native_writer.state.stack.len() - m..];
-            for new in new_nodes {
-                self.layout.invalidate(*new);
-=======
             self.layout.invalidate_with_reason(
                 self.native_writer.state.element_to_node_id(id),
                 DirtyReason::Reorder,
@@ -206,7 +189,6 @@
             for new in new_nodes {
                 self.layout
                     .invalidate_with_reason(*new, DirtyReason::Reorder);
->>>>>>> 3bc36986
             }
 
             self.native_writer.insert_nodes_before(id, m);
