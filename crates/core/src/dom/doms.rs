use std::sync::{
    Arc,
    Mutex,
    MutexGuard,
};

use dioxus_core::VirtualDom;
use freya_common::{
<<<<<<< HEAD
    DirtyAccessibilityTree,
=======
    CompositorDirtyNodes,
>>>>>>> 630a5798
    Layers,
    ParagraphElements,
};
use freya_native_core::{
    prelude::{
        DioxusState,
        State,
    },
    real_dom::{
        NodeRef,
        RealDom,
    },
    NodeId,
    SendAnyMap,
};
use freya_node_state::{
    AccessibilityNodeState,
    CursorState,
    CustomAttributeValues,
    FontStyleState,
    LayerState,
    LayoutState,
    ReferencesState,
    StyleState,
    TransformState,
    ViewportState,
};
use torin::prelude::*;

use super::mutations_writer::MutationsWriter;
use crate::prelude::{
    CompositorCache,
    CompositorDirtyArea,
    ParagraphElement,
    TextGroupMeasurement,
};

pub type DioxusDOM = RealDom<CustomAttributeValues>;
pub type DioxusNode<'a> = NodeRef<'a, CustomAttributeValues>;

/// Tiny wrapper over [FreyaDOM] to make it thread-safe if desired.
/// This is primarily used by the Devtools and Testing renderer.
pub struct SafeDOM {
    #[cfg(not(feature = "shared"))]
    pub fdom: FreyaDOM,

    #[cfg(feature = "shared")]
    pub fdom: Arc<Mutex<FreyaDOM>>,
}

#[cfg(feature = "shared")]
impl Clone for SafeDOM {
    fn clone(&self) -> Self {
        Self {
            fdom: self.fdom.clone(),
        }
    }
}

impl SafeDOM {
    #[cfg(not(feature = "shared"))]
    pub fn new(fdom: FreyaDOM) -> Self {
        Self { fdom }
    }

    #[cfg(feature = "shared")]
    pub fn new(fdom: FreyaDOM) -> Self {
        Self {
            fdom: Arc::new(Mutex::new(fdom)),
        }
    }

    /// Get a reference to the DOM.
    #[cfg(not(feature = "shared"))]
    pub fn get(&self) -> &FreyaDOM {
        &self.fdom
    }

    /// Get a reference to the DOM.
    #[cfg(not(feature = "shared"))]
    pub fn try_get(&self) -> Option<&FreyaDOM> {
        Some(&self.fdom)
    }

    /// Get a mutable reference to the DOM.
    #[cfg(not(feature = "shared"))]
    pub fn get_mut(&mut self) -> &mut FreyaDOM {
        &mut self.fdom
    }

    /// Get a reference to the DOM.
    #[cfg(feature = "shared")]
    pub fn get(&self) -> MutexGuard<FreyaDOM> {
        return self.fdom.lock().unwrap();
    }

    /// Get a reference to the DOM.
    #[cfg(feature = "shared")]
    pub fn try_get(&self) -> Option<MutexGuard<FreyaDOM>> {
        return self.fdom.try_lock().ok();
    }

    /// Get a mutable reference to the dom.
    #[cfg(feature = "shared")]
    pub fn get_mut(&self) -> MutexGuard<FreyaDOM> {
        return self.fdom.lock().unwrap();
    }
}

/// Manages the application DOM.
pub struct FreyaDOM {
    rdom: DioxusDOM,
    dioxus_integration_state: DioxusState,
    torin: Arc<Mutex<Torin<NodeId>>>,
<<<<<<< HEAD
    paragraphs: ParagraphElements,
    layers: Layers,
    dirty_accessibility_tree: Arc<Mutex<DirtyAccessibilityTree>>,
=======
    paragraphs: Arc<Mutex<ParagraphElements>>,
    layers: Arc<Mutex<Layers>>,
    compositor_dirty_nodes: Arc<Mutex<CompositorDirtyNodes>>,
    compositor_dirty_area: Arc<Mutex<CompositorDirtyArea>>,
    compositor_cache: Arc<Mutex<CompositorCache>>,
>>>>>>> 630a5798
}

impl Default for FreyaDOM {
    fn default() -> Self {
        let mut rdom = RealDom::<CustomAttributeValues>::new([
            CursorState::to_type_erased(),
            FontStyleState::to_type_erased(),
            ReferencesState::to_type_erased(),
            LayoutState::to_type_erased(),
            StyleState::to_type_erased(),
            TransformState::to_type_erased(),
            AccessibilityNodeState::to_type_erased(),
            ViewportState::to_type_erased(),
            LayerState::to_type_erased(),
        ]);
        let dioxus_integration_state = DioxusState::create(&mut rdom);
        Self {
            rdom,
            dioxus_integration_state,
            torin: Arc::new(Mutex::new(Torin::new())),
<<<<<<< HEAD
            paragraphs: ParagraphElements::default(),
            layers: Layers::default(),
            dirty_accessibility_tree: Arc::default(),
=======
            paragraphs: Arc::default(),
            layers: Arc::default(),
            compositor_dirty_nodes: Arc::default(),
            compositor_dirty_area: Arc::default(),
            compositor_cache: Arc::default(),
>>>>>>> 630a5798
        }
    }
}

impl FreyaDOM {
    pub fn layout(&self) -> MutexGuard<Torin<NodeId>> {
        self.torin.lock().unwrap()
    }

    pub fn layers(&self) -> MutexGuard<Layers> {
        self.layers.lock().unwrap()
    }

    pub fn paragraphs(&self) -> MutexGuard<ParagraphElements> {
        self.paragraphs.lock().unwrap()
    }

    pub fn compositor_dirty_nodes(&self) -> MutexGuard<CompositorDirtyNodes> {
        self.compositor_dirty_nodes.lock().unwrap()
    }

    pub fn compositor_dirty_area(&self) -> MutexGuard<CompositorDirtyArea> {
        self.compositor_dirty_area.lock().unwrap()
    }

    pub fn compositor_cache(&self) -> MutexGuard<CompositorCache> {
        self.compositor_cache.lock().unwrap()
    }

    pub fn dirty_accessibility_tree(&self) -> MutexGuard<DirtyAccessibilityTree> {
        self.dirty_accessibility_tree.lock().unwrap()
    }

    /// Create the initial DOM from the given Mutations
    pub fn init_dom(&mut self, vdom: &mut VirtualDom, scale_factor: f32) {
        // Build the RealDOM
        vdom.rebuild(&mut MutationsWriter {
            native_writer: self
                .dioxus_integration_state
                .create_mutation_writer(&mut self.rdom),
            layout: &mut self.torin.lock().unwrap(),
            layers: &mut self.layers.lock().unwrap(),
            paragraphs: &mut self.paragraphs.lock().unwrap(),
            scale_factor,
<<<<<<< HEAD
            dirty_accessibility_tree: &mut self.dirty_accessibility_tree.lock().unwrap(),
=======
            compositor_dirty_nodes: &mut self.compositor_dirty_nodes.lock().unwrap(),
            compositor_dirty_area: &mut self.compositor_dirty_area.lock().unwrap(),
            compositor_cache: &mut self.compositor_cache.lock().unwrap(),
>>>>>>> 630a5798
        });

        let mut ctx = SendAnyMap::new();
        ctx.insert(self.torin.clone());
        ctx.insert(self.layers.clone());
        ctx.insert(self.paragraphs.clone());
<<<<<<< HEAD
        ctx.insert(self.dirty_accessibility_tree.clone());
        ctx.insert(self.rdom.root_id());
=======
        ctx.insert(self.compositor_dirty_nodes.clone());
>>>>>>> 630a5798

        self.rdom.update_state(ctx);
    }

    /// Process the given mutations from the [`VirtualDOM`](dioxus_core::VirtualDom).
    pub fn render_mutations(&mut self, vdom: &mut VirtualDom, scale_factor: f32) -> (bool, bool) {
        // Update the RealDOM
        vdom.render_immediate(&mut MutationsWriter {
            native_writer: self
                .dioxus_integration_state
                .create_mutation_writer(&mut self.rdom),
            layout: &mut self.torin.lock().unwrap(),
            layers: &mut self.layers.lock().unwrap(),
            paragraphs: &mut self.paragraphs.lock().unwrap(),
            scale_factor,
<<<<<<< HEAD
            dirty_accessibility_tree: &mut self.dirty_accessibility_tree.lock().unwrap(),
=======
            compositor_dirty_nodes: &mut self.compositor_dirty_nodes.lock().unwrap(),
            compositor_dirty_area: &mut self.compositor_dirty_area.lock().unwrap(),
            compositor_cache: &mut self.compositor_cache.lock().unwrap(),
>>>>>>> 630a5798
        });

        // Update the Nodes states
        let mut ctx = SendAnyMap::new();
        ctx.insert(self.torin.clone());
        ctx.insert(self.layers.clone());
        ctx.insert(self.paragraphs.clone());
<<<<<<< HEAD
        ctx.insert(self.dirty_accessibility_tree.clone());
        ctx.insert(self.rdom.root_id());
=======
        ctx.insert(self.compositor_dirty_nodes.clone());
>>>>>>> 630a5798

        // Update the Node's states
        let (_, diff) = self.rdom.update_state(ctx);

        let must_repaint = !diff.is_empty();
        let must_relayout = !self.layout().get_dirty_nodes().is_empty();

        #[cfg(debug_assertions)]
        if !diff.is_empty() {
            tracing::info!(
                "Updated {} nodes in RealDOM, now of size {}",
                diff.len(),
                self.rdom().tree_ref().len()
            );
        }

        (must_repaint, must_relayout)
    }

    /// Get a reference to the [`DioxusDOM`].
    pub fn rdom(&self) -> &DioxusDOM {
        &self.rdom
    }

    /// Get a mutable reference to the [`DioxusDOM`].
    pub fn rdom_mut(&mut self) -> &mut DioxusDOM {
        &mut self.rdom
    }

    pub fn state_mut(&mut self) -> &mut DioxusState {
        &mut self.dioxus_integration_state
    }

    /// Measure all the paragraphs registered under the given TextId
    pub fn measure_paragraphs(&self, text_measurement: TextGroupMeasurement, scale_factor: f64) {
        let paragraphs = self.paragraphs.lock().unwrap();
        let group = paragraphs.get(&text_measurement.text_id);
        let layout = self.layout();
        if let Some(group) = group {
            for node_id in group {
                let node = self.rdom().get(*node_id);
                let layout_node = layout.get(*node_id);

                if let Some((node, layout_node)) = node.zip(layout_node) {
                    ParagraphElement::measure_paragraph(
                        &node,
                        layout_node,
                        &text_measurement,
                        scale_factor,
                    );
                }
            }
        }
    }
}<|MERGE_RESOLUTION|>--- conflicted
+++ resolved
@@ -6,11 +6,8 @@
 
 use dioxus_core::VirtualDom;
 use freya_common::{
-<<<<<<< HEAD
+    CompositorDirtyNodes,
     DirtyAccessibilityTree,
-=======
-    CompositorDirtyNodes,
->>>>>>> 630a5798
     Layers,
     ParagraphElements,
 };
@@ -125,17 +122,12 @@
     rdom: DioxusDOM,
     dioxus_integration_state: DioxusState,
     torin: Arc<Mutex<Torin<NodeId>>>,
-<<<<<<< HEAD
-    paragraphs: ParagraphElements,
-    layers: Layers,
-    dirty_accessibility_tree: Arc<Mutex<DirtyAccessibilityTree>>,
-=======
     paragraphs: Arc<Mutex<ParagraphElements>>,
     layers: Arc<Mutex<Layers>>,
     compositor_dirty_nodes: Arc<Mutex<CompositorDirtyNodes>>,
     compositor_dirty_area: Arc<Mutex<CompositorDirtyArea>>,
     compositor_cache: Arc<Mutex<CompositorCache>>,
->>>>>>> 630a5798
+    dirty_accessibility_tree: Arc<Mutex<DirtyAccessibilityTree>>,
 }
 
 impl Default for FreyaDOM {
@@ -156,17 +148,12 @@
             rdom,
             dioxus_integration_state,
             torin: Arc::new(Mutex::new(Torin::new())),
-<<<<<<< HEAD
-            paragraphs: ParagraphElements::default(),
-            layers: Layers::default(),
-            dirty_accessibility_tree: Arc::default(),
-=======
             paragraphs: Arc::default(),
             layers: Arc::default(),
             compositor_dirty_nodes: Arc::default(),
             compositor_dirty_area: Arc::default(),
             compositor_cache: Arc::default(),
->>>>>>> 630a5798
+            dirty_accessibility_tree: Arc::default(),
         }
     }
 }
@@ -211,25 +198,19 @@
             layers: &mut self.layers.lock().unwrap(),
             paragraphs: &mut self.paragraphs.lock().unwrap(),
             scale_factor,
-<<<<<<< HEAD
-            dirty_accessibility_tree: &mut self.dirty_accessibility_tree.lock().unwrap(),
-=======
             compositor_dirty_nodes: &mut self.compositor_dirty_nodes.lock().unwrap(),
             compositor_dirty_area: &mut self.compositor_dirty_area.lock().unwrap(),
             compositor_cache: &mut self.compositor_cache.lock().unwrap(),
->>>>>>> 630a5798
+            dirty_accessibility_tree: &mut self.dirty_accessibility_tree.lock().unwrap(),
         });
 
         let mut ctx = SendAnyMap::new();
         ctx.insert(self.torin.clone());
         ctx.insert(self.layers.clone());
         ctx.insert(self.paragraphs.clone());
-<<<<<<< HEAD
+        ctx.insert(self.compositor_dirty_nodes.clone());
         ctx.insert(self.dirty_accessibility_tree.clone());
         ctx.insert(self.rdom.root_id());
-=======
-        ctx.insert(self.compositor_dirty_nodes.clone());
->>>>>>> 630a5798
 
         self.rdom.update_state(ctx);
     }
@@ -245,13 +226,10 @@
             layers: &mut self.layers.lock().unwrap(),
             paragraphs: &mut self.paragraphs.lock().unwrap(),
             scale_factor,
-<<<<<<< HEAD
-            dirty_accessibility_tree: &mut self.dirty_accessibility_tree.lock().unwrap(),
-=======
             compositor_dirty_nodes: &mut self.compositor_dirty_nodes.lock().unwrap(),
             compositor_dirty_area: &mut self.compositor_dirty_area.lock().unwrap(),
             compositor_cache: &mut self.compositor_cache.lock().unwrap(),
->>>>>>> 630a5798
+            dirty_accessibility_tree: &mut self.dirty_accessibility_tree.lock().unwrap(),
         });
 
         // Update the Nodes states
@@ -259,12 +237,9 @@
         ctx.insert(self.torin.clone());
         ctx.insert(self.layers.clone());
         ctx.insert(self.paragraphs.clone());
-<<<<<<< HEAD
+        ctx.insert(self.compositor_dirty_nodes.clone());
         ctx.insert(self.dirty_accessibility_tree.clone());
         ctx.insert(self.rdom.root_id());
-=======
-        ctx.insert(self.compositor_dirty_nodes.clone());
->>>>>>> 630a5798
 
         // Update the Node's states
         let (_, diff) = self.rdom.update_state(ctx);
