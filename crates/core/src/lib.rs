pub mod accessibility;
pub mod dom;
pub mod events;
pub mod layout;
pub mod node;
pub mod platform_state;
pub mod plugins;
pub mod render;
pub mod style;
pub mod types;

pub mod prelude {
<<<<<<< HEAD
    pub use crate::accessibility::*;
    pub use crate::dom::*;
    pub use crate::events::*;
    pub use crate::layout::*;
    pub use crate::node::*;
    pub use crate::platform_state::*;
    pub use crate::plugins::*;
    pub use crate::render::*;
    pub use crate::style::*;
    pub use crate::types::*;
=======
    pub use crate::{
        accessibility::*,
        dom::*,
        events::*,
        layout::*,
        node::*,
        platform_state::*,
        plugins::*,
        render::*,
        types::*,
    };
>>>>>>> e0139fe4
}<|MERGE_RESOLUTION|>--- conflicted
+++ resolved
@@ -10,18 +10,6 @@
 pub mod types;
 
 pub mod prelude {
-<<<<<<< HEAD
-    pub use crate::accessibility::*;
-    pub use crate::dom::*;
-    pub use crate::events::*;
-    pub use crate::layout::*;
-    pub use crate::node::*;
-    pub use crate::platform_state::*;
-    pub use crate::plugins::*;
-    pub use crate::render::*;
-    pub use crate::style::*;
-    pub use crate::types::*;
-=======
     pub use crate::{
         accessibility::*,
         dom::*,
@@ -31,7 +19,7 @@
         platform_state::*,
         plugins::*,
         render::*,
+        style::*,
         types::*,
     };
->>>>>>> e0139fe4
 }