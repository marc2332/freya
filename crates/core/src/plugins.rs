use dioxus_native_core::NodeId;
use freya_engine::prelude::{Canvas, FontCollection};
use torin::torin::Torin;
use winit::window::Window;

#[derive(Default)]
pub struct PluginsManager {
    plugins: Vec<Box<dyn FreyaPlugin>>,
}

impl PluginsManager {
    pub fn add_plugin(&mut self, plugin: impl FreyaPlugin + 'static) {
        self.plugins.push(Box::new(plugin))
    }

    pub fn send(&mut self, event: PluginEvent) {
        for plugin in &mut self.plugins {
            plugin.on_event(&event)
        }
    }
}

/// Event emitted to Plugins.
pub enum PluginEvent<'a> {
    /// The Window just got created.
    WindowCreated(&'a Window),
<<<<<<< HEAD
    StartedRender(&'a Canvas, &'a FontCollection),
    FinishedRender(&'a Canvas, &'a FontCollection),
    StartedLayout(&'a Torin<NodeId>),
    FinishedLayout(&'a Torin<NodeId>),
=======

    // The app just got rendered to the canvas.
    CanvasRendered(&'a Canvas, &'a FontCollection),
>>>>>>> ab2f0dd8
}

/// Skeleton for Freya plugins.
pub trait FreyaPlugin {
    /// React on events emitted by Freya.
    fn on_event(&mut self, event: &PluginEvent);
}<|MERGE_RESOLUTION|>--- conflicted
+++ resolved
@@ -24,16 +24,18 @@
 pub enum PluginEvent<'a> {
     /// The Window just got created.
     WindowCreated(&'a Window),
-<<<<<<< HEAD
-    StartedRender(&'a Canvas, &'a FontCollection),
-    FinishedRender(&'a Canvas, &'a FontCollection),
+
+    /// Just before starting to render the app to the Canvas.
+    BeforeRender(&'a Canvas, &'a FontCollection),
+
+    /// Just after rendering the app to the Canvas.
+    AfterRender(&'a Canvas, &'a FontCollection),
+
+    /// Just before starting to measure the layout.
     StartedLayout(&'a Torin<NodeId>),
+
+    /// Just fater measuring the layout.
     FinishedLayout(&'a Torin<NodeId>),
-=======
-
-    // The app just got rendered to the canvas.
-    CanvasRendered(&'a Canvas, &'a FontCollection),
->>>>>>> ab2f0dd8
 }
 
 /// Skeleton for Freya plugins.
