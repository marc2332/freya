use std::sync::{
    Arc,
    Mutex,
};

use freya_native_core::{
    attributes::AttributeName,
    exports::shipyard::Component,
    node::OwnedAttributeValue,
    node_ref::NodeView,
    prelude::{
        AttributeMaskBuilder,
        Dependancy,
        NodeMaskBuilder,
        OwnedAttributeView,
        State,
    },
    NodeId,
    SendAnyMap,
};
use freya_native_core_macro::partial_derive_state;
use torin::{
    prelude::*,
    wrap_content::WrapContent,
};

use crate::{
    custom_attributes::{
        CustomAttributeValues,
        NodeReference,
    },
    dom::CompositorDirtyNodes,
    parsing::{
        Parse,
        ParseAttribute,
        ParseError,
    },
};

#[cfg_attr(feature = "serde", derive(serde::Serialize, serde::Deserialize))]
#[derive(Default, Clone, Debug, Component, PartialEq)]
pub struct LayoutState {
    pub width: Size,
    pub height: Size,
    pub minimum_width: Size,
    pub minimum_height: Size,
    pub maximum_height: Size,
    pub maximum_width: Size,
    pub visible_width: VisibleSize,
    pub visible_height: VisibleSize,
    pub padding: Gaps,
    pub margin: Gaps,
    pub direction: Direction,
    pub offset_y: Length,
    pub offset_x: Length,
    pub main_alignment: Alignment,
    pub cross_alignment: Alignment,
    pub position: Position,
    pub content: Content,
<<<<<<< HEAD
    pub wrap_content: WrapContent,
=======
    #[cfg_attr(feature = "serde", serde(skip_deserializing, skip_serializing))]
>>>>>>> 09b29af0
    pub node_ref: Option<NodeReference>,
    pub node_id: NodeId,
    pub spacing: Length,
}

impl ParseAttribute for LayoutState {
    fn parse_attribute(
        &mut self,
        attr: OwnedAttributeView<CustomAttributeValues>,
    ) -> Result<(), ParseError> {
        match attr.attribute {
            AttributeName::Width => {
                self.width = Size::parse(attr.value.as_text().ok_or(ParseError)?)?;
            }
            AttributeName::Height => {
                self.height = Size::parse(attr.value.as_text().ok_or(ParseError)?)?;
            }
            AttributeName::MinHeight => {
                self.minimum_height = Size::parse(attr.value.as_text().ok_or(ParseError)?)?;
            }
            AttributeName::MinWidth => {
                self.minimum_width = Size::parse(attr.value.as_text().ok_or(ParseError)?)?;
            }
            AttributeName::MaxHeight => {
                self.maximum_height = Size::parse(attr.value.as_text().ok_or(ParseError)?)?;
            }
            AttributeName::MaxWidth => {
                self.maximum_width = Size::parse(attr.value.as_text().ok_or(ParseError)?)?;
            }
            AttributeName::VisibleWidth => {
                self.visible_width = VisibleSize::parse(attr.value.as_text().ok_or(ParseError)?)?;
            }
            AttributeName::VisibleHeight => {
                self.visible_height = VisibleSize::parse(attr.value.as_text().ok_or(ParseError)?)?;
            }
            AttributeName::Padding => {
                self.padding = Gaps::parse(attr.value.as_text().ok_or(ParseError)?)?;
            }
            AttributeName::Margin => {
                self.margin = Gaps::parse(attr.value.as_text().ok_or(ParseError)?)?;
            }
            AttributeName::Direction => {
                self.direction = match attr.value.as_text().ok_or(ParseError)? {
                    "horizontal" => Direction::Horizontal,
                    _ => Direction::Vertical,
                };
            }
            AttributeName::OffsetY => {
                self.offset_y = Length::new(
                    attr.value
                        .as_text()
                        .ok_or(ParseError)?
                        .parse::<f32>()
                        .map_err(|_| ParseError)?,
                );
            }
            AttributeName::OffsetX => {
                self.offset_x = Length::new(
                    attr.value
                        .as_text()
                        .ok_or(ParseError)?
                        .parse::<f32>()
                        .map_err(|_| ParseError)?,
                );
            }
            AttributeName::MainAlign => {
                self.main_alignment = Alignment::parse(attr.value.as_text().ok_or(ParseError)?)?;
            }
            AttributeName::CrossAlign => {
                self.cross_alignment = Alignment::parse(attr.value.as_text().ok_or(ParseError)?)?;
            }
            AttributeName::Position => {
                self.position
                    .swap_for(Position::parse(attr.value.as_text().ok_or(ParseError)?)?);
            }
            AttributeName::PositionTop => {
                self.position.set_top(
                    attr.value
                        .as_text()
                        .ok_or(ParseError)?
                        .parse::<f32>()
                        .map_err(|_| ParseError)?,
                );
            }
            AttributeName::PositionRight => {
                self.position.set_right(
                    attr.value
                        .as_text()
                        .ok_or(ParseError)?
                        .parse::<f32>()
                        .map_err(|_| ParseError)?,
                );
            }
            AttributeName::PositionBottom => {
                self.position.set_bottom(
                    attr.value
                        .as_text()
                        .ok_or(ParseError)?
                        .parse::<f32>()
                        .map_err(|_| ParseError)?,
                );
            }
            AttributeName::PositionLeft => {
                self.position.set_left(
                    attr.value
                        .as_text()
                        .ok_or(ParseError)?
                        .parse::<f32>()
                        .map_err(|_| ParseError)?,
                );
            }
            AttributeName::Content => {
                self.content = Content::parse(attr.value.as_text().ok_or(ParseError)?)?;
            }
            AttributeName::WrapContent => {
                self.wrap_content = WrapContent::parse(attr.value.as_text().ok_or(ParseError)?)?;
            }
            AttributeName::Reference => {
                if let OwnedAttributeValue::Custom(CustomAttributeValues::Reference(reference)) =
                    attr.value
                {
                    self.node_ref = Some(reference.clone());
                }
            }
            AttributeName::Spacing => {
                self.spacing = Length::new(
                    attr.value
                        .as_text()
                        .ok_or(ParseError)?
                        .parse::<f32>()
                        .map_err(|_| ParseError)?,
                );
            }
            _ => {}
        }
        Ok(())
    }
}

#[partial_derive_state]
impl State<CustomAttributeValues> for LayoutState {
    type ParentDependencies = ();

    type ChildDependencies = ();

    type NodeDependencies = ();

    const NODE_MASK: NodeMaskBuilder<'static> =
        NodeMaskBuilder::new().with_attrs(AttributeMaskBuilder::Some(&[
            AttributeName::Width,
            AttributeName::Height,
            AttributeName::MinWidth,
            AttributeName::MinHeight,
            AttributeName::MaxWidth,
            AttributeName::MaxHeight,
            AttributeName::VisibleWidth,
            AttributeName::VisibleHeight,
            AttributeName::Padding,
            AttributeName::Direction,
            AttributeName::OffsetX,
            AttributeName::OffsetY,
            AttributeName::MainAlign,
            AttributeName::CrossAlign,
            AttributeName::Reference,
            AttributeName::Margin,
            AttributeName::Position,
            AttributeName::PositionTop,
            AttributeName::PositionRight,
            AttributeName::PositionBottom,
            AttributeName::PositionLeft,
            AttributeName::Content,
            AttributeName::WrapContent,
            AttributeName::Spacing,
        ]));

    fn update<'a>(
        &mut self,
        node_view: NodeView<CustomAttributeValues>,
        _node: <Self::NodeDependencies as Dependancy>::ElementBorrowed<'a>,
        _parent: Option<<Self::ParentDependencies as Dependancy>::ElementBorrowed<'a>>,
        _children: Vec<<Self::ChildDependencies as Dependancy>::ElementBorrowed<'a>>,
        context: &SendAnyMap,
    ) -> bool {
        let root_id = context.get::<NodeId>().unwrap();
        let torin_layout = context.get::<Arc<Mutex<Torin<NodeId>>>>().unwrap();
        let compositor_dirty_nodes = context.get::<Arc<Mutex<CompositorDirtyNodes>>>().unwrap();

        let mut layout = LayoutState {
            node_id: node_view.node_id(),
            ..Default::default()
        };

        if let Some(attributes) = node_view.attributes() {
            for attr in attributes {
                layout.parse_safe(attr);
            }
        }

        let changed = layout != *self;

        let is_orphan = node_view.height() == 0 && node_view.node_id() != *root_id;

        if changed && !is_orphan {
            torin_layout.lock().unwrap().invalidate(node_view.node_id());
            compositor_dirty_nodes
                .lock()
                .unwrap()
                .invalidate(node_view.node_id());
        }

        *self = layout;
        changed
    }
}<|MERGE_RESOLUTION|>--- conflicted
+++ resolved
@@ -57,11 +57,8 @@
     pub cross_alignment: Alignment,
     pub position: Position,
     pub content: Content,
-<<<<<<< HEAD
     pub wrap_content: WrapContent,
-=======
     #[cfg_attr(feature = "serde", serde(skip_deserializing, skip_serializing))]
->>>>>>> 09b29af0
     pub node_ref: Option<NodeReference>,
     pub node_id: NodeId,
     pub spacing: Length,
