pub use config::*;
<<<<<<< HEAD
use freya_native_core::NodeId;
use std::sync::{Arc, Mutex};
=======
use devtools::Devtools;
use dioxus_core::VirtualDom;
use freya_common::EventMessage;
use freya_core::dom::SafeDOM;
use freya_native_core::NodeId;
use std::sync::{Arc, Mutex};
use winit::event_loop::EventLoopBuilder;
>>>>>>> 6be74f9c

pub use config::WindowConfig;
pub use renderer::DesktopRenderer;

mod accessibility;
mod app;
mod config;
pub mod devtools;
mod elements;
mod render;
mod renderer;
mod winit_waker;
mod wireframe;

<<<<<<< HEAD
pub type HoveredNode = Option<Arc<Mutex<Option<NodeId>>>>;
=======
pub type HoveredNode = Option<Arc<Mutex<Option<NodeId>>>>;

/// Desktop renderer for Freya.
pub struct DesktopRenderer;

impl DesktopRenderer {
    pub fn launch<T: 'static + Clone>(
        vdom: VirtualDom,
        sdom: SafeDOM,
        config: LaunchConfig<T>,
        devtools: Option<Devtools>,
        hovered_node: HoveredNode,
    ) {
        let rt = tokio::runtime::Builder::new_multi_thread()
            .enable_all()
            .build()
            .unwrap();

        let _guard = rt.enter();

        let event_loop = EventLoopBuilder::<EventMessage>::with_user_event()
            .build()
            .expect("Failed to create event loop.");
        let proxy = event_loop.create_proxy();

        // Hotreload support for Dioxus
        #[cfg(feature = "hot-reload")]
        {
            use std::process::exit;
            let proxy = proxy.clone();
            dioxus_hot_reload::connect(move |msg| match msg {
                dioxus_hot_reload::HotReloadMsg::UpdateTemplate(template) => {
                    let _ = proxy.send_event(EventMessage::UpdateTemplate(template));
                }
                dioxus_hot_reload::HotReloadMsg::Shutdown => exit(0),
                dioxus_hot_reload::HotReloadMsg::UpdateAsset(_) => {}
            });
        }

        let window_env = WindowEnv::new(config.window, &event_loop);

        let mut app = App::new(
            sdom,
            vdom,
            &proxy,
            devtools,
            window_env,
            config.embedded_fonts,
            config.plugins,
            config.default_fonts,
        );

        app.init_doms();
        app.process_layout();
        app.run(event_loop, proxy, hovered_node)
    }
}
>>>>>>> 6be74f9c
<|MERGE_RESOLUTION|>--- conflicted
+++ resolved
@@ -1,16 +1,6 @@
 pub use config::*;
-<<<<<<< HEAD
 use freya_native_core::NodeId;
 use std::sync::{Arc, Mutex};
-=======
-use devtools::Devtools;
-use dioxus_core::VirtualDom;
-use freya_common::EventMessage;
-use freya_core::dom::SafeDOM;
-use freya_native_core::NodeId;
-use std::sync::{Arc, Mutex};
-use winit::event_loop::EventLoopBuilder;
->>>>>>> 6be74f9c
 
 pub use config::WindowConfig;
 pub use renderer::DesktopRenderer;
@@ -25,64 +15,4 @@
 mod winit_waker;
 mod wireframe;
 
-<<<<<<< HEAD
-pub type HoveredNode = Option<Arc<Mutex<Option<NodeId>>>>;
-=======
-pub type HoveredNode = Option<Arc<Mutex<Option<NodeId>>>>;
-
-/// Desktop renderer for Freya.
-pub struct DesktopRenderer;
-
-impl DesktopRenderer {
-    pub fn launch<T: 'static + Clone>(
-        vdom: VirtualDom,
-        sdom: SafeDOM,
-        config: LaunchConfig<T>,
-        devtools: Option<Devtools>,
-        hovered_node: HoveredNode,
-    ) {
-        let rt = tokio::runtime::Builder::new_multi_thread()
-            .enable_all()
-            .build()
-            .unwrap();
-
-        let _guard = rt.enter();
-
-        let event_loop = EventLoopBuilder::<EventMessage>::with_user_event()
-            .build()
-            .expect("Failed to create event loop.");
-        let proxy = event_loop.create_proxy();
-
-        // Hotreload support for Dioxus
-        #[cfg(feature = "hot-reload")]
-        {
-            use std::process::exit;
-            let proxy = proxy.clone();
-            dioxus_hot_reload::connect(move |msg| match msg {
-                dioxus_hot_reload::HotReloadMsg::UpdateTemplate(template) => {
-                    let _ = proxy.send_event(EventMessage::UpdateTemplate(template));
-                }
-                dioxus_hot_reload::HotReloadMsg::Shutdown => exit(0),
-                dioxus_hot_reload::HotReloadMsg::UpdateAsset(_) => {}
-            });
-        }
-
-        let window_env = WindowEnv::new(config.window, &event_loop);
-
-        let mut app = App::new(
-            sdom,
-            vdom,
-            &proxy,
-            devtools,
-            window_env,
-            config.embedded_fonts,
-            config.plugins,
-            config.default_fonts,
-        );
-
-        app.init_doms();
-        app.process_layout();
-        app.run(event_loop, proxy, hovered_node)
-    }
-}
->>>>>>> 6be74f9c
+pub type HoveredNode = Option<Arc<Mutex<Option<NodeId>>>>;