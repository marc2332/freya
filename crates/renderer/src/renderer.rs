--- conflicted
+++ resolved
@@ -36,11 +36,8 @@
     render_wireframe: bool,
     matrices: &mut Vec<(Matrix, Vec<NodeId>)>,
     opacities: &mut Vec<(f32, Vec<NodeId>)>,
-<<<<<<< HEAD
     default_fonts: &[String],
-=======
     layout: &Torin<NodeId>,
->>>>>>> 481933d6
 ) {
     let area = layout_node.visible_area();
     let data = &layout_node.data;
