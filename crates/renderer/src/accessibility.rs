--- conflicted
+++ resolved
@@ -3,12 +3,8 @@
 use freya_common::EventMessage;
 use freya_core::{
     prelude::{
-<<<<<<< HEAD
-        AccessibilityFocusDirection, AccessibilityManager, SharedAccessibilityManager, ROOT_ID,
-=======
-        AccessibilityFocusDirection, AccessibilityProvider, AccessibilityState,
-        SharedAccessibilityState, ACCESSIBILITY_ROOT_ID,
->>>>>>> 4ebcc418
+        AccessibilityFocusDirection, AccessibilityManager, SharedAccessibilityManager,
+        ACCESSIBILITY_ROOT_ID,
     },
     types::FocusSender,
 };
@@ -23,23 +19,14 @@
 impl AccessKitManager {
     pub fn new(window: &Window, proxy: EventLoopProxy<EventMessage>) -> Self {
         let title = window.title();
-<<<<<<< HEAD
-        let accessibility_manager = AccessibilityManager::new().wrap();
-=======
-        let accessibility_state = AccessibilityState::new(ACCESSIBILITY_ROOT_ID).wrap();
->>>>>>> 4ebcc418
+        let accessibility_manager = AccessibilityManager::new(ACCESSIBILITY_ROOT_ID).wrap();
         let accessibility_adapter = {
             let accessibility_manager = accessibility_manager.clone();
             Adapter::new(
                 window,
                 move || {
-<<<<<<< HEAD
                     let mut accessibility_manager = accessibility_manager.lock().unwrap();
-                    accessibility_manager.process(ROOT_ID, title.as_str())
-=======
-                    let mut accessibility_state = accessibility_state.lock().unwrap();
-                    accessibility_state.process(ACCESSIBILITY_ROOT_ID, title.as_str())
->>>>>>> 4ebcc418
+                    accessibility_manager.process(ACCESSIBILITY_ROOT_ID, title.as_str())
                 },
                 proxy,
             )
