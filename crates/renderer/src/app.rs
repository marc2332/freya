--- conflicted
+++ resolved
@@ -64,11 +64,7 @@
     ) -> Self {
         let accessibility = AccessKitManager::new(&window_env.window, proxy.clone());
 
-<<<<<<< HEAD
-        window_env.window().set_visible(true);
-=======
         window_env.window.set_visible(true);
->>>>>>> bebe6e39
 
         let mut font_collection = FontCollection::new();
         let def_mgr = FontMgr::default();
@@ -89,18 +85,14 @@
 
         plugins.send(PluginEvent::WindowCreated(&window_env.window));
 
-<<<<<<< HEAD
-        plugins.send(PluginEvent::WindowCreated(window_env.window()));
-=======
         let platform_information = Arc::new(Mutex::new(PlatformInformation::from_winit(
             window_env.window.inner_size(),
         )));
->>>>>>> bebe6e39
 
         Self {
             sdom,
             vdom,
-            events: Vec::new(),
+            events: EventsQueue::new(),
             vdom_waker: winit_waker(proxy),
             proxy: proxy.clone(),
             mutations_notifier,
@@ -237,9 +229,10 @@
         );
     }
 
-    /// Push an event to the events queue
-    pub fn push_event(&mut self, event: FreyaEvent) {
+    /// Send an event
+    pub fn send_event(&mut self, event: FreyaEvent) {
         self.events.push(event);
+        self.process_events();
     }
 
     /// Replace a VirtualDOM Template
