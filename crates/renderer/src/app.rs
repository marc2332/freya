--- conflicted
+++ resolved
@@ -1,28 +1,13 @@
-<<<<<<< HEAD
-use std::sync::Mutex;
-use std::{sync::Arc, task::Waker};
-
-=======
->>>>>>> 590a0e08
 use dioxus_core::{Template, VirtualDom};
 use dioxus_native_core::NodeId;
 use freya_common::EventMessage;
 use freya_core::prelude::*;
 use freya_dom::prelude::SafeDOM;
 use freya_engine::prelude::*;
-<<<<<<< HEAD
-use freya_hooks::PlatformInformation;
-use futures::FutureExt;
-use futures::{
-    pin_mut,
-    task::{self, ArcWake},
-};
-=======
 use futures_task::Waker;
 use futures_util::FutureExt;
 use pin_utils::pin_mut;
 use std::sync::Arc;
->>>>>>> 590a0e08
 use tokio::sync::broadcast;
 use tokio::{
     select,
@@ -42,29 +27,6 @@
 
 /// Manages the Application lifecycle
 pub struct App<State: 'static + Clone> {
-<<<<<<< HEAD
-    sdom: SafeDOM,
-    vdom: VirtualDom,
-    events: EventsQueue,
-    vdom_waker: Waker,
-    proxy: EventLoopProxy<EventMessage>,
-    mutations_notifier: Option<Arc<Notify>>,
-    event_emitter: EventEmitter,
-    event_receiver: EventReceiver,
-    window_env: WindowEnv<State>,
-    layers: Layers,
-    elements_state: ElementsState,
-    viewports: Viewports,
-    focus_sender: FocusSender,
-    focus_receiver: FocusReceiver,
-    accessibility: NativeAccessibility,
-    font_collection: FontCollection,
-    ticker_sender: broadcast::Sender<()>,
-    plugins: PluginsManager,
-    navigator_state: NavigatorState,
-
-    platform_information: Arc<Mutex<PlatformInformation>>,
-=======
     pub(crate) sdom: SafeDOM,
     pub(crate) vdom: VirtualDom,
     pub(crate) events: EventsQueue,
@@ -85,7 +47,7 @@
     pub(crate) plugins: PluginsManager,
     pub(crate) navigator_state: NavigatorState,
     pub(crate) measure_layout_on_next_render: bool,
->>>>>>> 590a0e08
+    pub(crate) platform_information: Arc<Mutex<PlatformInformation>>,
 }
 
 impl<State: 'static + Clone> App<State> {
@@ -145,11 +107,8 @@
             ticker_sender: broadcast::channel(5).0,
             plugins,
             navigator_state: NavigatorState::new(NavigationMode::NotKeyboard),
-<<<<<<< HEAD
+            measure_layout_on_next_render: false,
             platform_information,
-=======
-            measure_layout_on_next_render: false,
->>>>>>> 590a0e08
         }
     }
 
