use std::{sync::Arc, task::Waker};

use dioxus_core::{Template, VirtualDom};
use freya_common::EventMessage;
use freya_core::prelude::*;
use freya_dom::prelude::SafeDOM;
use freya_engine::prelude::*;
use futures::FutureExt;
use futures::{
    pin_mut,
    task::{self, ArcWake},
};
use tokio::sync::broadcast;
use tokio::{
    select,
    sync::{mpsc, watch, Notify},
};
use tracing::info;
use uuid::Uuid;
use winit::event::WindowEvent;
use winit::{dpi::PhysicalSize, event_loop::EventLoopProxy};

use crate::accessibility::NativeAccessibility;
use crate::{FontsConfig, HoveredNode, WindowEnv};

fn winit_waker(proxy: &EventLoopProxy<EventMessage>) -> std::task::Waker {
    struct DomHandle(EventLoopProxy<EventMessage>);

    unsafe impl Send for DomHandle {}
    unsafe impl Sync for DomHandle {}

    impl ArcWake for DomHandle {
        fn wake_by_ref(arc_self: &Arc<Self>) {
            _ = arc_self.0.send_event(EventMessage::PollVDOM);
        }
    }

    task::waker(Arc::new(DomHandle(proxy.clone())))
}

/// Manages the Application lifecycle
pub struct App<State: 'static + Clone> {
    sdom: SafeDOM,
    vdom: VirtualDom,

    events: EventsQueue,

    vdom_waker: Waker,
    proxy: EventLoopProxy<EventMessage>,
    mutations_notifier: Option<Arc<Notify>>,

    event_emitter: EventEmitter,
    event_receiver: EventReceiver,

    window_env: WindowEnv<State>,

    layers: Layers,
    elements_state: ElementsState,
    viewports: Viewports,

    focus_sender: FocusSender,
    focus_receiver: FocusReceiver,

    accessibility: NativeAccessibility,

    font_collection: FontCollection,

    ticker_sender: broadcast::Sender<()>,

    plugins: PluginsManager,

    navigator_state: NavigatorState,
}

impl<State: 'static + Clone> App<State> {
    pub fn new(
        sdom: SafeDOM,
        vdom: VirtualDom,
        proxy: &EventLoopProxy<EventMessage>,
        mutations_notifier: Option<Arc<Notify>>,
        mut window_env: WindowEnv<State>,
        fonts_config: FontsConfig,
        mut plugins: PluginsManager,
    ) -> Self {
        let accessibility = NativeAccessibility::new(&window_env.window, proxy.clone());

        window_env.window_mut().set_visible(true);

        let mut font_collection = FontCollection::new();
        let def_mgr = FontMgr::default();

        let mut provider = TypefaceFontProvider::new();

        for (font_name, font_data) in fonts_config {
            let ft_type = def_mgr.new_from_data(font_data, None).unwrap();
            provider.register_typeface(ft_type, Some(font_name));
        }

        let mgr: FontMgr = provider.into();
        font_collection.set_default_font_manager(def_mgr, "Fira Sans");
        font_collection.set_dynamic_font_manager(mgr);

        let (event_emitter, event_receiver) = mpsc::unbounded_channel::<DomEvent>();
        let (focus_sender, focus_receiver) = watch::channel(None);

        plugins.send(PluginEvent::WindowCreated(window_env.window_mut()));

        let navigator_state = NavigatorState::new(NavigationMode::NotKeyboard);

        Self {
            sdom,
            vdom,
            events: EventsQueue::new(),
            vdom_waker: winit_waker(proxy),
            proxy: proxy.clone(),
            mutations_notifier,
            event_emitter,
            event_receiver,
            window_env,
            layers: Layers::default(),
            elements_state: ElementsState::default(),
            viewports: Viewports::default(),
            accessibility,
            focus_sender,
            focus_receiver,
            font_collection,
            ticker_sender: broadcast::channel(5).0,
            plugins,
            navigator_state,
        }
    }

    /// Provide the launch state and few other utilities like the EventLoopProxy
    pub fn provide_vdom_contexts(&mut self) {
        if let Some(state) = self.window_env.window_config.state.clone() {
            self.vdom.insert_any_root_context(Box::new(state));
        }
        self.vdom
            .insert_any_root_context(Box::new(self.proxy.clone()));
        self.vdom
<<<<<<< HEAD
            .insert_any_root_context(Box::new(self.focus_receiver.clone()));
        self.vdom
            .insert_any_root_context(Box::new(Arc::new(self.ticker_sender.subscribe())));
=======
            .base_scope()
            .provide_context(Arc::new(self.ticker_sender.subscribe()));
        self.vdom
            .base_scope()
            .provide_context(self.navigator_state.clone());
>>>>>>> 8a759bcc
    }

    /// Make the first build of the VirtualDOM.
    pub fn init_vdom(&mut self) {
        let scale_factor = self.window_env.window.scale_factor() as f32;
        self.provide_vdom_contexts();

        self.sdom.get_mut().init_dom(&mut self.vdom, scale_factor);
    }

    /// Update the DOM with the mutations from the VirtualDOM.
    pub fn apply_vdom_changes(&mut self) -> (bool, bool) {
        let scale_factor = self.window_env.window.scale_factor() as f32;
        self.sdom.get_mut().rebuild(&mut self.vdom, scale_factor);

        (true, true)
    }

    /// Poll the VirtualDOM for any new change
    pub fn poll_vdom(&mut self) {
        let waker = &self.vdom_waker.clone();
        let mut cx = std::task::Context::from_waker(waker);

        loop {
            {
                let fut = async {
                    select! {
                        ev = self.event_receiver.recv() => {
                            if let Some(ev) = ev {
                                let data = ev.data.any();
                                self.vdom.handle_event(&ev.name, data, ev.element_id, false);

                                self.vdom.process_events();
                            }
                        },
                        _ = self.vdom.wait_for_work() => {},
                    }
                };
                pin_mut!(fut);

                match fut.poll_unpin(&mut cx) {
                    std::task::Poll::Ready(_) => {}
                    std::task::Poll::Pending => break,
                }
            }

            let (must_repaint, must_relayout) = self.apply_vdom_changes();

            if must_relayout {
                self.window_env.window.request_redraw();
            } else if must_repaint {
                self.proxy.send_event(EventMessage::RequestRedraw).unwrap();
            }
        }
    }

    /// Process the events queue
    pub fn process_events(&mut self) {
        let scale_factor = self.window_env.window.scale_factor();
        process_events(
            &self.sdom.get(),
            &self.layers,
            &mut self.events,
            &self.event_emitter,
            &mut self.elements_state,
            &self.viewports,
            scale_factor,
        )
    }

    /// Measure the layout
    pub fn process_layout(&mut self) {
        self.accessibility.clear_accessibility();

        {
            let dom = self.sdom.get();

            self.plugins.send(PluginEvent::StartedLayout(&dom.layout()));

            let (layers, viewports) = self
                .window_env
                .process_layout(&dom, &mut self.font_collection);
            self.layers = layers;
            self.viewports = viewports;

            self.plugins
                .send(PluginEvent::FinishedLayout(&dom.layout()));
        }

        info!(
            "Processed {} layers and {} group of paragraph elements",
            self.layers.len_layers(),
            self.layers.len_paragraph_elements()
        );
        info!("Processed {} viewports", self.viewports.size());

        if let Some(mutations_notifier) = &self.mutations_notifier {
            mutations_notifier.notify_one();
        }

        self.process_accessibility();
    }

    /// Create the Accessibility tree
    /// This will iterater the DOM ordered by layers (top to bottom)
    /// and add every element with an accessibility ID to the Accessibility Tree
    pub fn process_accessibility(&mut self) {
        let fdom = &self.sdom.get();
        let layout = fdom.layout();
        let rdom = fdom.rdom();
        let layers = &self.layers;

        process_accessibility(
            layers,
            &layout,
            rdom,
            &mut *self.accessibility.accessibility_state().lock().unwrap(),
        );
    }

    /// Send an event
    pub fn send_event(&mut self, event: FreyaEvent) {
        self.events.push(event);
        self.process_events();
    }

    /// Replace a VirtualDOM Template
    pub fn vdom_replace_template(&mut self, template: Template) {
        self.vdom.replace_template(template);
    }

    /// Render the RealDOM into the Window
    pub fn render(&mut self, hovered_node: &HoveredNode) {
        self.plugins.send(PluginEvent::BeforeRender {
            canvas: self.window_env.canvas(),
            font_collection: &self.font_collection,
            freya_dom: &self.sdom.get(),
            viewports: &self.viewports,
        });

        self.window_env.start_render(
            &self.layers,
            &self.viewports,
            &mut self.font_collection,
            hovered_node,
            &self.sdom.get(),
        );

        self.accessibility
            .render_accessibility(self.window_env.window.title().as_str());

        self.plugins.send(PluginEvent::AfterRender {
            canvas: self.window_env.canvas(),
            font_collection: &self.font_collection,
            freya_dom: &self.sdom.get(),
            viewports: &self.viewports,
        });

        self.window_env.finish_render();
    }

    /// Resize the Window
    pub fn resize(&mut self, size: PhysicalSize<u32>) {
        self.sdom.get().layout().reset();
        self.window_env.resize(size);
    }

    pub fn measure_text_group(&self, text_id: &Uuid) {
        let scale_factor = self.window_env.window.scale_factor() as f32;
        self.layers.measure_paragraph_elements(
            text_id,
            &self.sdom.get(),
            &self.font_collection,
            scale_factor,
        );
    }

    pub fn window_env(&mut self) -> &mut WindowEnv<State> {
        &mut self.window_env
    }

    pub fn accessibility(&mut self) -> &mut NativeAccessibility {
        &mut self.accessibility
    }

    pub fn on_window_event(&mut self, event: &WindowEvent) -> bool {
        self.accessibility
            .on_accessibility_window_event(&self.window_env.window, event)
    }

    pub fn focus_next_node(&mut self, direction: AccessibilityFocusDirection) {
        self.accessibility
            .focus_next_node(direction, &self.focus_sender)
    }

    pub fn tick(&self) {
        self.ticker_sender.send(()).ok();
    }

    pub fn set_navigation_mode(&mut self, mode: NavigationMode) {
        self.navigator_state.set(mode);
    }
}<|MERGE_RESOLUTION|>--- conflicted
+++ resolved
@@ -138,17 +138,11 @@
         self.vdom
             .insert_any_root_context(Box::new(self.proxy.clone()));
         self.vdom
-<<<<<<< HEAD
             .insert_any_root_context(Box::new(self.focus_receiver.clone()));
         self.vdom
             .insert_any_root_context(Box::new(Arc::new(self.ticker_sender.subscribe())));
-=======
-            .base_scope()
-            .provide_context(Arc::new(self.ticker_sender.subscribe()));
         self.vdom
-            .base_scope()
-            .provide_context(self.navigator_state.clone());
->>>>>>> 8a759bcc
+            .insert_any_root_context(Box::new(self.navigator_state.clone()));
     }
 
     /// Make the first build of the VirtualDOM.
