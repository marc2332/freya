use std::sync::Arc;

use dioxus_core::{
    Template,
    VirtualDom,
};
use freya_core::prelude::*;
use freya_engine::prelude::*;
use freya_native_core::prelude::NodeImmutableDioxusExt;
use futures_task::Waker;
use futures_util::Future;
use pin_utils::pin_mut;
use tokio::{
    select,
    sync::{
        broadcast,
        mpsc,
        watch,
    },
};
use torin::geometry::Area;
use winit::{
    dpi::PhysicalSize,
    event_loop::EventLoopProxy,
    window::Window,
};

use crate::{
    accessibility::AccessKitManager,
    devtools::Devtools,
    size::WinitSize,
    winit_waker::winit_waker,
    EmbeddedFonts,
    HoveredNode,
};

/// Manages the Application lifecycle
pub struct Application {
    pub(crate) sdom: SafeDOM,
    pub(crate) vdom: VirtualDom,
    pub(crate) compositor: Compositor,
    pub(crate) events: EventsQueue,
    pub(crate) vdom_waker: Waker,
    pub(crate) proxy: EventLoopProxy<EventMessage>,
    pub(crate) devtools: Option<Devtools>,
    pub(crate) event_emitter: EventEmitter,
    pub(crate) event_receiver: EventReceiver,
    pub(crate) nodes_state: NodesState,
    pub(crate) platform_sender: NativePlatformSender,
    pub(crate) platform_receiver: NativePlatformReceiver,
    pub(crate) accessibility: AccessKitManager,
    pub(crate) font_collection: FontCollection,
    pub(crate) font_mgr: FontMgr,
    pub(crate) ticker_sender: broadcast::Sender<()>,
    pub(crate) plugins: PluginsManager,
    pub(crate) measure_layout_on_next_render: bool,
    pub(crate) default_fonts: Vec<String>,
    pub(crate) queued_focus_node: Option<AccessibilityId>,
}

impl Application {
    #[allow(clippy::too_many_arguments)]
    pub fn new(
        sdom: SafeDOM,
        vdom: VirtualDom,
        proxy: &EventLoopProxy<EventMessage>,
        devtools: Option<Devtools>,
        window: &Window,
        fonts_config: EmbeddedFonts,
        plugins: PluginsManager,
        default_fonts: Vec<String>,
    ) -> Self {
        let accessibility = AccessKitManager::new(window, proxy.clone());

        let mut font_collection = FontCollection::new();
        let def_mgr = FontMgr::default();

        let mut provider = TypefaceFontProvider::new();

        for (font_name, font_data) in fonts_config {
            let ft_type = def_mgr.new_from_data(font_data, None).unwrap();
            provider.register_typeface(ft_type, Some(font_name));
        }

        let font_mgr: FontMgr = provider.into();
        font_collection.set_default_font_manager(def_mgr, None);
        font_collection.set_dynamic_font_manager(font_mgr.clone());

        let (event_emitter, event_receiver) = mpsc::unbounded_channel();
        let (platform_sender, platform_receiver) = watch::channel(NativePlatformState {
            focused_id: ACCESSIBILITY_ROOT_ID,
            preferred_theme: window.theme().map(|theme| theme.into()).unwrap_or_default(),
            navigation_mode: NavigationMode::default(),
            information: PlatformInformation::from_winit(window),
            scale_factor: window.scale_factor(),
        });

        let mut app = Self {
            sdom,
            vdom,
            events: EventsQueue::new(),
            vdom_waker: winit_waker(proxy),
            proxy: proxy.clone(),
            devtools,
            event_emitter,
            event_receiver,
            nodes_state: NodesState::default(),
            accessibility,
            platform_sender,
            platform_receiver,
            font_collection,
            font_mgr,
            ticker_sender: broadcast::channel(5).0,
            plugins,
            measure_layout_on_next_render: false,
            default_fonts,
            queued_focus_node: None,
<<<<<<< HEAD
            compositor: Compositor::default(),
        }
=======
        };

        app.plugins.send(
            PluginEvent::WindowCreated(window),
            PluginHandle::new(&app.proxy),
        );

        app
>>>>>>> 0fb66619
    }

    /// Provide the launch state and few other utilities like the EventLoopProxy
    pub fn provide_vdom_contexts<State: 'static>(&mut self, app_state: Option<State>) {
        if let Some(state) = app_state {
            self.vdom.insert_any_root_context(Box::new(state));
        }
        self.vdom
            .insert_any_root_context(Box::new(self.proxy.clone()));
        self.vdom
            .insert_any_root_context(Box::new(self.platform_receiver.clone()));
        self.vdom
            .insert_any_root_context(Box::new(Arc::new(self.ticker_sender.subscribe())));
    }

    /// Make the first build of the VirtualDOM and sync it with the RealDOM.
    pub fn init_doms<State: 'static>(&mut self, scale_factor: f32, app_state: Option<State>) {
        self.plugins.send(
            PluginEvent::StartedUpdatingDOM,
            PluginHandle::new(&self.proxy),
        );

        self.provide_vdom_contexts(app_state);

        self.sdom.get_mut().init_dom(&mut self.vdom, scale_factor);
        self.plugins.send(
            PluginEvent::FinishedUpdatingDOM,
            PluginHandle::new(&self.proxy),
        );
    }

    /// Update the RealDOM, layout and others with the latest changes from the VirtualDOM
    pub fn render_mutations(&mut self, scale_factor: f32) -> (bool, bool) {
        self.plugins.send(
            PluginEvent::StartedUpdatingDOM,
            PluginHandle::new(&self.proxy),
        );

        let (repaint, relayout) = self
            .sdom
            .get_mut()
            .render_mutations(&mut self.vdom, scale_factor);

        self.plugins.send(
            PluginEvent::FinishedUpdatingDOM,
            PluginHandle::new(&self.proxy),
        );

        if repaint {
            if let Some(devtools) = &self.devtools {
                devtools.update(&self.sdom.get());
            }
        }

        (repaint, relayout)
    }

    /// Poll the VirtualDOM for any new change
    pub fn poll_vdom(&mut self, window: &Window) {
        let mut cx = std::task::Context::from_waker(&self.vdom_waker);

        {
            let fut = async {
                select! {
                    Some(events) = self.event_receiver.recv() => {
                        let fdom = self.sdom.get();
                        let rdom = fdom.rdom();
                        for event in events {
                            if let Some(element_id) = rdom
                                .get(event.node_id)
                                .and_then(|node| node.mounted_id())
                            {
                                let name = event.name.into();
                                let data = event.data.any();
                                self.vdom
                                    .handle_event(name, data, element_id, event.bubbles);
                                self.vdom.process_events();
                            }
                        }
                    },
                    _ = self.vdom.wait_for_work() => {},
                }
            };
            pin_mut!(fut);

            match fut.poll(&mut cx) {
                std::task::Poll::Ready(_) => {
                    self.proxy.send_event(EventMessage::PollVDOM).ok();
                }
                std::task::Poll::Pending => return,
            }
        }

        let (must_repaint, must_relayout) = self.render_mutations(window.scale_factor() as f32);

        if must_relayout {
            self.measure_layout_on_next_render = true;
        }

        if must_relayout || must_repaint {
            window.request_redraw();
        }
    }

    /// Process the events queue
    pub fn process_events(&mut self, scale_factor: f64) {
        process_events(
            &self.sdom.get(),
            &mut self.events,
            &self.event_emitter,
            &mut self.nodes_state,
            scale_factor,
        )
    }

    /// Create the Accessibility tree
    /// This will iterater the DOM ordered by layers (top to bottom)
    /// and add every element with an accessibility ID to the Accessibility Tree
    pub fn process_accessibility(&mut self, window: &Window) {
        {
            let fdom = &self.sdom.get();
            let layout = fdom.layout();
            let rdom = fdom.rdom();

            process_accessibility(
                &layout,
                rdom,
                &mut self.accessibility.accessibility_manager().lock().unwrap(),
            );
        }

        if let Some(node_id) = self.queued_focus_node.take() {
            self.focus_node(node_id, window)
        }
    }

    /// Send an event
    pub fn send_event(&mut self, event: PlatformEvent, scale_factor: f64) {
        self.events.push(event);
        self.process_events(scale_factor);
    }

    /// Replace a VirtualDOM Template
    pub fn vdom_replace_template(&mut self, template: Template) {
        self.vdom.replace_template(template);
    }

    /// Render the App into the Window Canvas
<<<<<<< HEAD
    pub fn render(
        &mut self,
        hovered_node: &HoveredNode,
        background: Color,
        surface: &mut Surface,
        dirty_surface: &mut Surface,
        window: &Window,
    ) {
        self.plugins.send(PluginEvent::BeforeRender {
            canvas: surface.canvas(),
            font_collection: &self.font_collection,
            freya_dom: &self.sdom.get(),
        });
=======
    pub fn render(&mut self, hovered_node: &HoveredNode, canvas: &Canvas, window: &Window) {
        self.plugins.send(
            PluginEvent::BeforeRender {
                canvas,
                font_collection: &self.font_collection,
                freya_dom: &self.sdom.get(),
            },
            PluginHandle::new(&self.proxy),
        );
>>>>>>> 0fb66619

        self.start_render(
            hovered_node,
            background,
            surface,
            dirty_surface,
            window.inner_size(),
            window.scale_factor() as f32,
        );

        self.accessibility
            .render_accessibility(window.title().as_str());

<<<<<<< HEAD
        self.plugins.send(PluginEvent::AfterRender {
            canvas: surface.canvas(),
            font_collection: &self.font_collection,
            freya_dom: &self.sdom.get(),
        });
=======
        self.plugins.send(
            PluginEvent::AfterRender {
                canvas,
                font_collection: &self.font_collection,
                freya_dom: &self.sdom.get(),
            },
            PluginHandle::new(&self.proxy),
        );
>>>>>>> 0fb66619
    }

    /// Resize the Window
    pub fn resize(&mut self, window: &Window) {
        self.measure_layout_on_next_render = true;
        self.compositor.reset();
        self.sdom.get().layout().reset();
        self.platform_sender.send_modify(|state| {
            state.information = PlatformInformation::from_winit(window);
        })
    }

    /// Measure the a text group given it's ID.
    pub fn measure_text_group(&self, text_measurement: TextGroupMeasurement, scale_factor: f64) {
        self.sdom
            .get()
            .measure_paragraphs(text_measurement, scale_factor);
    }

    pub fn focus_node(&mut self, node_id: AccessibilityId, window: &Window) {
        self.accessibility
            .focus_node(node_id, &self.platform_sender, window)
    }

    pub fn queue_focus_node(&mut self, node_id: AccessibilityId) {
        self.queued_focus_node = Some(node_id);
    }

    pub fn focus_next_node(&mut self, direction: AccessibilityFocusDirection, window: &Window) {
        self.accessibility
            .focus_next_node(direction, &self.platform_sender, window)
    }

    /// Notify components subscribed to event loop ticks.
    pub fn event_loop_tick(&self) {
        self.ticker_sender.send(()).ok();
    }

    /// Update the [NavigationMode].
    pub fn set_navigation_mode(&mut self, navigation_mode: NavigationMode) {
        self.platform_sender.send_modify(|state| {
            state.navigation_mode = navigation_mode;
        })
    }

    /// Measure the layout
    pub fn process_layout(&mut self, window_size: PhysicalSize<u32>, scale_factor: f64) {
        self.accessibility.clear_accessibility();

        {
            let fdom = self.sdom.get();

            self.plugins.send(
                PluginEvent::StartedLayout(&fdom.layout()),
                PluginHandle::new(&self.proxy),
            );

            process_layout(
                &fdom,
                Area::from_size(window_size.to_torin()),
                &mut self.font_collection,
                scale_factor as f32,
                &self.default_fonts,
            );

            self.plugins.send(
                PluginEvent::FinishedLayout(&fdom.layout()),
                PluginHandle::new(&self.proxy),
            );
        }

        if let Some(devtools) = &self.devtools {
            devtools.update(&self.sdom.get())
        }

        #[cfg(debug_assertions)]
        {
            let fdom = self.sdom.get();
            tracing::info!(
                "Processed {} layers and {} group of paragraph elements",
                fdom.layers().len(),
                fdom.paragraphs().len()
            );
        }
    }

    /// Start rendering the RealDOM to Window
    pub fn start_render(
        &mut self,
        hovered_node: &HoveredNode,
        background: Color,
        surface: &mut Surface,
        dirty_surface: &mut Surface,
        window_size: PhysicalSize<u32>,
        scale_factor: f32,
    ) {
        let fdom = self.sdom.get();
        let hovered_node = hovered_node
            .as_ref()
            .and_then(|hovered_node| *hovered_node.lock().unwrap());

        let mut render_pipeline = RenderPipeline {
            canvas_area: Area::from_size(window_size.to_torin()),
            rdom: fdom.rdom(),
            compositor_dirty_area: &mut fdom.compositor_dirty_area(),
            compositor_dirty_nodes: &mut fdom.compositor_dirty_nodes(),
            compositor_cache: &mut fdom.compositor_cache(),
            layers: &mut fdom.layers(),
            layout: &mut fdom.layout(),
            background,
            surface,
            dirty_surface,
            compositor: &mut self.compositor,
            scale_factor,
            selected_node: hovered_node,
            font_collection: &mut self.font_collection,
            font_manager: &self.font_mgr,
            default_fonts: &self.default_fonts,
        };
        render_pipeline.run();
    }
}<|MERGE_RESOLUTION|>--- conflicted
+++ resolved
@@ -115,10 +115,7 @@
             measure_layout_on_next_render: false,
             default_fonts,
             queued_focus_node: None,
-<<<<<<< HEAD
             compositor: Compositor::default(),
-        }
-=======
         };
 
         app.plugins.send(
@@ -127,7 +124,6 @@
         );
 
         app
->>>>>>> 0fb66619
     }
 
     /// Provide the launch state and few other utilities like the EventLoopProxy
@@ -276,7 +272,6 @@
     }
 
     /// Render the App into the Window Canvas
-<<<<<<< HEAD
     pub fn render(
         &mut self,
         hovered_node: &HoveredNode,
@@ -285,22 +280,14 @@
         dirty_surface: &mut Surface,
         window: &Window,
     ) {
-        self.plugins.send(PluginEvent::BeforeRender {
-            canvas: surface.canvas(),
-            font_collection: &self.font_collection,
-            freya_dom: &self.sdom.get(),
-        });
-=======
-    pub fn render(&mut self, hovered_node: &HoveredNode, canvas: &Canvas, window: &Window) {
         self.plugins.send(
             PluginEvent::BeforeRender {
-                canvas,
+                canvas: surface.canvas(),
                 font_collection: &self.font_collection,
                 freya_dom: &self.sdom.get(),
             },
             PluginHandle::new(&self.proxy),
         );
->>>>>>> 0fb66619
 
         self.start_render(
             hovered_node,
@@ -314,22 +301,14 @@
         self.accessibility
             .render_accessibility(window.title().as_str());
 
-<<<<<<< HEAD
-        self.plugins.send(PluginEvent::AfterRender {
-            canvas: surface.canvas(),
-            font_collection: &self.font_collection,
-            freya_dom: &self.sdom.get(),
-        });
-=======
         self.plugins.send(
             PluginEvent::AfterRender {
-                canvas,
+                canvas: surface.canvas(),
                 font_collection: &self.font_collection,
                 freya_dom: &self.sdom.get(),
             },
             PluginHandle::new(&self.proxy),
         );
->>>>>>> 0fb66619
     }
 
     /// Resize the Window
