--- conflicted
+++ resolved
@@ -28,35 +28,6 @@
 
 /// Manages the Application lifecycle
 pub struct App<State: 'static + Clone> {
-<<<<<<< HEAD
-    sdom: SafeDOM,
-    vdom: VirtualDom,
-
-    events: EventsQueue,
-
-    vdom_waker: Waker,
-    proxy: EventLoopProxy<EventMessage>,
-    mutations_notifier: Option<Arc<Notify>>,
-
-    event_emitter: EventEmitter,
-    event_receiver: EventReceiver,
-
-    window_env: WindowEnv<State>,
-
-    layers: Layers,
-    elements_state: ElementsState,
-    viewports: Viewports,
-
-    focus_sender: FocusSender,
-    focus_receiver: FocusReceiver,
-
-    accessibility: NativeAccessibility,
-
-    font_collection: FontCollection,
-    font_mgr: FontMgr,
-
-    ticker_sender: broadcast::Sender<()>,
-=======
     pub(crate) sdom: SafeDOM,
     pub(crate) vdom: VirtualDom,
     pub(crate) events: EventsQueue,
@@ -73,12 +44,12 @@
     pub(crate) focus_receiver: FocusReceiver,
     pub(crate) accessibility: AccessKitManager,
     pub(crate) font_collection: FontCollection,
+    pub(crate) font_mgr: FontMgr,
     pub(crate) ticker_sender: broadcast::Sender<()>,
     pub(crate) plugins: PluginsManager,
     pub(crate) navigator_state: NavigatorState,
     pub(crate) measure_layout_on_next_render: bool,
     pub(crate) platform_information: Arc<Mutex<PlatformInformation>>,
->>>>>>> c7ce6bcc
 }
 
 impl<State: 'static + Clone> App<State> {
@@ -271,16 +242,6 @@
 
     /// Render the App into the Window Canvas
     pub fn render(&mut self, hovered_node: &HoveredNode) {
-<<<<<<< HEAD
-        self.window_env.render(
-            &self.layers,
-            &self.viewports,
-            &mut self.font_collection,
-            &self.font_mgr,
-            hovered_node,
-            &self.sdom.get(),
-        );
-=======
         self.plugins.send(PluginEvent::BeforeRender {
             canvas: self.window_env.canvas(),
             font_collection: &self.font_collection,
@@ -289,7 +250,6 @@
         });
 
         self.start_render(hovered_node);
->>>>>>> c7ce6bcc
 
         self.accessibility
             .render_accessibility(self.window_env.window.title().as_str());
@@ -412,6 +372,7 @@
                         area,
                         &dioxus_node,
                         font_collection,
+                        &self.font_mgr,
                         viewports,
                         render_wireframe,
                         matrices,
