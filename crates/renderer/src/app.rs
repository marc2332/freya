--- conflicted
+++ resolved
@@ -69,13 +69,11 @@
 
     ticker_sender: broadcast::Sender<()>,
 
-<<<<<<< HEAD
+    plugins: PluginsManager,
+
+    navigator_state: NavigatorState,
+
     platform_information: Arc<Mutex<PlatformInformation>>,
-=======
-    plugins: PluginsManager,
-
-    navigator_state: NavigatorState,
->>>>>>> b9b37056
 }
 
 impl<State: 'static + Clone> App<State> {
@@ -109,15 +107,13 @@
         let (event_emitter, event_receiver) = mpsc::unbounded_channel::<DomEvent>();
         let (focus_sender, focus_receiver) = watch::channel(None);
 
-<<<<<<< HEAD
+        plugins.send(PluginEvent::WindowCreated(window_env.window_mut()));
+
+        let navigator_state = NavigatorState::new(NavigationMode::NotKeyboard);
+
         let platform_information = Arc::new(Mutex::new(PlatformInformation {
-            window_size: window_env.window.inner_size().into(),
+            window_size: window_env.window.inner_size(),
         }));
-=======
-        plugins.send(PluginEvent::WindowCreated(window_env.window_mut()));
-
-        let navigator_state = NavigatorState::new(NavigationMode::NotKeyboard);
->>>>>>> b9b37056
 
         Self {
             sdom,
@@ -137,12 +133,9 @@
             focus_receiver,
             font_collection,
             ticker_sender: broadcast::channel(5).0,
-<<<<<<< HEAD
-            platform_information,
-=======
             plugins,
             navigator_state,
->>>>>>> b9b37056
+            platform_information,
         }
     }
 
@@ -156,17 +149,11 @@
         self.vdom
             .insert_any_root_context(Box::new(self.focus_receiver.clone()));
         self.vdom
-<<<<<<< HEAD
-            .base_scope()
-            .provide_context(Arc::new(self.ticker_sender.subscribe()));
-        self.vdom
-            .base_scope()
-            .provide_context(self.platform_information.clone());
-=======
             .insert_any_root_context(Box::new(Arc::new(self.ticker_sender.subscribe())));
         self.vdom
             .insert_any_root_context(Box::new(self.navigator_state.clone()));
->>>>>>> b9b37056
+        self.vdom
+            .insert_any_root_context(Box::new(self.platform_information.clone()));
     }
 
     /// Make the first build of the VirtualDOM.
@@ -372,17 +359,11 @@
     }
 
     pub fn tick(&self) {
-<<<<<<< HEAD
-        self.ticker_sender.send(()).unwrap();
-
-        self.platform_information.lock().unwrap().window_size =
-            self.window_env.window.inner_size().into()
-=======
+        self.platform_information.lock().unwrap().window_size = self.window_env.window.inner_size();
         self.ticker_sender.send(()).ok();
     }
 
     pub fn set_navigation_mode(&mut self, mode: NavigationMode) {
         self.navigator_state.set(mode);
->>>>>>> b9b37056
     }
 }