use dioxus_core::{Template, VirtualDom};
use dioxus_native_core::NodeId;
use freya_common::EventMessage;
use freya_core::prelude::*;
use freya_dom::prelude::SafeDOM;
use freya_engine::prelude::*;
use freya_hooks::PlatformInformation;
use futures_task::Waker;
use futures_util::FutureExt;
use pin_utils::pin_mut;
use std::sync::{Arc, Mutex};
use tokio::sync::broadcast;
use tokio::{
    select,
    sync::{mpsc, watch, Notify},
};
use torin::geometry::{Area, Size2D};
use tracing::info;
use uuid::Uuid;
use winit::dpi::PhysicalSize;
use winit::event_loop::{EventLoop, EventLoopProxy};

use crate::{
    accessibility::AccessKitManager, event_loop::run_event_loop, renderer::render_skia,
    winit_waker::winit_waker,
};
use crate::{FontsConfig, HoveredNode, WindowEnv};

/// Manages the Application lifecycle
pub struct App<State: 'static + Clone> {
    pub(crate) sdom: SafeDOM,
    pub(crate) vdom: VirtualDom,
    pub(crate) events: EventsQueue,
    pub(crate) vdom_waker: Waker,
    pub(crate) proxy: EventLoopProxy<EventMessage>,
    pub(crate) mutations_notifier: Option<Arc<Notify>>,
    pub(crate) event_emitter: EventEmitter,
    pub(crate) event_receiver: EventReceiver,
    pub(crate) window_env: WindowEnv<State>,
    pub(crate) layers: Layers,
    pub(crate) elements_state: ElementsState,
    pub(crate) viewports: Viewports,
    pub(crate) focus_sender: FocusSender,
    pub(crate) focus_receiver: FocusReceiver,
    pub(crate) accessibility: AccessKitManager,
    pub(crate) font_collection: FontCollection,
    pub(crate) ticker_sender: broadcast::Sender<()>,
    pub(crate) plugins: PluginsManager,
    pub(crate) navigator_state: NavigatorState,
    pub(crate) measure_layout_on_next_render: bool,
    pub(crate) platform_information: Arc<Mutex<PlatformInformation>>,
}

impl<State: 'static + Clone> App<State> {
    pub fn new(
        sdom: SafeDOM,
        vdom: VirtualDom,
        proxy: &EventLoopProxy<EventMessage>,
        mutations_notifier: Option<Arc<Notify>>,
        window_env: WindowEnv<State>,
        fonts_config: FontsConfig,
        mut plugins: PluginsManager,
    ) -> Self {
        let accessibility = AccessKitManager::new(&window_env.window, proxy.clone());

        window_env.window.set_visible(true);

        let mut font_collection = FontCollection::new();
        let def_mgr = FontMgr::default();

        let mut provider = TypefaceFontProvider::new();

        for (font_name, font_data) in fonts_config {
            let ft_type = def_mgr.new_from_data(font_data, None).unwrap();
            provider.register_typeface(ft_type, Some(font_name));
        }

        let mgr: FontMgr = provider.into();
        font_collection.set_default_font_manager(def_mgr, "Fira Sans");
        font_collection.set_dynamic_font_manager(mgr);

        let (event_emitter, event_receiver) = mpsc::unbounded_channel::<DomEvent>();
        let (focus_sender, focus_receiver) = watch::channel(ACCESSIBILITY_ROOT_ID);

        plugins.send(PluginEvent::WindowCreated(&window_env.window));

        let platform_information = Arc::new(Mutex::new(PlatformInformation::from_winit(
            window_env.window.inner_size(),
        )));

        Self {
            sdom,
            vdom,
            events: EventsQueue::new(),
            vdom_waker: winit_waker(proxy),
            proxy: proxy.clone(),
            mutations_notifier,
            event_emitter,
            event_receiver,
            window_env,
            layers: Layers::default(),
            elements_state: ElementsState::default(),
            viewports: Viewports::default(),
            accessibility,
            focus_sender,
            focus_receiver,
            font_collection,
            ticker_sender: broadcast::channel(5).0,
            plugins,
            navigator_state: NavigatorState::new(NavigationMode::NotKeyboard),
            measure_layout_on_next_render: false,
            platform_information,
        }
    }

    /// Provide the launch state and few other utilities like the EventLoopProxy
    pub fn provide_vdom_contexts(&mut self) {
        if let Some(state) = self.window_env.window_config.state.clone() {
            self.vdom.insert_any_root_context(Box::new(state));
        }
        self.vdom
            .insert_any_root_context(Box::new(self.proxy.clone()));
        self.vdom
            .insert_any_root_context(Box::new(self.focus_receiver.clone()));
        self.vdom
            .insert_any_root_context(Box::new(Arc::new(self.ticker_sender.subscribe())));
        self.vdom
            .insert_any_root_context(Box::new(self.navigator_state.clone()));
        self.vdom
            .insert_any_root_context(Box::new(self.platform_information.clone()));
    }

    /// Make the first build of the VirtualDOM and sync it with the RealDOM.
    pub fn init_doms(&mut self) {
        let scale_factor = self.window_env.window.scale_factor() as f32;
        self.provide_vdom_contexts();

        self.sdom.get_mut().init_dom(&mut self.vdom, scale_factor);
    }

    /// Update the DOM with the mutations from the VirtualDOM.
    pub fn apply_vdom_changes(&mut self) -> (bool, bool) {
        let scale_factor = self.window_env.window.scale_factor() as f32;
        let (repaint, relayout) = self
            .sdom
            .get_mut()
            .render_mutations(&mut self.vdom, scale_factor);

        if repaint {
            if let Some(mutations_notifier) = &self.mutations_notifier {
                mutations_notifier.notify_one();
            }
        }

        (repaint, relayout)
    }

    /// Poll the VirtualDOM for any new change
    pub fn poll_vdom(&mut self) {
        let waker = &self.vdom_waker.clone();
        let mut cx = std::task::Context::from_waker(waker);

        loop {
            {
                let fut = async {
                    select! {
                        ev = self.event_receiver.recv() => {
                            if let Some(ev) = ev {
                                let bubble = ev.should_bubble();
                                let data = ev.data.any();
<<<<<<< HEAD
                                self.vdom.handle_event(&ev.name, data, ev.element_id, true);
=======
                                self.vdom.handle_event(&ev.name, data, ev.element_id, bubble);
>>>>>>> c7ce6bcc

                                self.vdom.process_events();
                            }
                        },
                        _ = self.vdom.wait_for_work() => {},
                    }
                };
                pin_mut!(fut);

                match fut.poll_unpin(&mut cx) {
                    std::task::Poll::Ready(_) => {}
                    std::task::Poll::Pending => break,
                }
            }

            let (must_repaint, must_relayout) = self.apply_vdom_changes();

            if must_relayout {
                self.measure_layout_on_next_render = true;
            }

            if must_relayout || must_repaint {
                self.window_env.window.request_redraw();
            }
        }
    }

    /// Process the events queue
    pub fn process_events(&mut self) {
        let scale_factor = self.window_env.window.scale_factor();
        process_events(
            &self.sdom.get(),
            &self.layers,
            &mut self.events,
            &self.event_emitter,
            &mut self.elements_state,
            &self.viewports,
            scale_factor,
        )
    }

    /// Create the Accessibility tree
    /// This will iterater the DOM ordered by layers (top to bottom)
    /// and add every element with an accessibility ID to the Accessibility Tree
    pub fn process_accessibility(&mut self) {
        let fdom = &self.sdom.get();
        let layout = fdom.layout();
        let rdom = fdom.rdom();
        let layers = &self.layers;

        process_accessibility(
            layers,
            &layout,
            rdom,
            &mut self.accessibility.accessibility_manager().lock().unwrap(),
        );
    }

    /// Send an event
    pub fn send_event(&mut self, event: FreyaEvent) {
        self.events.push(event);
        self.process_events();
    }

    /// Replace a VirtualDOM Template
    pub fn vdom_replace_template(&mut self, template: Template) {
        self.vdom.replace_template(template);
    }

    /// Render the App into the Window Canvas
    pub fn render(&mut self, hovered_node: &HoveredNode) {
        self.plugins.send(PluginEvent::BeforeRender {
            canvas: self.window_env.canvas(),
            font_collection: &self.font_collection,
            freya_dom: &self.sdom.get(),
            viewports: &self.viewports,
        });

        self.start_render(hovered_node);

        self.accessibility
            .render_accessibility(self.window_env.window.title().as_str());

        self.plugins.send(PluginEvent::AfterRender {
            canvas: self.window_env.canvas(),
            font_collection: &self.font_collection,
            freya_dom: &self.sdom.get(),
            viewports: &self.viewports,
        });

        self.finish_render();
    }

    /// Resize the Window
    pub fn resize(&mut self, size: PhysicalSize<u32>) {
        self.measure_layout_on_next_render = true;
        self.sdom.get().layout().reset();
        self.window_env.resize(size);
        *self.platform_information.lock().unwrap() = PlatformInformation::from_winit(size);
    }

    /// Measure the a text group given it's ID.
    pub fn measure_text_group(&self, text_id: &Uuid) {
        let scale_factor = self.window_env.window.scale_factor() as f32;
        self.layers.measure_paragraph_elements(
            text_id,
            &self.sdom.get(),
            &self.font_collection,
            scale_factor,
        );
    }

    pub fn focus_next_node(&self, direction: AccessibilityFocusDirection) {
        self.accessibility
            .focus_next_node(direction, &self.focus_sender, &self.window_env.window)
    }

    /// Notify components subscribed to event loop ticks.
    pub fn event_loop_tick(&self) {
        self.ticker_sender.send(()).ok();
    }

    /// Update the [NavigationMode].
    pub fn set_navigation_mode(&mut self, mode: NavigationMode) {
        self.navigator_state.set(mode);
    }

    /// Measure the layout
    pub fn process_layout(&mut self) {
        self.accessibility.clear_accessibility();

        {
            let fdom = self.sdom.get();

            self.plugins
                .send(PluginEvent::StartedLayout(&fdom.layout()));

            let window_size = self.window_env.window.inner_size();
            let scale_factor = self.window_env.window.scale_factor() as f32;
            let (layers, viewports) = process_layout(
                &fdom,
                Area::from_size(Size2D::from((
                    window_size.width as f32,
                    window_size.height as f32,
                ))),
                &mut self.font_collection,
                scale_factor,
            );
            self.layers = layers;
            self.viewports = viewports;

            self.plugins
                .send(PluginEvent::FinishedLayout(&fdom.layout()));
        }

        if let Some(mutations_notifier) = &self.mutations_notifier {
            mutations_notifier.notify_one();
        }

        self.process_accessibility();

        info!(
            "Processed {} layers and {} group of paragraph elements",
            self.layers.len_layers(),
            self.layers.len_paragraph_elements()
        );
        info!("Processed {} viewports", self.viewports.size());
    }

    /// Start rendering the RealDOM to Window
    pub fn start_render(&mut self, hovered_node: &HoveredNode) {
        self.window_env.clear();

        let canvas = self.window_env.canvas();
        let fdom = self.sdom.get();

        let mut matrices: Vec<(Matrix, Vec<NodeId>)> = Vec::default();
        let mut opacities: Vec<(f32, Vec<NodeId>)> = Vec::default();

        process_render(
            &self.viewports,
            &fdom,
            &mut self.font_collection,
            &self.layers,
            &mut (canvas, &mut matrices, &mut opacities),
            |dom, node_id, area, font_collection, viewports, (canvas, matrices, opacities)| {
                let render_wireframe = if let Some(hovered_node) = &hovered_node {
                    hovered_node
                        .lock()
                        .unwrap()
                        .map(|id| id == *node_id)
                        .unwrap_or_default()
                } else {
                    false
                };
                if let Some(dioxus_node) = dom.rdom().get(*node_id) {
                    render_skia(
                        canvas,
                        area,
                        &dioxus_node,
                        font_collection,
                        viewports,
                        render_wireframe,
                        matrices,
                        opacities,
                    );
                }
            },
        );
    }

    /// Finish all rendering in the Window
    pub fn finish_render(&mut self) {
        self.window_env.finish_render();
    }

    /// Run the application.
    pub fn run(
        self,
        event_loop: EventLoop<EventMessage>,
        proxy: EventLoopProxy<EventMessage>,
        hovered_node: HoveredNode,
    ) {
        run_event_loop(self, event_loop, proxy, hovered_node)
    }
}<|MERGE_RESOLUTION|>--- conflicted
+++ resolved
@@ -168,11 +168,7 @@
                             if let Some(ev) = ev {
                                 let bubble = ev.should_bubble();
                                 let data = ev.data.any();
-<<<<<<< HEAD
-                                self.vdom.handle_event(&ev.name, data, ev.element_id, true);
-=======
                                 self.vdom.handle_event(&ev.name, data, ev.element_id, bubble);
->>>>>>> c7ce6bcc
 
                                 self.vdom.process_events();
                             }
