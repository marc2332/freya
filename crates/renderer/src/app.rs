--- conflicted
+++ resolved
@@ -322,11 +322,8 @@
     /// Resize the Window
     pub fn resize(&mut self, window: &Window) {
         self.measure_layout_on_next_render = true;
-<<<<<<< HEAD
         self.init_accessibility_on_next_render = true;
-=======
         self.compositor.reset();
->>>>>>> 630a5798
         self.sdom.get().layout().reset();
         self.platform_sender.send_modify(|state| {
             state.information = PlatformInformation::from_winit(window);
@@ -372,13 +369,7 @@
     }
 
     /// Measure the layout
-<<<<<<< HEAD
-    pub fn process_layout(&mut self, inner_size: PhysicalSize<u32>, scale_factor: f64) {
-=======
     pub fn process_layout(&mut self, window_size: PhysicalSize<u32>, scale_factor: f64) {
-        self.accessibility.clear_accessibility();
-
->>>>>>> 630a5798
         {
             let fdom = self.sdom.get();
 
