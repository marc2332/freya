use std::{sync::Arc, task::Waker};

use dioxus_core::{Template, VirtualDom};
use freya_common::EventMessage;
use freya_core::prelude::*;
use freya_dom::prelude::SafeDOM;
use freya_engine::prelude::*;
use futures::FutureExt;
use futures::{
    pin_mut,
    task::{self, ArcWake},
};
use tokio::sync::broadcast;
use tokio::{
    select,
    sync::{mpsc, watch, Notify},
};
use tracing::info;
use uuid::Uuid;
use winit::event::WindowEvent;
use winit::{dpi::PhysicalSize, event_loop::EventLoopProxy};

use crate::accessibility::NativeAccessibility;
use crate::{FontsConfig, HoveredNode, WindowEnv};

fn winit_waker(proxy: &EventLoopProxy<EventMessage>) -> std::task::Waker {
    struct DomHandle(EventLoopProxy<EventMessage>);

    unsafe impl Send for DomHandle {}
    unsafe impl Sync for DomHandle {}

    impl ArcWake for DomHandle {
        fn wake_by_ref(arc_self: &Arc<Self>) {
            _ = arc_self.0.send_event(EventMessage::PollVDOM);
        }
    }

    task::waker(Arc::new(DomHandle(proxy.clone())))
}

/// Manages the Application lifecycle
pub struct App<State: 'static + Clone> {
    sdom: SafeDOM,
    vdom: VirtualDom,

    events: EventsQueue,

    vdom_waker: Waker,
    proxy: EventLoopProxy<EventMessage>,
    mutations_notifier: Option<Arc<Notify>>,

    event_emitter: EventEmitter,
    event_receiver: EventReceiver,

    window_env: WindowEnv<State>,

    layers: Layers,
    elements_state: ElementsState,
    viewports: Viewports,

    focus_sender: FocusSender,
    focus_receiver: FocusReceiver,

    accessibility: NativeAccessibility,

    font_collection: FontCollection,

    ticker_sender: broadcast::Sender<()>,

    plugins: PluginsManager,
}

impl<State: 'static + Clone> App<State> {
    pub fn new(
        sdom: SafeDOM,
        vdom: VirtualDom,
        proxy: &EventLoopProxy<EventMessage>,
        mutations_notifier: Option<Arc<Notify>>,
        mut window_env: WindowEnv<State>,
        fonts_config: FontsConfig,
        mut plugins: PluginsManager,
    ) -> Self {
        let accessibility = NativeAccessibility::new(&window_env.window, proxy.clone());

        window_env.window().set_visible(true);

        let mut font_collection = FontCollection::new();
        let def_mgr = FontMgr::default();

        let mut provider = TypefaceFontProvider::new();

        for (font_name, font_data) in fonts_config {
            let ft_type = def_mgr.new_from_data(font_data, None).unwrap();
            provider.register_typeface(ft_type, Some(font_name));
        }

        let mgr: FontMgr = provider.into();
        font_collection.set_default_font_manager(def_mgr, "Fira Sans");
        font_collection.set_dynamic_font_manager(mgr);

        let (event_emitter, event_receiver) = mpsc::unbounded_channel::<DomEvent>();
        let (focus_sender, focus_receiver) = watch::channel(None);

        plugins.send(PluginEvent::WindowCreated(window_env.window()));

        Self {
            sdom,
            vdom,
            events: Vec::new(),
            vdom_waker: winit_waker(proxy),
            proxy: proxy.clone(),
            mutations_notifier,
            event_emitter,
            event_receiver,
            window_env,
            layers: Layers::default(),
            elements_state: ElementsState::default(),
            viewports: Viewports::default(),
            accessibility,
            focus_sender,
            focus_receiver,
            font_collection,
            ticker_sender: broadcast::channel(5).0,
            plugins,
        }
    }

    /// Provide the launch state and few other utilities like the EventLoopProxy
    pub fn provide_vdom_contexts(&self) {
        if let Some(state) = self.window_env.window_config.state.clone() {
            self.vdom.base_scope().provide_context(state);
        }
        self.vdom.base_scope().provide_context(self.proxy.clone());
        self.vdom
            .base_scope()
            .provide_context(self.focus_receiver.clone());
        self.vdom
            .base_scope()
            .provide_context(Arc::new(self.ticker_sender.subscribe()));
    }

    /// Make the first build of the VirtualDOM.
    pub fn init_vdom(&mut self) {
        let scale_factor = self.window_env.window.scale_factor() as f32;
        self.provide_vdom_contexts();

        let mutations = self.vdom.rebuild();

        self.sdom.get_mut().init_dom(mutations, scale_factor);

        if let Some(mutations_notifier) = &self.mutations_notifier {
            mutations_notifier.notify_one();
        }
    }

    /// Update the DOM with the mutations from the VirtualDOM.
    pub fn apply_vdom_changes(&mut self) -> (bool, bool) {
        let scale_factor = self.window_env.window.scale_factor() as f32;
        let mutations = self.vdom.render_immediate();

        let is_empty = mutations.dirty_scopes.is_empty()
            && mutations.edits.is_empty()
            && mutations.templates.is_empty();

        let (repaint, relayout) = if !is_empty {
            self.sdom.get_mut().apply_mutations(mutations, scale_factor)
        } else {
            (false, false)
        };

        if repaint {
            if let Some(mutations_notifier) = &self.mutations_notifier {
                mutations_notifier.notify_one();
            }
        }

        (repaint, relayout)
    }

    /// Poll the VirtualDOM for any new change
    pub fn poll_vdom(&mut self) {
        let waker = &self.vdom_waker.clone();
        let mut cx = std::task::Context::from_waker(waker);

        loop {
            {
                let fut = async {
                    select! {
                        ev = self.event_receiver.recv() => {
                            if let Some(ev) = ev {
                                let data = ev.data.any();
                                self.vdom.handle_event(&ev.name, data, ev.element_id, false);

                                self.vdom.process_events();
                            }
                        },
                        _ = self.vdom.wait_for_work() => {},
                    }
                };
                pin_mut!(fut);

                match fut.poll_unpin(&mut cx) {
                    std::task::Poll::Ready(_) => {}
                    std::task::Poll::Pending => break,
                }
            }

            let (must_repaint, must_relayout) = self.apply_vdom_changes();

            if must_relayout {
                self.window_env.window.request_redraw();
            } else if must_repaint {
                self.proxy.send_event(EventMessage::RequestRedraw).unwrap();
            }
        }
    }

    /// Process the events queue
    pub fn process_events(&mut self) {
        let scale_factor = self.window_env.window.scale_factor();
        process_events(
            &self.sdom.get(),
            &self.layers,
            &mut self.events,
            &self.event_emitter,
            &mut self.elements_state,
            &self.viewports,
            scale_factor,
        )
    }

    /// Measure the layout
    pub fn process_layout(&mut self) {
        self.accessibility.clear_accessibility();

        {
            let dom = self.sdom.get();

            self.plugins.send(PluginEvent::StartedLayout(&dom.layout()));

            let (layers, viewports) = self
                .window_env
                .process_layout(&dom, &mut self.font_collection);
            self.layers = layers;
            self.viewports = viewports;

            self.plugins
                .send(PluginEvent::FinishedLayout(&dom.layout()));
        }

        info!(
            "Processed {} layers and {} group of paragraph elements",
            self.layers.len_layers(),
            self.layers.len_paragraph_elements()
        );
        info!("Processed {} viewports", self.viewports.size());

        if let Some(mutations_notifier) = &self.mutations_notifier {
            mutations_notifier.notify_one();
        }

        self.process_accessibility();
    }

    /// Create the Accessibility tree
    /// This will iterater the DOM ordered by layers (top to bottom)
    /// and add every element with an accessibility ID to the Accessibility Tree
    pub fn process_accessibility(&mut self) {
        let fdom = &self.sdom.get();
        let layout = fdom.layout();
        let rdom = fdom.rdom();
        let layers = &self.layers;

        process_accessibility(
            layers,
            &layout,
            rdom,
            &mut *self.accessibility.accessibility_state().lock().unwrap(),
        );
    }

    /// Push an event to the events queue
    pub fn push_event(&mut self, event: FreyaEvent) {
        self.events.push(event);
    }

    /// Replace a VirtualDOM Template
    pub fn vdom_replace_template(&mut self, template: Template<'static>) {
        self.vdom.replace_template(template);
    }

    /// Render the RealDOM into the Window
    pub fn render(&mut self, hovered_node: &HoveredNode) {
<<<<<<< HEAD
        self.plugins.send(PluginEvent::BeforeRender(
            self.window_env.canvas(),
            &self.font_collection,
        ));

=======
>>>>>>> 50cf5aeb
        self.window_env.start_render(
            &self.layers,
            &self.viewports,
            &mut self.font_collection,
            hovered_node,
            &self.sdom.get(),
        );

        self.accessibility
            .render_accessibility(self.window_env.window.title().as_str());

<<<<<<< HEAD
        self.plugins.send(PluginEvent::AfterRender(
=======
        self.plugins.send(PluginEvent::CanvasRendered(
>>>>>>> 50cf5aeb
            self.window_env.canvas(),
            &self.font_collection,
        ));

        self.window_env.finish_render();
    }

    /// Resize the Window
    pub fn resize(&mut self, size: PhysicalSize<u32>) {
        self.sdom.get().layout().reset();
        self.window_env.resize(size);
    }

    pub fn measure_text_group(&self, text_id: &Uuid) {
        let scale_factor = self.window_env.window.scale_factor() as f32;
        self.layers.measure_paragraph_elements(
            text_id,
            &self.sdom.get(),
            &self.font_collection,
            scale_factor,
        );
    }

    pub fn window_env(&mut self) -> &mut WindowEnv<State> {
        &mut self.window_env
    }

    pub fn accessibility(&mut self) -> &mut NativeAccessibility {
        &mut self.accessibility
    }

    pub fn on_window_event(&mut self, event: &WindowEvent) -> bool {
        self.accessibility
            .on_accessibility_window_event(&self.window_env.window, event)
    }

    pub fn focus_next_node(&mut self, direction: AccessibilityFocusDirection) {
        self.accessibility
            .focus_next_node(direction, &self.focus_sender)
    }

    pub fn tick(&self) {
        self.ticker_sender.send(()).unwrap();
    }
}<|MERGE_RESOLUTION|>--- conflicted
+++ resolved
@@ -291,14 +291,11 @@
 
     /// Render the RealDOM into the Window
     pub fn render(&mut self, hovered_node: &HoveredNode) {
-<<<<<<< HEAD
         self.plugins.send(PluginEvent::BeforeRender(
             self.window_env.canvas(),
             &self.font_collection,
         ));
-
-=======
->>>>>>> 50cf5aeb
+      
         self.window_env.start_render(
             &self.layers,
             &self.viewports,
@@ -310,11 +307,7 @@
         self.accessibility
             .render_accessibility(self.window_env.window.title().as_str());
 
-<<<<<<< HEAD
         self.plugins.send(PluginEvent::AfterRender(
-=======
-        self.plugins.send(PluginEvent::CanvasRendered(
->>>>>>> 50cf5aeb
             self.window_env.canvas(),
             &self.font_collection,
         ));
