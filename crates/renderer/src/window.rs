--- conflicted
+++ resolved
@@ -1,11 +1,9 @@
 use freya_common::EventMessage;
 use freya_engine::prelude::*;
-use glutin::prelude::PossiblyCurrentGlContext;
-use std::ffi::CString;
-use std::num::NonZeroU32;
 use gl::{types::*, *};
 use glutin::context::GlProfile;
 use glutin::context::NotCurrentGlContext;
+use glutin::prelude::PossiblyCurrentGlContext;
 use glutin::{
     config::{ConfigTemplateBuilder, GlConfig},
     context::{ContextApi, ContextAttributesBuilder, PossiblyCurrentContext},
@@ -15,6 +13,8 @@
 };
 use glutin_winit::DisplayBuilder;
 use raw_window_handle::HasRawWindowHandle;
+use std::ffi::CString;
+use std::num::NonZeroU32;
 
 use winit::dpi::{LogicalSize, PhysicalSize};
 use winit::{
@@ -210,14 +210,9 @@
         canvas.clear(self.window_config.background);
     }
 
-<<<<<<< HEAD
     /// Flush and submit the canvas.
-    pub fn flush_and_submit(&mut self) {
-=======
-    /// Finish all rendering in the Window
     pub fn finish_render(&mut self) {
         self.window.pre_present_notify();
->>>>>>> a4331060
         self.gr_context.flush_and_submit();
         self.gl_surface.swap_buffers(&self.gl_context).unwrap();
     }
