--- conflicted
+++ resolved
@@ -1,12 +1,5 @@
 use freya_common::EventMessage;
 use freya_engine::prelude::*;
-<<<<<<< HEAD
-use std::ffi::CString;
-use std::num::NonZeroU32;
-use torin::geometry::{Area, Size2D};
-
-=======
->>>>>>> bebe6e39
 use gl::{types::*, *};
 use glutin::context::GlProfile;
 use glutin::context::NotCurrentGlContext;
@@ -32,19 +25,11 @@
 use crate::config::WindowConfig;
 
 /// Manager for a Window
-<<<<<<< HEAD
-pub struct WindowEnv<T: Clone> {
-    surface: Surface,
-    gl_surface: GlutinSurface<WindowSurface>,
-    gr_context: DirectContext,
-    gl_context: PossiblyCurrentContext,
-=======
 pub struct WindowEnv<State: Clone> {
     pub(crate) gr_context: DirectContext,
     pub(crate) surface: Surface,
     pub(crate) gl_surface: GlutinSurface<WindowSurface>,
     pub(crate) gl_context: PossiblyCurrentContext,
->>>>>>> bebe6e39
     pub(crate) window: Window,
     pub(crate) fb_info: FramebufferInfo,
     pub(crate) num_samples: usize,
@@ -52,12 +37,18 @@
     pub(crate) window_config: WindowConfig<State>,
 }
 
+impl<T: Clone> Drop for WindowEnv<T> {
+    fn drop(&mut self) {
+        if !self.gl_context.is_current() && self.gl_context.make_current(&self.gl_surface).is_err()
+        {
+            self.gr_context.abandon();
+        }
+    }
+}
+
 impl<T: Clone> WindowEnv<T> {
-    /// Create a Window environment from a set of configuration
-    pub fn from_config(
-        mut window_config: WindowConfig<T>,
-        event_loop: &EventLoop<EventMessage>,
-    ) -> Self {
+    /// Setup the Window and related features
+    pub fn new(mut window_config: WindowConfig<T>, event_loop: &EventLoop<EventMessage>) -> Self {
         let mut window_builder = WindowBuilder::new()
             .with_visible(false)
             .with_title(window_config.title)
@@ -203,47 +194,13 @@
         }
     }
 
-<<<<<<< HEAD
-    /// Measure the layout
-    pub fn process_layout(
-        &mut self,
-        rdom: &FreyaDOM,
-        font_collection: &mut FontCollection,
-    ) -> (Layers, Viewports) {
-        let window_size = self.window.inner_size();
-        let scale_factor = self.window.scale_factor() as f32;
-        process_layout(
-            rdom,
-            Area::from_size(Size2D::from((
-                window_size.width as f32,
-                window_size.height as f32,
-            ))),
-            font_collection,
-            scale_factor,
-        )
-    }
-
-=======
     /// Get a reference to the Canvas.
->>>>>>> bebe6e39
     pub fn canvas(&mut self) -> &Canvas {
         self.surface.canvas()
     }
 
-<<<<<<< HEAD
-    /// Start rendering the RealDOM to Window
-    pub fn start_render(
-        &mut self,
-        layers: &Layers,
-        viewports: &Viewports,
-        font_collection: &mut FontCollection,
-        hovered_node: &HoveredNode,
-        rdom: &FreyaDOM,
-    ) {
-=======
     /// Clear the canvas.
     pub fn clear(&mut self) {
->>>>>>> bebe6e39
         let canvas = self.surface.canvas();
         canvas.clear(self.window_config.background);
     }
@@ -253,10 +210,6 @@
         self.window.pre_present_notify();
         self.gr_context.flush_and_submit();
         self.gl_surface.swap_buffers(&self.gl_context).unwrap();
-    }
-
-    pub fn window(&mut self) -> &mut Window {
-        &mut self.window
     }
 
     /// Resize the Window
@@ -284,11 +237,7 @@
     pub fn run_on_setup(&mut self) {
         let on_setup = self.window_config.on_setup.clone();
         if let Some(on_setup) = on_setup {
-<<<<<<< HEAD
-            (on_setup)(self.window())
-=======
             (on_setup)(&mut self.window)
->>>>>>> bebe6e39
         }
     }
 
@@ -296,11 +245,7 @@
     pub fn run_on_exit(&mut self) {
         let on_exit = self.window_config.on_exit.clone();
         if let Some(on_exit) = on_exit {
-<<<<<<< HEAD
-            (on_exit)(self.window())
-=======
             (on_exit)(&mut self.window)
->>>>>>> bebe6e39
         }
     }
 }
