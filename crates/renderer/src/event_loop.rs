--- conflicted
+++ resolved
@@ -2,15 +2,13 @@
 use accesskit_winit::ActionRequestEvent;
 use freya_common::EventMessage;
 use freya_core::prelude::*;
-use freya_elements::events::keyboard::{from_winit_to_code, get_modifiers, get_non_text_keys};
+use freya_elements::events::keyboard::{
+    from_winit_to_code, get_modifiers, get_non_text_keys, Code, Key,
+};
 use torin::geometry::CursorPoint;
 use winit::event::{
-<<<<<<< HEAD
-    ElementState, Event, KeyboardInput, ModifiersState, MouseScrollDelta, StartCause, Touch,
-    TouchPhase, VirtualKeyCode, WindowEvent, Ime,
-=======
-    ElementState, Event, KeyEvent, MouseScrollDelta, StartCause, Touch, TouchPhase, WindowEvent,
->>>>>>> 112c36f8
+    ElementState, Event, Ime, KeyEvent, MouseScrollDelta, StartCause, Touch, TouchPhase,
+    WindowEvent,
 };
 use winit::event_loop::{EventLoop, EventLoopProxy};
 use winit::keyboard::{KeyCode, ModifiersState, PhysicalKey};
@@ -48,35 +46,6 @@
                 Event::UserEvent(EventMessage::RequestRerender) => {
                     app.window_env().window_mut().request_redraw();
                 }
-<<<<<<< HEAD
-            }
-            Event::RedrawRequested(_) => {
-                app.process_layout();
-                app.render(&hovered_node);
-                app.tick();
-            }
-            Event::WindowEvent { event, .. } if app.on_window_event(&event) => {
-                match event {
-                    WindowEvent::Ime(e) => {
-                        match e {
-                            Ime::Commit(text) => {
-                                app.send_event(FreyaEvent::Keyboard {
-                                    name: "keydown".to_string(),
-                                    key: Key::Character(text),
-                                    code: last_code,
-                                    modifiers: get_modifiers(modifiers_state),
-                                });
-                            }
-                            _ => {}
-                        }
-                    }
-                    WindowEvent::CloseRequested => *control_flow = ControlFlow::Exit,
-                    WindowEvent::MouseInput { state, button, .. } => {
-                        let event_name = match state {
-                            ElementState::Pressed => "mousedown",
-                            ElementState::Released => "click",
-                        };
-=======
                 Event::UserEvent(EventMessage::RequestRedraw) => app.render(&hovered_node),
                 Event::UserEvent(EventMessage::RequestRelayout) => {
                     app.process_layout();
@@ -99,7 +68,6 @@
                     if let EventMessage::UpdateTemplate(template) = ev {
                         app.vdom_replace_template(template);
                     }
->>>>>>> 112c36f8
 
                     if matches!(ev, EventMessage::PollVDOM)
                         || matches!(ev, EventMessage::UpdateTemplate(_))
@@ -110,6 +78,17 @@
                 Event::WindowEvent { event, .. } => {
                     app.process_accessibility_event(&event);
                     match event {
+                        WindowEvent::Ime(e) => match e {
+                            Ime::Commit(text) => {
+                                app.send_event(FreyaEvent::Keyboard {
+                                    name: "keydown".to_string(),
+                                    key: Key::Character(text),
+                                    code: Code::Unidentified,
+                                    modifiers: get_modifiers(modifiers_state),
+                                });
+                            }
+                            _ => {}
+                        },
                         WindowEvent::CloseRequested => event_loop.exit(),
                         WindowEvent::RedrawRequested => {
                             app.process_layout();
