--- conflicted
+++ resolved
@@ -3,11 +3,7 @@
 use freya_common::EventMessage;
 use freya_core::prelude::*;
 use freya_elements::events::keyboard::{
-<<<<<<< HEAD
-    from_winit_to_code, get_modifiers, get_non_text_keys, Code, Key,
-=======
     map_winit_key, map_winit_modifiers, map_winit_physical_key,
->>>>>>> 8af4c9fb
 };
 use torin::geometry::CursorPoint;
 use winit::event::{
@@ -39,47 +35,14 @@
     window_env.run_on_setup();
 
     event_loop
-<<<<<<< HEAD
-        .run(move |event, event_loop| {
-            match event {
-                Event::NewEvents(StartCause::Init) => {
-                    _ = proxy.send_event(EventMessage::PollVDOM);
-                }
-                Event::UserEvent(EventMessage::FocusAccessibilityNode(id)) => {
-                    app.accessibility()
-                        .set_accessibility_focus(id, app.window_env().window());
-                }
-                Event::UserEvent(EventMessage::RequestRerender) => {
-                    app.window_env_mut().window_mut().request_redraw();
-                }
-                Event::UserEvent(EventMessage::RequestRedraw) => app.render(&hovered_node),
-                Event::UserEvent(EventMessage::RequestRelayout) => {
-                    app.process_layout();
-                }
-                Event::UserEvent(EventMessage::RemeasureTextGroup(text_id)) => {
-                    app.measure_text_group(&text_id);
-                }
-                Event::UserEvent(EventMessage::ActionRequestEvent(ActionRequestEvent {
-                    request,
-                    ..
-                })) => {
-                    if Action::Focus == request.action {
-                        app.accessibility()
-                            .set_accessibility_focus(request.target, app.window_env().window());
-                    }
-                }
-                Event::UserEvent(EventMessage::SetCursorIcon(icon)) => {
-                    app.window_env_mut().window.set_cursor_icon(icon)
-=======
         .run(move |event, event_loop| match event {
             Event::NewEvents(StartCause::Init) => {
                 _ = proxy.send_event(EventMessage::PollVDOM);
             }
-            Event::UserEvent(EventMessage::FocusAccessibilityNode(id)) => {
-                app.accessibility().set_accessibility_focus(id);
-            }
+            app.accessibility()
+                        .set_accessibility_focus(id, app.window_env().window());
             Event::UserEvent(EventMessage::RequestRerender) => {
-                app.window_env().window_mut().request_redraw();
+                app.window_env_mut().window_mut().request_redraw();
             }
             Event::UserEvent(EventMessage::RequestRedraw) => app.render(&hovered_node),
             Event::UserEvent(EventMessage::RequestRelayout) => {
@@ -108,13 +71,20 @@
                     || matches!(ev, EventMessage::UpdateTemplate(_))
                 {
                     app.poll_vdom();
->>>>>>> 8af4c9fb
                 }
             }
             Event::WindowEvent { event, .. } => {
                 app.process_accessibility_event(&event);
                 match event {
                     WindowEvent::CloseRequested => event_loop.exit(),
+                    WindowEvent::Ime(Ime::Commit(text)) => {
+                        app.send_event(FreyaEvent::Keyboard {
+                            name: "keydown".to_string(),
+                            key: Key::Character(text),
+                            code: Code::Unidentified,
+                            modifiers: get_modifiers(modifiers_state),
+                        });
+                    }
                     WindowEvent::RedrawRequested => {
                         app.process_layout();
                         app.render(&hovered_node);
@@ -134,31 +104,6 @@
                             button: Some(button),
                         });
                     }
-<<<<<<< HEAD
-                }
-                Event::WindowEvent { event, .. } => {
-                    app.process_accessibility_event(&event);
-                    match event {
-                        WindowEvent::Ime(Ime::Commit(text)) => {
-                            app.send_event(FreyaEvent::Keyboard {
-                                name: "keydown".to_string(),
-                                key: Key::Character(text),
-                                code: Code::Unidentified,
-                                modifiers: get_modifiers(modifiers_state),
-                            });
-                        }
-                        WindowEvent::CloseRequested => event_loop.exit(),
-                        WindowEvent::RedrawRequested => {
-                            app.process_layout();
-                            app.render(&hovered_node);
-                            app.tick();
-                        }
-                        //WindowEvent::CloseRequested => *control_flow = ControlFlow::Exit,
-                        WindowEvent::MouseInput { state, button, .. } => {
-                            let event_name = match state {
-                                ElementState::Pressed => "mousedown",
-                                ElementState::Released => "click",
-=======
                     WindowEvent::MouseWheel { delta, phase, .. } => {
                         if TouchPhase::Moved == phase {
                             let scroll_data = {
@@ -169,7 +114,6 @@
                                     ),
                                     MouseScrollDelta::PixelDelta(pos) => (pos.x, pos.y),
                                 }
->>>>>>> 8af4c9fb
                             };
 
                             app.send_event(FreyaEvent::Wheel {
@@ -257,16 +201,9 @@
                     }
                     _ => {}
                 }
-<<<<<<< HEAD
-                Event::LoopExiting => {
-                    app.window_env_mut().run_on_exit();
-                }
-                _ => (),
-=======
->>>>>>> 8af4c9fb
             }
             Event::LoopExiting => {
-                app.window_env().run_on_exit();
+                app.window_env_mut().run_on_exit();
             }
             _ => (),
         })
