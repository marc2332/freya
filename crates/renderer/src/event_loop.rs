--- conflicted
+++ resolved
@@ -42,15 +42,7 @@
                     .set_accessibility_focus(id, &app.window_env.window);
             }
             Event::UserEvent(EventMessage::RequestRerender) => {
-<<<<<<< HEAD
-                app.window_env().window().request_redraw();
-            }
-            Event::UserEvent(EventMessage::RequestRedraw) => app.render(&hovered_node),
-            Event::UserEvent(EventMessage::RequestRelayout) => {
-                app.process_layout();
-=======
                 app.window_env.window.request_redraw();
->>>>>>> bebe6e39
             }
             Event::UserEvent(EventMessage::RemeasureTextGroup(text_id)) => {
                 app.measure_text_group(&text_id);
@@ -58,21 +50,10 @@
             Event::UserEvent(EventMessage::ActionRequestEvent(ActionRequestEvent {
                 request,
                 ..
-<<<<<<< HEAD
-            })) =>
-            {
-                #[allow(clippy::single_match)]
-                match request.action {
-                    Action::Focus => {
-                        app.accessibility().set_accessibility_focus(request.target);
-                    }
-                    _ => {}
-=======
             })) => {
                 if Action::Focus == request.action {
                     app.accessibility
                         .set_accessibility_focus(request.target, &app.window_env.window);
->>>>>>> bebe6e39
                 }
             }
             Event::UserEvent(EventMessage::SetCursorIcon(icon)) => {
@@ -119,13 +100,11 @@
                             ElementState::Released => "click",
                         };
 
-                        app.push_event(FreyaEvent::Mouse {
+                        app.send_event(FreyaEvent::Mouse {
                             name: event_name.to_string(),
                             cursor: cursor_pos,
                             button: Some(button),
                         });
-
-                        app.process_events();
                     }
                     WindowEvent::MouseWheel { delta, phase, .. } => {
                         if TouchPhase::Moved == phase {
@@ -139,34 +118,15 @@
                                 }
                             };
 
-                            app.push_event(FreyaEvent::Wheel {
+                            app.send_event(FreyaEvent::Wheel {
                                 name: "wheel".to_string(),
                                 scroll: CursorPoint::from(scroll_data),
                                 cursor: cursor_pos,
                             });
-
-                            app.process_events();
                         }
                     }
                     WindowEvent::ModifiersChanged(modifiers) => {
-<<<<<<< HEAD
-                        modifiers_state = modifiers;
-                    }
-                    WindowEvent::ReceivedCharacter(a) => {
-                        // Emit the received character if the last pressed key wasn't text
-                        if last_keydown == Key::Unidentified || !modifiers_state.is_empty() {
-                            app.push_event(FreyaEvent::Keyboard {
-                                name: "keydown".to_string(),
-                                key: Key::Character(a.to_string()),
-                                code: last_code,
-                                modifiers: get_modifiers(modifiers_state),
-                            });
-
-                            app.process_events();
-                        }
-=======
                         modifiers_state = modifiers.state();
->>>>>>> bebe6e39
                     }
                     WindowEvent::KeyboardInput {
                         event:
@@ -208,65 +168,20 @@
                     WindowEvent::CursorLeft { .. } => {
                         cursor_pos = CursorPoint::new(-1.0, -1.0);
 
-<<<<<<< HEAD
-                        // Only emit keys that aren't text (e.g ArrowUp isn't text)
-                        // Text characters will be emitted by `WindowEvent::ReceivedCharacter`
-                        let key = get_non_text_keys(&virtual_keycode);
-                        if key != Key::Unidentified {
-                            // Winit doesn't enable the alt modifier when pressing the AltGraph key, this is a workaround
-                            if key == Key::AltGraph {
-                                if state == ElementState::Pressed {
-                                    modifiers_state.insert(ModifiersState::ALT)
-                                } else {
-                                    modifiers_state.remove(ModifiersState::ALT)
-                                }
-                            }
-
-                            if state == ElementState::Pressed {
-                                // Cache this key so `WindowEvent::ReceivedCharacter` knows
-                                // it shouldn't emit anything until this same key emits keyup
-                                last_keydown = key.clone();
-                            } else {
-                                // Uncache any key
-                                last_keydown = Key::Unidentified;
-                            }
-                            app.push_event(FreyaEvent::Keyboard {
-                                name: event_name.to_string(),
-                                key,
-                                code: from_winit_to_code(&virtual_keycode),
-                                modifiers: get_modifiers(modifiers_state),
-                            });
-                        } else {
-                            last_keydown = Key::Unidentified;
-                        }
-
-                        if state == ElementState::Pressed {
-                            // Cache the key code on keydown event
-                            last_code = from_winit_to_code(&virtual_keycode);
-                        } else {
-                            // Uncache any key code
-                            last_code = Code::Unidentified;
-                        }
-
-                        app.process_events();
-=======
                         app.send_event(FreyaEvent::Mouse {
                             name: "mouseover".to_string(),
                             cursor: cursor_pos,
                             button: None,
                         });
->>>>>>> bebe6e39
                     }
                     WindowEvent::CursorMoved { position, .. } => {
                         cursor_pos = CursorPoint::from((position.x, position.y));
 
-                        app.push_event(FreyaEvent::Mouse {
+                        app.send_event(FreyaEvent::Mouse {
                             name: "mouseover".to_string(),
                             cursor: cursor_pos,
                             button: None,
                         });
-
-                        app.process_events();
                     }
                     WindowEvent::Touch(Touch {
                         location,
@@ -284,15 +199,13 @@
                             TouchPhase::Started => "touchstart",
                         };
 
-                        app.push_event(FreyaEvent::Touch {
+                        app.send_event(FreyaEvent::Touch {
                             name: event_name.to_string(),
                             location: cursor_pos,
                             finger_id: id,
                             phase,
                             force,
                         });
-
-                        app.process_events();
                     }
                     WindowEvent::Resized(size) => {
                         app.resize(size);
