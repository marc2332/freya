use accesskit::Action;
use accesskit_winit::ActionRequestEvent;
use freya_common::EventMessage;
use freya_core::prelude::*;
use freya_elements::events::keyboard::{
<<<<<<< HEAD
    map_winit_key, map_winit_modifiers, map_winit_physical_key, Code, Key,
};
use torin::geometry::CursorPoint;
use winit::event::{
    ElementState, Event, Ime, KeyEvent, MouseScrollDelta, StartCause, Touch, TouchPhase,
    WindowEvent,
=======
    map_winit_key, map_winit_modifiers, map_winit_physical_key,
};
use torin::geometry::CursorPoint;
use winit::event::{
    ElementState, Event, KeyEvent, MouseScrollDelta, StartCause, Touch, TouchPhase, WindowEvent,
>>>>>>> aa2fa257
};
use winit::event_loop::{EventLoop, EventLoopProxy};
use winit::keyboard::{KeyCode, ModifiersState, PhysicalKey};

use crate::app::App;
use crate::HoveredNode;

// https://github.com/emilk/egui/issues/461
// https://github.com/rust-windowing/winit/issues/22
// https://github.com/flutter/flutter/issues/71385
const WHEEL_SPEED_MODIFIER: f32 = 53.0;

pub fn run_event_loop<State: Clone>(
    mut app: App<State>,
    event_loop: EventLoop<EventMessage>,
    proxy: EventLoopProxy<EventMessage>,
    hovered_node: HoveredNode,
) {
    let mut cursor_pos = CursorPoint::default();
    let mut modifiers_state = ModifiersState::empty();

    let window_env = app.window_env_mut();

    window_env.run_on_setup();

    event_loop
        .run(move |event, event_loop| match event {
            Event::NewEvents(StartCause::Init) => {
                _ = proxy.send_event(EventMessage::PollVDOM);
            }
            Event::UserEvent(EventMessage::FocusAccessibilityNode(id)) => {
                app.accessibility()
                        .set_accessibility_focus(id, app.window_env().window());
            }
            Event::UserEvent(EventMessage::RequestRerender) => {
                app.window_env_mut().window_mut().request_redraw();
            }
            Event::UserEvent(EventMessage::RequestRedraw) => app.render(&hovered_node),
            Event::UserEvent(EventMessage::RequestRelayout) => {
                app.process_layout();
            }
            Event::UserEvent(EventMessage::RemeasureTextGroup(text_id)) => {
                app.measure_text_group(&text_id);
            }
            Event::UserEvent(EventMessage::ActionRequestEvent(ActionRequestEvent {
                request,
                ..
            })) => {
                if Action::Focus == request.action {
                    app.accessibility()
                        .set_accessibility_focus(request.target, app.window_env().window());
                }
            }
            Event::UserEvent(EventMessage::SetCursorIcon(icon)) => {
                app.window_env().window.set_cursor_icon(icon)
            }
            Event::UserEvent(ev) => {
                if let EventMessage::UpdateTemplate(template) = ev {
                    app.vdom_replace_template(template);
                }

                if matches!(ev, EventMessage::PollVDOM)
                    || matches!(ev, EventMessage::UpdateTemplate(_))
                {
                    app.poll_vdom();
                }
            }
            Event::WindowEvent { event, .. } => {
                app.process_accessibility_event(&event);
                match event {
                    WindowEvent::CloseRequested => event_loop.exit(),
<<<<<<< HEAD
                    WindowEvent::Ime(Ime::Commit(text)) => {
                        app.send_event(FreyaEvent::Keyboard {
                            name: "keydown".to_string(),
                            key: Key::Character(text),
                            code: Code::Unidentified,
                            modifiers: map_winit_modifiers(modifiers_state),
                        });
                    }
=======
>>>>>>> aa2fa257
                    WindowEvent::RedrawRequested => {
                        app.process_layout();
                        app.render(&hovered_node);
                        app.tick();
                    }
                    WindowEvent::MouseInput { state, button, .. } => {
                        app.set_navigation_mode(NavigationMode::NotKeyboard);

                        let event_name = match state {
                            ElementState::Pressed => "mousedown",
                            ElementState::Released => "click",
                        };

                        app.send_event(FreyaEvent::Mouse {
                            name: event_name.to_string(),
                            cursor: cursor_pos,
                            button: Some(button),
                        });
                    }
                    WindowEvent::MouseWheel { delta, phase, .. } => {
                        if TouchPhase::Moved == phase {
                            let scroll_data = {
                                match delta {
                                    MouseScrollDelta::LineDelta(x, y) => (
                                        (x * WHEEL_SPEED_MODIFIER) as f64,
                                        (y * WHEEL_SPEED_MODIFIER) as f64,
                                    ),
                                    MouseScrollDelta::PixelDelta(pos) => (pos.x, pos.y),
                                }
                            };

                            app.send_event(FreyaEvent::Wheel {
                                name: "wheel".to_string(),
                                scroll: CursorPoint::from(scroll_data),
                                cursor: cursor_pos,
                            });
                        }
                    }
                    WindowEvent::ModifiersChanged(modifiers) => {
                        modifiers_state = modifiers.state();
                    }
                    WindowEvent::KeyboardInput {
                        event:
                            KeyEvent {
                                physical_key,
                                logical_key,
                                state,
                                ..
                            },
                        ..
                    } => {
                        if state == ElementState::Pressed
                            && physical_key == PhysicalKey::Code(KeyCode::Tab)
                        {
                            app.set_navigation_mode(NavigationMode::Keyboard);

                            let direction = if modifiers_state.shift_key() {
                                AccessibilityFocusDirection::Backward
                            } else {
                                AccessibilityFocusDirection::Forward
                            };

                            app.focus_next_node(direction);

                            return;
                        }

                        let event_name = match state {
                            ElementState::Pressed => "keydown",
                            ElementState::Released => "keyup",
                        };
                        app.send_event(FreyaEvent::Keyboard {
                            name: event_name.to_string(),
                            key: map_winit_key(&logical_key),
                            code: map_winit_physical_key(&physical_key),
                            modifiers: map_winit_modifiers(modifiers_state),
                        })
                    }
                    WindowEvent::CursorMoved { position, .. } => {
                        cursor_pos = CursorPoint::from((position.x, position.y));

                        app.send_event(FreyaEvent::Mouse {
                            name: "mouseover".to_string(),
                            cursor: cursor_pos,
                            button: None,
                        });
                    }
                    WindowEvent::Touch(Touch {
                        location,
                        phase,
                        id,
                        force,
                        ..
                    }) => {
                        cursor_pos = CursorPoint::from((location.x, location.y));

                        let event_name = match phase {
                            TouchPhase::Cancelled => "touchcancel",
                            TouchPhase::Ended => "touchend",
                            TouchPhase::Moved => "touchmove",
                            TouchPhase::Started => "touchstart",
                        };

                        app.send_event(FreyaEvent::Touch {
                            name: event_name.to_string(),
                            location: cursor_pos,
                            finger_id: id,
                            phase,
                            force,
                        });
                    }
                    WindowEvent::Resized(size) => {
                        app.resize(size);
                    }
                    _ => {}
                }
            }
            Event::LoopExiting => {
<<<<<<< HEAD
                app.window_env_mut().run_on_exit();
=======
                app.window_env().run_on_exit();
>>>>>>> aa2fa257
            }
            _ => (),
        })
        .expect("Failed to run Eventloop.");
}<|MERGE_RESOLUTION|>--- conflicted
+++ resolved
@@ -3,20 +3,11 @@
 use freya_common::EventMessage;
 use freya_core::prelude::*;
 use freya_elements::events::keyboard::{
-<<<<<<< HEAD
-    map_winit_key, map_winit_modifiers, map_winit_physical_key, Code, Key,
-};
-use torin::geometry::CursorPoint;
-use winit::event::{
-    ElementState, Event, Ime, KeyEvent, MouseScrollDelta, StartCause, Touch, TouchPhase,
-    WindowEvent,
-=======
     map_winit_key, map_winit_modifiers, map_winit_physical_key,
 };
 use torin::geometry::CursorPoint;
 use winit::event::{
     ElementState, Event, KeyEvent, MouseScrollDelta, StartCause, Touch, TouchPhase, WindowEvent,
->>>>>>> aa2fa257
 };
 use winit::event_loop::{EventLoop, EventLoopProxy};
 use winit::keyboard::{KeyCode, ModifiersState, PhysicalKey};
@@ -49,7 +40,7 @@
             }
             Event::UserEvent(EventMessage::FocusAccessibilityNode(id)) => {
                 app.accessibility()
-                        .set_accessibility_focus(id, app.window_env().window());
+                    .set_accessibility_focus(id, app.window_env().window());
             }
             Event::UserEvent(EventMessage::RequestRerender) => {
                 app.window_env_mut().window_mut().request_redraw();
@@ -88,17 +79,6 @@
                 app.process_accessibility_event(&event);
                 match event {
                     WindowEvent::CloseRequested => event_loop.exit(),
-<<<<<<< HEAD
-                    WindowEvent::Ime(Ime::Commit(text)) => {
-                        app.send_event(FreyaEvent::Keyboard {
-                            name: "keydown".to_string(),
-                            key: Key::Character(text),
-                            code: Code::Unidentified,
-                            modifiers: map_winit_modifiers(modifiers_state),
-                        });
-                    }
-=======
->>>>>>> aa2fa257
                     WindowEvent::RedrawRequested => {
                         app.process_layout();
                         app.render(&hovered_node);
@@ -217,11 +197,7 @@
                 }
             }
             Event::LoopExiting => {
-<<<<<<< HEAD
                 app.window_env_mut().run_on_exit();
-=======
-                app.window_env().run_on_exit();
->>>>>>> aa2fa257
             }
             _ => (),
         })
