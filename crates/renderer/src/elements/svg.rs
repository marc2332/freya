--- conflicted
+++ resolved
@@ -11,11 +11,7 @@
     let x = area.min_x();
     let y = area.min_y();
     if let Some(svg_data) = &node_style.svg_data {
-<<<<<<< HEAD
-        let svg_dom = svg::Dom::from_bytes(svg_data, font_manager);
-=======
-        let svg_dom = svg::Dom::from_bytes(svg_data.as_slice());
->>>>>>> 28fbff3a
+        let svg_dom = svg::Dom::from_bytes(svg_data.as_slice(), font_manager);
         if let Ok(mut svg_dom) = svg_dom {
             canvas.save();
             canvas.translate((x, y));
