# Theming

Freya has built-in support for Theming. 

> ⚠️ Currently, extending the base theme is not supported.

## Accessing the current theme

You can access the whole current theme via the `use_get_theme` hook.

```rust, no_run
fn app(cx: Scope) -> Element {
    render!(
        ThemeProvider {
            Component { }
        }
    )
}

#[allow(non_snake_case)]
fn Component(cx: Scope) -> Element {
    let theme = use_get_theme(cx);

    let button_theme = &theme.button;

    render!(
        rect {
            background: "{button_theme.background}",
        }
    )
}
```

<<<<<<< HEAD
## Custom default theme 

By default, the selected theme is `DARK_THEME`. You use the alternative, `LIGHT_THEME` or any you want.
=======
### Custom default theme 
By default, the selected theme is `LIGHT_THEME`. You can use the alternative, `DARK_THEME`.
>>>>>>> 801ce26a

```rust, no_run
fn app(cx: Scope) -> Element {
    render!(
        ThemeProvider {
            theme: LIGHT_THEME,
            Component { }
        }
    )
}

#[allow(non_snake_case)]
fn Component(cx: Scope) -> Element {
    let theme = use_get_theme(cx);

    let button_theme = &theme.button;

    render!(
        rect {
            background: "{button_theme.background}",
        }
    )
}
```

## Change theme globally

Changing the selected theme at runtime is possible by using the `use_theme` hook.

```rust, no_run
fn app(cx: Scope) -> Element {
    render!(
        ThemeProvider {
            Component { }
        }
    )
}

#[allow(non_snake_case)]
fn Component(cx: Scope) -> Element {
    let theme = use_theme(cx);

    let onclick = |_| {
        *theme.write() = LIGHT_THEME;
    };

    render!(
        Button {
            onclick: onclick,
            label {
                "Use Light theme"
            }
        }
    )
}
```

## Change theme for an individual component

Most built-in components have their own theme "override."
You can specify which values to override like this:

```rust,no_run
fn app(cx: Scope) -> Element {
    render! {
        Button {
            theme: ButtonThemeWith {
                background: Some("blue").into(),
                font_theme: FontThemeWith {
                    Some("white").into(),
                    ..Default::default()
                },
                ..Default::default()
            },
            label { "I'm blue now" }
        }
    }
}
```

We need to use a different "type" of theme.
In the "ThemeWith" structs, each field is optional, so that the component knows what to override and
what to keep.
Additionally, we need to also spread `..Default::default`, to make all the other fields `None`.

To make this less verbose, you can use the `theme_with!` macro:

```rust,no_run
fn app(cx: Scope) -> Element {
    render! {
        Button {
            theme: theme_with!(ButtonTheme {
                background: "blue".into(),
                font_theme: theme_with!(FontTheme {
                    "white".into(),
                }),
            }),
            label { "I'm blue now" }
        }
    }
}
```

>️ ⚠️ The comma after the last field in the `theme_with!` macro is required.

As you can see, it removes the need for the "With" suffix, because that's already in the macro name.
More importantly, though, it wraps each file in a `Some`, and adds the spread.

## Custom theme

Themes can be built from scratch or extended from others, like here with `LIGHT_THEME`:

```rust, no_run
const CUSTOM_THEME: Theme = Theme {
    button: ButtonTheme {
        background: "rgb(230, 0, 0)".into(),
        hover_background: "rgb(150, 0, 0)".into(),
        font_theme: FontTheme { color: "white".into() },
        ..LIGHT_THEME.button
    },
    ..LIGHT_THEME
};

fn app(cx: Scope) -> Element {
    render!(
        ThemeProvider {
            theme: CUSTOM_THEME,
            rect {
                width: "100%",
                height: "100%",
                Button {
                    label {
                        "Report"
                    }
                }
            }
        }
    )
}
```<|MERGE_RESOLUTION|>--- conflicted
+++ resolved
@@ -31,14 +31,8 @@
 }
 ```
 
-<<<<<<< HEAD
 ## Custom default theme 
-
-By default, the selected theme is `DARK_THEME`. You use the alternative, `LIGHT_THEME` or any you want.
-=======
-### Custom default theme 
 By default, the selected theme is `LIGHT_THEME`. You can use the alternative, `DARK_THEME`.
->>>>>>> 801ce26a
 
 ```rust, no_run
 fn app(cx: Scope) -> Element {
