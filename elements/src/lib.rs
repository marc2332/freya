pub mod events_data;
pub use dioxus_core::AttributeValue;
use dioxus_rsx::HotReloadingContext;
pub use events_data::*;

pub type AttributeDescription = (&'static str, Option<&'static str>, bool);

macro_rules! impl_element_match {
    (
        $el:ident $name:ident None {
            $(
                $fil:ident: $vil:ident,
            )*
        }
    ) => {
        if $el == stringify!($name) {
            return Some((stringify!($name), None));
        }
    };
}

macro_rules! impl_attribute_match {
    (
        $attr:ident $fil:ident: $vil:ident,
    ) => {
        if $attr == stringify!($fil) {
            return Some((stringify!($fil), None));
        }
    };
}

macro_rules! impl_element_match_attributes {
    (
        $el:ident $attr:ident $name:ident None {
            $(
                $fil:ident: $vil:ident,
            )*
        }
    ) => {
        if $el == stringify!($name) {
            $(
                impl_attribute_match!(
                    $attr $fil: $vil,
                );
            )*
        }
    };

    (
        $el:ident $attr:ident $name:ident  {
            $(
                $fil:ident: $vil:ident,
            )*
        }
    ) => {
        if $el == stringify!($name) {
            $(
                impl_attribute_match!(
                    $attr $fil: $vil,
                );
            )*
        }
    }
}

macro_rules! builder_constructors {
    (
        $(
            $(#[$attr:meta])*
            $name:ident {
                $(
                    $(#[$attr_method:meta])*
                    $fil:ident: $vil:ident,
                )*
            };
         )*
        ) => {
        pub struct FreyaCtx;

        impl HotReloadingContext for FreyaCtx {
            fn map_attribute(element: &str, attribute: &str) -> Option<(&'static str, Option<&'static str>)> {
                $(
                    impl_element_match_attributes!(
                        element attribute $name {
                            $(
                                $fil: $vil,
                            )*
                        }
                    );
                )*
               None
            }

            fn map_element(element: &str) -> Option<(&'static str, Option<&'static str>)> {
                $(
                    impl_element_match!(
                        element $name None {
                            $(
                                $fil: $vil,
                            )*
                        }
                    );
                )*
                None
            }
        }

        $(
            impl_element!(
                $(#[$attr])*
                $name {
                    $(
                        $(#[$attr_method])*
                        $fil: $vil,
                    )*
                };
            );
        )*
    };
}

macro_rules! impl_element {
    (
        $(
            $(#[$attr:meta])*
            $name:ident {
                $(
                    $(#[$attr_method:meta])*
                    $fil:ident: $vil:ident,
                )*
            };
         )*
    ) => {
        $(
            #[allow(non_camel_case_types)]
            $(#[$attr])*
            pub struct $name;

            impl $name {
                #[doc(hidden)]
                pub const TAG_NAME: &'static str = stringify!($name);
                #[doc(hidden)]
                pub const NAME_SPACE: Option<&'static str> = None;

                $(
                    #[allow(non_upper_case_globals)]
                    pub const $fil: AttributeDescription = (stringify!($fil), None, false);
                )*
            }

            impl GlobalAttributes for $name {}
        )*
    };
}

builder_constructors! {
    rect {
        padding: String,
        height: String,
        width: String,
        min_height: String,
        min_width: String,
        max_height: String,
        max_width: String,
        background: String,
        layer: String,
        scroll_y: String,
        scroll_x: String,
        direction: String,
        shadow: String,
        radius: String,
        color: String,
        display: String,
        reference: Reference,
        cursor_reference: CursorReference,
<<<<<<< HEAD
        focus_id: NodeIdKit,
=======
        rotate: String,
>>>>>>> f0f82a0c
    };
    container {
        padding: String,
        height: String,
        width: String,
        min_height: String,
        min_width: String,
        max_height: String,
        max_width: String,
        background: String,
        layer: String,
        scroll_y: String,
        scroll_x: String,
        direction: String,
        shadow: String,
        radius: String,
        color: String,
        display: String,
        reference: Reference,
        cursor_reference: CursorReference,
<<<<<<< HEAD
        focus_id: NodeIdKit,
=======
        rotate: String,
>>>>>>> f0f82a0c
    };
    label {
        color: String,
        layer: String,
        height: String,
        width: String,
        font_size: String,
        font_family: String,
        align: String,
        max_lines: String,
        font_style: String,
<<<<<<< HEAD
        focus_id: NodeIdKit,
=======
        rotate: String,
>>>>>>> f0f82a0c
    };
    paragraph {
        layer: String,
        width: String,
        height: String,
        align: String,
        cursor_index: String,
        max_lines: String,
        cursor_color: String,
        cursor_mode: String,
        line_height: String,
        cursor_id: String,
        direction: String,
        rotate: String,
    };
    text {
        color: String,
        layer: String,
        height: String,
        width: String,
        font_size: String,
        font_family: String,
        line_height: String,
        font_style: String,
        rotate: String,
    };
    image {
        image_data: String,
        image_reference: String,
        width: String,
        height: String,
        rotate: String,
    };
    svg {
        svg_data: String,
        svg_content: String,
        width: String,
        height: String,
        rotate: String,
    };
}

pub mod events {
    use crate::events_data::{KeyboardData, MouseData, WheelData};

    macro_rules! impl_event {
        (
            $data:ty;
            $(
                $( #[$attr:meta] )*
                $name:ident
            )*
        ) => {
            $(
                $( #[$attr] )*
                pub fn $name<'a>(_cx: &'a ::dioxus_core::ScopeState, _f: impl FnMut(::dioxus_core::Event<$data>) + 'a) -> ::dioxus_core::Attribute<'a> {
                    ::dioxus_core::Attribute {
                        name: stringify!($name),
                        value: _cx.listener(_f),
                        namespace: None,
                        mounted_element: Default::default(),
                        volatile: false,
                    }
                }
            )*
        };
    }

    impl_event! [
        MouseData;

        onclick
        onglobalclick
        onmousedown
        onmouseover
        onmouseleave
    ];

    impl_event! [
        WheelData;

        onwheel
    ];

    impl_event! [
        KeyboardData;

        onkeydown
            onkeyup
    ];
}

pub trait GlobalAttributes {}

pub trait SvgAttributes {}<|MERGE_RESOLUTION|>--- conflicted
+++ resolved
@@ -173,11 +173,8 @@
         display: String,
         reference: Reference,
         cursor_reference: CursorReference,
-<<<<<<< HEAD
         focus_id: NodeIdKit,
-=======
-        rotate: String,
->>>>>>> f0f82a0c
+        rotate: String,
     };
     container {
         padding: String,
@@ -198,11 +195,8 @@
         display: String,
         reference: Reference,
         cursor_reference: CursorReference,
-<<<<<<< HEAD
         focus_id: NodeIdKit,
-=======
-        rotate: String,
->>>>>>> f0f82a0c
+        rotate: String,
     };
     label {
         color: String,
@@ -214,11 +208,8 @@
         align: String,
         max_lines: String,
         font_style: String,
-<<<<<<< HEAD
         focus_id: NodeIdKit,
-=======
-        rotate: String,
->>>>>>> f0f82a0c
+        rotate: String,
     };
     paragraph {
         layer: String,
