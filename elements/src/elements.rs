--- conflicted
+++ resolved
@@ -222,18 +222,15 @@
         align: String,
         max_lines: String,
         rotate: String,
-<<<<<<< HEAD
-        role: String,
-        alt: String,
-        focus_id: AccessibilityId,
-        name: String,
-=======
+        role: String,
+        alt: String,
+        focus_id: AccessibilityId,
+        name: String,
         letter_spacing: String,
         word_spacing: String,
         decoration: String,
         decoration_style: String,
         decoration_color: String,
->>>>>>> bb2a9549
     };
     paragraph {
         layer: String,
@@ -254,10 +251,8 @@
         highlight_color: String,
         font_size: String,
         font_family: String,
-<<<<<<< HEAD
-        alt: String,
-        name: String,
-=======
+        alt: String,
+        name: String,
         font_style: String,
         font_weight: String,
         font_width: String,
@@ -266,7 +261,6 @@
         decoration: String,
         decoration_style: String,
         decoration_color: String,
->>>>>>> bb2a9549
     };
     text {
         color: String,
