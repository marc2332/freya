--- conflicted
+++ resolved
@@ -257,15 +257,11 @@
         font_weight: String,
         font_width: String,
         line_height: String,
-<<<<<<< HEAD
-=======
-        rotate: String,
         letter_spacing: String,
         word_spacing: String,
         decoration: String,
         decoration_style: String,
         decoration_color: String,
->>>>>>> bb2a9549
     };
     image {
         image_data: String,
