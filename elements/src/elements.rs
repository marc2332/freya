pub use dioxus_core::AttributeValue;
use dioxus_rsx::HotReloadingContext;
pub use events::*;

pub type AttributeDescription = (&'static str, Option<&'static str>, bool);

macro_rules! impl_element_match {
    (
        $el:ident $name:ident None {
            $(
                $fil:ident: $vil:ident,
            )*
        }
    ) => {
        if $el == stringify!($name) {
            return Some((stringify!($name), None));
        }
    };
}

macro_rules! impl_attribute_match {
    (
        $attr:ident $fil:ident: $vil:ident,
    ) => {
        if $attr == stringify!($fil) {
            return Some((stringify!($fil), None));
        }
    };
}

macro_rules! impl_element_match_attributes {
    (
        $el:ident $attr:ident $name:ident None {
            $(
                $fil:ident: $vil:ident,
            )*
        }
    ) => {
        if $el == stringify!($name) {
            $(
                impl_attribute_match!(
                    $attr $fil: $vil,
                );
            )*
        }
    };

    (
        $el:ident $attr:ident $name:ident  {
            $(
                $fil:ident: $vil:ident,
            )*
        }
    ) => {
        if $el == stringify!($name) {
            $(
                impl_attribute_match!(
                    $attr $fil: $vil,
                );
            )*
        }
    }
}

macro_rules! builder_constructors {
    (
        $(
            $(#[$attr:meta])*
            $name:ident {
                $(
                    $(#[$attr_method:meta])*
                    $fil:ident: $vil:ident,
                )*
            };
         )*
        ) => {
        pub struct FreyaCtx;

        impl HotReloadingContext for FreyaCtx {
            fn map_attribute(element: &str, attribute: &str) -> Option<(&'static str, Option<&'static str>)> {
                $(
                    impl_element_match_attributes!(
                        element attribute $name {
                            $(
                                $fil: $vil,
                            )*
                        }
                    );
                )*
               None
            }

            fn map_element(element: &str) -> Option<(&'static str, Option<&'static str>)> {
                $(
                    impl_element_match!(
                        element $name None {
                            $(
                                $fil: $vil,
                            )*
                        }
                    );
                )*
                None
            }
        }

        $(
            impl_element!(
                $(#[$attr])*
                $name {
                    $(
                        $(#[$attr_method])*
                        $fil: $vil,
                    )*
                };
            );
        )*
    };
}

macro_rules! impl_element {
    (
        $(
            $(#[$attr:meta])*
            $name:ident {
                $(
                    $(#[$attr_method:meta])*
                    $fil:ident: $vil:ident,
                )*
            };
         )*
    ) => {
        $(
            #[allow(non_camel_case_types)]
            $(#[$attr])*
            pub struct $name;

            impl $name {
                #[doc(hidden)]
                pub const TAG_NAME: &'static str = stringify!($name);
                #[doc(hidden)]
                pub const NAME_SPACE: Option<&'static str> = None;

                $(
                    #[allow(non_upper_case_globals)]
                    pub const $fil: AttributeDescription = (stringify!($fil), None, false);
                )*
            }

            impl GlobalAttributes for $name {}
        )*
    };
}

builder_constructors! {
    rect {
        padding: String,
        height: String,
        width: String,
        min_height: String,
        min_width: String,
        max_height: String,
        max_width: String,
        background: String,
        border: String,
        border_align: String,
        layer: String,
        offset_y: String,
        offset_x: String,
        direction: String,
        shadow: String,
        radius: String,
        color: String,
        display: String,
        reference: Reference,
        cursor_reference: CursorReference,
        rotate: String,
        canvas_reference: String,
<<<<<<< HEAD
        margin: String,
    };
    container {
        padding: String,
        height: String,
        width: String,
        min_height: String,
        min_width: String,
        max_height: String,
        max_width: String,
        background: String,
        border: String,
        border_align: String,
        layer: String,
        offset_y: String,
        offset_x: String,
        direction: String,
        shadow: String,
        radius: String,
        color: String,
        display: String,
        reference: Reference,
        cursor_reference: CursorReference,
        rotate: String,
        canvas_reference: String,
        margin: String,
=======
        overflow: String,
>>>>>>> 63382f71
    };
    label {
        color: String,
        text_shadow: String,
        layer: String,
        height: String,
        width: String,
        font_size: String,
        font_family: String,
        font_style: String,
        font_weight: String,
        font_width: String,
        align: String,
        max_lines: String,
        rotate: String,
        letter_spacing: String,
        word_spacing: String,
        decoration: String,
        decoration_style: String,
        decoration_color: String,
    };
    paragraph {
        layer: String,
        width: String,
        height: String,
        align: String,
        cursor_index: String,
        max_lines: String,
        cursor_color: String,
        cursor_mode: String,
        line_height: String,
        cursor_id: String,
        direction: String,
        rotate: String,
        highlights: String,
        highlight_color: String,
        font_size: String,
        font_family: String,
        font_style: String,
        font_weight: String,
        font_width: String,
        letter_spacing: String,
        word_spacing: String,
        decoration: String,
        decoration_style: String,
        decoration_color: String,
    };
    text {
        color: String,
        text_shadow: String,
        layer: String,
        height: String,
        width: String,
        font_size: String,
        font_family: String,
        font_style: String,
        font_weight: String,
        font_width: String,
        line_height: String,
        letter_spacing: String,
        word_spacing: String,
        decoration: String,
        decoration_style: String,
        decoration_color: String,
    };
    image {
        image_data: String,
        image_reference: String,
        width: String,
        height: String,
        rotate: String,
    };
    svg {
        svg_data: String,
        svg_content: String,
        width: String,
        height: String,
        rotate: String,
    };
}

pub mod events {
    use crate::events::{KeyboardData, MouseData, PointerData, TouchData, WheelData};

    macro_rules! impl_event {
        (
            $data:ty;
            $(
                $( #[$attr:meta] )*
                $name:ident
            )*
        ) => {
            $(
                $( #[$attr] )*
                pub fn $name<'a>(_cx: &'a ::dioxus_core::ScopeState, _f: impl FnMut(::dioxus_core::Event<$data>) + 'a) -> ::dioxus_core::Attribute<'a> {
                    ::dioxus_core::Attribute {
                        name: stringify!($name),
                        value: _cx.listener(_f),
                        namespace: None,
                        mounted_element: Default::default(),
                        volatile: false,
                    }
                }
            )*
        };
    }

    impl_event! [
        MouseData;

        onclick
        onglobalclick
        onmousedown
        onmouseover
        onglobalmouseover
        onmouseleave
        onmouseenter
    ];

    impl_event! [
        WheelData;

        onwheel
    ];

    impl_event! [
        KeyboardData;

        onkeydown
        onkeyup
    ];

    impl_event! [
        TouchData;

        ontouchcancel
        ontouchend
        ontouchmove
        ontouchstart
    ];

    impl_event! [
        PointerData;

        onpointerdown
        onpointerup
        onpointerover
        onpointerenter
        onpointerleave
    ];
}

pub trait GlobalAttributes {}

pub trait SvgAttributes {}<|MERGE_RESOLUTION|>--- conflicted
+++ resolved
@@ -176,36 +176,8 @@
         cursor_reference: CursorReference,
         rotate: String,
         canvas_reference: String,
-<<<<<<< HEAD
+        overflow: String,
         margin: String,
-    };
-    container {
-        padding: String,
-        height: String,
-        width: String,
-        min_height: String,
-        min_width: String,
-        max_height: String,
-        max_width: String,
-        background: String,
-        border: String,
-        border_align: String,
-        layer: String,
-        offset_y: String,
-        offset_x: String,
-        direction: String,
-        shadow: String,
-        radius: String,
-        color: String,
-        display: String,
-        reference: Reference,
-        cursor_reference: CursorReference,
-        rotate: String,
-        canvas_reference: String,
-        margin: String,
-=======
-        overflow: String,
->>>>>>> 63382f71
     };
     label {
         color: String,
