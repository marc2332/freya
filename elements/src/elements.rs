--- conflicted
+++ resolved
@@ -180,12 +180,9 @@
         alt: String,
         canvas_reference: String,
         overflow: String,
-<<<<<<< HEAD
-        name: String,
-        focusable: String,
-=======
+        name: String,
+        focusable: String,
         margin: String,
->>>>>>> 1b9ffa51
     };
     label {
         color: String,
