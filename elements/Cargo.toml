--- conflicted
+++ resolved
@@ -13,13 +13,7 @@
 
 [dependencies]
 bumpalo = "3.11.0"
-<<<<<<< HEAD
 dioxus-core = { git = "https://github.com/Demonthos/dioxus", branch = "compile_time_attribute_checks"  }
 dioxus-html = { git = "https://github.com/Demonthos/dioxus", branch = "compile_time_attribute_checks"  }
 dioxus-hooks = { git = "https://github.com/Demonthos/dioxus", branch = "compile_time_attribute_checks"  }
-tokio = { version = "1.17.0" }
-=======
-dioxus-core = { git = "https://github.com/marc2332/dioxus", branch = "fix/remove-node-listeners"  }
-dioxus-html = { git = "https://github.com/marc2332/dioxus", branch = "fix/remove-node-listeners"  }
-dioxus-hooks = { git = "https://github.com/marc2332/dioxus", branch = "fix/remove-node-listeners"  }
->>>>>>> 8471dac0
+tokio = { version = "1.17.0" }