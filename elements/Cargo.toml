--- conflicted
+++ resolved
@@ -13,14 +13,8 @@
 
 [dependencies]
 bumpalo = "3.11.0"
-<<<<<<< HEAD
+tokio = { version = "1.17.0" }
 dioxus-core = { git = "https://github.com/DioxusLabs/dioxus" }
 dioxus-html = { git = "https://github.com/DioxusLabs/dioxus" }
 dioxus-hooks = { git = "https://github.com/DioxusLabs/dioxus" }
-tokio = { version = "1.17.0" }
-=======
-dioxus-core = { git = "https://github.com/marc2332/dioxus", branch = "fix/remove-node-listeners"  }
-dioxus-html = { git = "https://github.com/marc2332/dioxus", branch = "fix/remove-node-listeners"  }
-dioxus-hooks = { git = "https://github.com/marc2332/dioxus", branch = "fix/remove-node-listeners"  }
-glutin_tao = { version = "0.30.0", features = ["serde"]}
->>>>>>> 2d0ac391
+glutin_tao = { version = "0.30.0", features = ["serde"]}