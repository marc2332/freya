--- conflicted
+++ resolved
@@ -12,25 +12,15 @@
 categories = ["GUI"]
 
 [dependencies]
-<<<<<<< HEAD
-bumpalo = "3.11.1"
-=======
 freya-common = { workspace = true }
 
->>>>>>> cfc61b44
 dioxus-rsx = { workspace = true }
 dioxus-native-core = { workspace = true }
 dioxus-core-macro = { workspace = true }
 dioxus-hooks = { workspace = true }
 dioxus-core = { workspace = true }
-<<<<<<< HEAD
-winit = "0.28.2"
-tokio = { version = "1.23.0" }
-freya-common = { path = "../common"}
-=======
 
 winit = { workspace = true }
 tokio = { workspace = true }
 
->>>>>>> cfc61b44
 keyboard-types = "0.6.2"