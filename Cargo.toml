--- conflicted
+++ resolved
@@ -97,12 +97,13 @@
 rfd = "0.14.1"
 bytes = "1.5.0"
 dioxus-sdk = { workspace = true }
-<<<<<<< HEAD
 muda = "0.15.1"
-=======
 winit = { workspace = true }
->>>>>>> ca1c359e
 
 [profile.release]
 lto = true
-opt-level = 3+opt-level = 3
+
+[target."cfg(target_os = \"windows\")".dependencies.windows-sys]
+version = "0.59"
+features = ["Win32_UI_WindowsAndMessaging", "Win32_Foundation"]