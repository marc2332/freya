--- conflicted
+++ resolved
@@ -23,7 +23,6 @@
 dioxus-router = { git = "https://github.com/DioxusLabs/dioxus", rev = "46b0eeb12cf2b388d29a9061b74e9470a8487679" }
 
 [workspace.dependencies]
-<<<<<<< HEAD
 freya = { path = "crates/freya", version = "0.2" }
 freya-devtools = { path = "crates/devtools", version = "0.2" }
 freya-node-state = { path = "crates/state", version = "0.2" }
@@ -33,27 +32,12 @@
 freya-hooks = { path = "crates/hooks", version = "0.2" }
 freya-core = { path = "crates/core", version = "0.2" }
 freya-components = { path = "crates/components", version = "0.2" }
-freya-dom = { path = "crates/dom", version = "0.2" }
 freya-testing = { path = "crates/testing", version = "0.2" }
 freya-engine = { path = "crates/engine", version = "0.2" }
 torin = { path = "crates/torin", version = "0.2" }
-=======
-freya = { path = "crates/freya", version = "0.1" }
-freya-devtools = { path = "crates/devtools", version = "0.1" }
-freya-node-state = { path = "crates/state", version = "0.1" }
-freya-renderer = { path = "crates/renderer", version = "0.1" }
-freya-elements = { path = "crates/elements", version = "0.1" }
-freya-common = { path = "crates/common", version = "0.1" }
-freya-hooks = { path = "crates/hooks", version = "0.1" }
-freya-core = { path = "crates/core", version = "0.1" }
-freya-components = { path = "crates/components", version = "0.1" }
-freya-testing = { path = "crates/testing", version = "0.1" }
-freya-engine = { path = "crates/engine", version = "0.1" }
-torin = { path = "crates/torin", version = "0.1" }
->>>>>>> 0e05a3ee
 
-dioxus-native-core-macro = { path = "crates/native-core-macro", version = "0.1" }
-dioxus-native-core = { path = "crates/native-core", version = "0.1" }
+dioxus-native-core-macro = { path = "crates/native-core-macro", version = "0.2" }
+dioxus-native-core = { path = "crates/native-core", version = "0.2" }
 
 dioxus = { version = "0.5.0-alpha.0", default-features = false, features = ["macro", "signals", "hooks"]}
 dioxus-rsx = { version = "0.5.0-alpha.0", features = ["hot_reload"] }
