--- conflicted
+++ resolved
@@ -26,18 +26,6 @@
 freya-engine = { path = "crates/engine", version = "0.1" }
 torin = { path = "crates/torin", version = "0.1" }
 
-<<<<<<< HEAD
-dioxus = { version = "0.4", default-features = false }
-dioxus-native-core-macro = { version = "0.4" }
-dioxus-rsx = { version = "0.4", features = ["hot_reload"] }
-dioxus-native-core = { version = "0.4", features = ["dioxus"] }
-dioxus-core-macro = { version = "0.4" }
-dioxus-hooks = { version = "0.4" }
-dioxus-core = { version = "0.4" }
-dioxus-hot-reload = { version = "0.4", features = ["file_watcher"] }
-dioxus-router = { version = "0.4", default-features = false }
-dioxus-std = { version = "0.4", features = ["clipboard"] }
-=======
 dioxus = { git = "https://github.com/DioxusLabs/dioxus", rev = "53380c9956c7dda54d9251d3bc48eaa0ec4e89be", default-features = false, features = ["macro", "signals", "hooks", "hot-reload", "html"]}
 dioxus-native-core-macro = { git = "https://github.com/DioxusLabs/dioxus", rev = "53380c9956c7dda54d9251d3bc48eaa0ec4e89be" }
 dioxus-rsx = { git = "https://github.com/DioxusLabs/dioxus", rev = "53380c9956c7dda54d9251d3bc48eaa0ec4e89be", features = ["hot_reload"] }
@@ -48,7 +36,7 @@
 dioxus-core = { git = "https://github.com/DioxusLabs/dioxus", rev = "53380c9956c7dda54d9251d3bc48eaa0ec4e89be" }
 dioxus-hot-reload = { git = "https://github.com/DioxusLabs/dioxus", rev = "53380c9956c7dda54d9251d3bc48eaa0ec4e89be", features = ["file_watcher"], default-features = false }
 dioxus-router = { git = "https://github.com/DioxusLabs/dioxus", rev = "53380c9956c7dda54d9251d3bc48eaa0ec4e89be", default-features = false }
->>>>>>> a4825903
+dioxus-std = { git = "https://github.com/DioxusLabs/dioxus-std", rev = "191edf0eacc5034388d041fc9b91dc7db6cfd669", features = ["clipboard"] }
 
 skia-safe = { version = "0.67.0", features = ["gl", "textlayout", "svg"] }
 
@@ -82,11 +70,7 @@
 reqwest = { version = "0.11.22", features = ["json"] }
 serde = "1.0.189"
 tracing-subscriber = "0.3.17"
-<<<<<<< HEAD
-dioxus-std = { version = "0.4", features = ["i18n", "clipboard"] }
-=======
 dioxus-std = { git = "https://github.com/DioxusLabs/dioxus-std", rev = "137b4149dc86a648119eef8f331e3a682c2c6b62", features = ["i18n"] }
->>>>>>> a4825903
 rand = "0.8.5"
 dioxus-router = { workspace = true }
 itertools = "0.11.0"
