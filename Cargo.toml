[package]
name = "examples"
version = "0.0.0"
edition = "2021"

[workspace]
members = ["layers", "layout", "renderer", "state", "freya", "elements", "components", "hooks"]

[features]
devtools = ["freya/devtools"]
x11 = ["freya/x11"]
wireframe = ["freya/wireframe"]

[dev-dependencies]
freya = { path = "./freya"}
<<<<<<< HEAD
dioxus = { git = "https://github.com/Demonthos/dioxus", branch = "compile_time_attribute_checks", features = ["macro", "hooks"]}
tokio = "1.17.0"
fermi = { git = "https://github.com/Demonthos/dioxus", branch = "compile_time_attribute_checks" }
=======
dioxus = { git = "https://github.com/marc2332/dioxus", branch = "fix/remove-node-listeners", features = ["macro", "hooks"]}
tokio = "1.17.0"
fermi = { git = "https://github.com/marc2332/dioxus", branch = "fix/remove-node-listeners" }
reqwest = {version = "0.11.12", features = ["json"] }
serde = "1.0.145"
>>>>>>> 8471dac0
<|MERGE_RESOLUTION|>--- conflicted
+++ resolved
@@ -13,14 +13,8 @@
 
 [dev-dependencies]
 freya = { path = "./freya"}
-<<<<<<< HEAD
 dioxus = { git = "https://github.com/Demonthos/dioxus", branch = "compile_time_attribute_checks", features = ["macro", "hooks"]}
 tokio = "1.17.0"
 fermi = { git = "https://github.com/Demonthos/dioxus", branch = "compile_time_attribute_checks" }
-=======
-dioxus = { git = "https://github.com/marc2332/dioxus", branch = "fix/remove-node-listeners", features = ["macro", "hooks"]}
-tokio = "1.17.0"
-fermi = { git = "https://github.com/marc2332/dioxus", branch = "fix/remove-node-listeners" }
 reqwest = {version = "0.11.12", features = ["json"] }
-serde = "1.0.145"
->>>>>>> 8471dac0
+serde = "1.0.145"