--- conflicted
+++ resolved
@@ -45,14 +45,8 @@
 raw-window-handle = "0.5.2"
 winit = "0.29.9"
 tokio = { version = "1.33.0", features = ["sync", "rt-multi-thread", "time", "macros"] }
-<<<<<<< HEAD
-accesskit = { version = "0.11.0", features = ["serde"]}
-accesskit_winit = "0.14.1"
-=======
 accesskit = { version = "0.12.2", features = ["serde"]}
 accesskit_winit = "0.18.0"
-zbus = "3.14.1"
->>>>>>> 7d33498d
 
 euclid = "0.22.9"
 uuid = { version = "1.4.1", features = ["v4"]}
